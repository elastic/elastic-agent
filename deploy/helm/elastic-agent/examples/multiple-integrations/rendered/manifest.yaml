--- conflicted
+++ resolved
@@ -1165,31 +1165,7 @@
           readOnly: true
           subPath: agent.yml
       dnsPolicy: ClusterFirstWithHostNet
-<<<<<<< HEAD
       hostNetwork: true
-      initContainers:
-      - args:
-        - -c
-        - mkdir -p /etc/elastic-agent/inputs.d && mkdir -p /etc/elastic-agent/inputs.d
-          && wget -O - https://github.com/elastic/elastic-agent/archive/v9.0.0.tar.gz
-          | tar xz -C /etc/elastic-agent/inputs.d --strip=5 "elastic-agent-9.0.0/deploy/kubernetes/elastic-agent-standalone/templates.d"
-        command:
-        - sh
-        image: busybox:1.36.1
-        name: k8s-templates-downloader
-        securityContext:
-          allowPrivilegeEscalation: false
-          capabilities:
-            drop:
-            - ALL
-          privileged: false
-          runAsGroup: 1000
-          runAsUser: 1000
-        volumeMounts:
-        - mountPath: /etc/elastic-agent/inputs.d
-          name: external-inputs
-=======
->>>>>>> a631362d
       nodeSelector:
         kubernetes.io/os: linux
       serviceAccountName: agent-pernode-example
