--- conflicted
+++ resolved
@@ -17,11 +17,7 @@
 defaultCRConfig:
   image:
     repository: "docker.elastic.co/beats/elastic-agent"
-    tag: "8.18.0-SNAPSHOT"
-<<<<<<< HEAD
-=======
-    pullPolicy: "Always"
->>>>>>> ca4b80f1
+    tag: "9.0.0"
   targetAllocator:
     enabled: false # Enable/disable the Operator's Target allocator.
     # Refer to: https://github.com/open-telemetry/opentelemetry-operator/tree/main/cmd/otel-allocator
@@ -44,7 +40,7 @@
       requests:
         cpu: 100m
         memory: 500Mi
-    suffix: gateway-lb
+    suffix: gateway
     replicas: 2
     enabled: true
     env:
@@ -429,7 +425,7 @@
           # [Elasticsearch exporter](https://github.com/open-telemetry/opentelemetry-collector-contrib/blob/main/exporter/elasticsearchexporter/README.md)
         otlp/gateway:
           # !!! Elastic APM https endpoint WITHOUT the "https://" prefix
-          endpoint: "http://opentelemetry-kube-stack-lb-gateway-lb-collector:4317"
+          endpoint: "http://opentelemetry-kube-stack-gateway-collector:4317"
           compression: none
           tls:
             insecure: true
@@ -591,17 +587,19 @@
         # [Debug exporter](https://github.com/open-telemetry/opentelemetry-collector/blob/main/exporter/debugexporter/README.md)
         debug:
           verbosity: basic
+        # [Loadbalancing exporter](https://github.com/open-telemetry/opentelemetry-collector-contrib/tree/main/exporter/loadbalancingexporter)
         loadbalancing/gateway:
+          routing_key: service
           protocol:
             otlp:
               tls:
                 insecure: true
           resolver:
             k8s:
-              service: opentelemetry-kube-stack-lb-gateway-lb-collector-headless
+              service: opentelemetry-kube-stack-gateway-collector-headless
         otlp/gateway:
           # !!! Elastic APM https endpoint WITHOUT the "https://" prefix
-          endpoint: "http://opentelemetry-kube-stack-lb-gateway-lb-collector:4317"
+          endpoint: "http://opentelemetry-kube-stack-gateway-collector:4317"
           compression: none
           tls:
             insecure: true
@@ -949,7 +947,7 @@
   name: elastic-instrumentation
   enabled: true # Enable/disable auto-instrumentation.
   exporter:
-    endpoint: http://opentelemetry-kube-stack-lb-daemon-collector.opentelemetry-operator-system-lb.svc.cluster.local:4318 # The daemonset OpenTelemetry Collector endpoint where telemetry data will be exported.
+    endpoint: http://opentelemetry-kube-stack-daemon-collector.opentelemetry-operator-system.svc.cluster.local:4318 # The daemonset OpenTelemetry Collector endpoint where telemetry data will be exported.
   propagators:
     - tracecontext # W3C TraceContext propagator for distributed tracing.
     - baggage # Baggage propagator to include baggage information in trace context.
