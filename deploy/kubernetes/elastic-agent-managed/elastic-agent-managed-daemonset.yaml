--- conflicted
+++ resolved
@@ -1,8 +1,4 @@
-<<<<<<< HEAD
-# For more information refer to https://www.elastic.co/guide/en/fleet/current/running-on-kubernetes-managed-by-fleet.html
-=======
 # For more information https://www.elastic.co/guide/en/fleet/current/running-on-kubernetes-managed-by-fleet.html
->>>>>>> 33a5f7e1
 apiVersion: apps/v1
 kind: DaemonSet
 metadata:
@@ -19,13 +15,8 @@
       labels:
         app: elastic-agent
     spec:
-<<<<<<< HEAD
-      # Tolerations are needed to run Elastic Agent on Kubernetes master nodes.
-      # Agents running on master nodes collect metrics from the control plane components (scheduler, controller manager) of Kubernetes
-=======
       # Tolerations are needed to run Elastic Agent on Kubernetes control-plane nodes.
       # Agents running on control-plane nodes collect metrics from the control plane components (scheduler, controller manager) of Kubernetes
->>>>>>> 33a5f7e1
       tolerations:
         - key: node-role.kubernetes.io/control-plane
           effect: NoSchedule
@@ -101,9 +92,6 @@
             - name: etc-mid
               mountPath: /etc/machine-id
               readOnly: true
-            - name: etc-mid
-              mountPath: /etc/machine-id
-              readOnly: true
       volumes:
         - name: proc
           hostPath:
@@ -117,32 +105,6 @@
         - name: varlog
           hostPath:
             path: /var/log
-<<<<<<< HEAD
-        # Needed for cloudbeat
-        - name: etc-kubernetes
-          hostPath:
-            path: /etc/kubernetes
-        # Needed for cloudbeat
-        - name: var-lib
-          hostPath:
-            path: /var/lib
-        # Needed for cloudbeat
-        - name: passwd
-          hostPath:
-            path: /etc/passwd
-        # Needed for cloudbeat
-        - name: group
-          hostPath:
-            path: /etc/group
-        # Needed for cloudbeat
-        - name: etcsysmd
-          hostPath:
-            path: /etc/systemd
-        # Mount /etc/machine-id from the host to determine host ID
-        # Needed for Elastic Security integration
-        - name: etc-mid
-          hostPath:
-=======
         # The following volumes are needed for Cloud Security Posture integration (cloudbeat)
         # If you are not using this integration, then these volumes and the corresponding
         # mounts can be removed.
@@ -156,6 +118,5 @@
         # Needed for Elastic Security integration
         - name: etc-mid
           hostPath:
->>>>>>> 33a5f7e1
             path: /etc/machine-id
             type: File