############################# Filbeat ######################################
filebeat:
  files:
    -
      # Paths that should be crawled and fetched
      paths:
        - "{{ path }}"
      # Type of the files. Annotated in every documented
<<<<<<< HEAD
      type: log
      scanFrequency: 1s
=======
      input: log
      scanfrequency: 1s
      ignoreolder: "{{ignoreolder}}"
>>>>>>> 5993912b
  spoolSize:
  harvesterBufferSize:
  cpuProfileFile:
  idleTimeout:
  tailOnRotate:
  quiet:
  registryfile: {{ fb.working_dir + '/' }}.filebeat



############################# Shipper ############################################
shipper:

 # The name of the shipper that publishes the network data. It can be used to group
 # all the transactions sent by a single shipper in the web interface.
 # If this options is not defined, the hostname is used.
 name:

 # The tags of the shipper are included in their own field with each
 # transaction published. Tags make it easy to group servers by different
 # logical properties.
 tags: [
    {%- if agent_tags -%}
        {%- for tag in agent_tags -%}
            "{{ tag }}"
            {%- if not loop.last %}, {% endif -%}
        {%- endfor -%}
    {%- endif -%}]


 # Uncomment the following if you want to ignore transactions created
 # by the server on which the shipper is installed. This option is useful
 # to remove duplicates if shippers are installed on multiple servers.
 # ignore_outgoing: true



############################# Output ############################################

# Configure what outputs to use when sending the data collected by packetbeat.
# You can enable one or multiple outputs by setting enabled option to true.
output:

  # Elasticsearch as output
  # Options:
  # host, port: where Elasticsearch is listening on
  # save_topology: specify if the topology is saved in Elasticsearch
  #elasticsearch:
  #  enabled: false
  #  host: localhost
  #  port: 9200
  #  save_topology: true

  # Redis as output
  # Options:
  # host, port: where Redis is listening on
  # save_topology: specify if the topology is saved in Redis
  #redis:
  #  enabled: false
  #  host: localhost
  #  port: 6379
  #  save_topology: true

  # File as output
  # Options
  # path: where to save the files
  # filename: name of the files
  # rotate_every_kb: maximum size of the files in path
  # number of files: maximum number of files in path
  file:
    enabled: true
    path: "{{ output_file_path|default(fb.working_dir + "/output") }}"
    filename: "{{ output_file_filename|default("filebeat") }}"
    rotate_every_kb: 1000
    #number_of_files: 7

# vim: set ft=jinja:<|MERGE_RESOLUTION|>--- conflicted
+++ resolved
@@ -6,14 +6,9 @@
       paths:
         - "{{ path }}"
       # Type of the files. Annotated in every documented
-<<<<<<< HEAD
-      type: log
-      scanFrequency: 1s
-=======
       input: log
       scanfrequency: 1s
-      ignoreolder: "{{ignoreolder}}"
->>>>>>> 5993912b
+      ignoreOlder: "{{ignoreOlder}}"
   spoolSize:
   harvesterBufferSize:
   cpuProfileFile:
