--- conflicted
+++ resolved
@@ -114,11 +114,7 @@
 kind: Resource
 metadata:
   name: buildkite-pipeline-elastic-agent-testing-bk
-<<<<<<< HEAD
-  description: Buildkite pipeline for the Elastic Agent extended testing
-=======
   description: Elastic Agent extended testing using buildkite agents
->>>>>>> 32eb0e0e
   links:
     - title: Pipeline
       url: https://buildkite.com/elastic/elastic-agent-extended-testing-bk
