### Documentation
#
# This is a Vagrantfile for Beats development and testing. These are unofficial
# environments to help developers test things in different environments.
#
# Notes
# =====
#
# win2012, win2016, win2019
# -------------------------
#
# To login install Microsoft Remote Desktop Client (available in Mac App Store).
# Then run 'vagrant rdp' and login as user/pass vagrant/vagrant. Or you can
# manually configure your RDP client to connect to the mapped 3389 port as shown
# by 'vagrant port win2019'.
#
# The provisioning currently does no install libpcap sources or a pcap driver
# (like npcap) so Packetbeat will not build/run without some manually setup.
#
# solaris
# -------------------
#   - Use gmake instead of make.
#
# freebsd and openbsd
# -------------------
#   - Use gmake instead of make.
#   - Folder syncing doesn't work well. Consider copying the files into the box
#     or cloning the project inside the box.
###

# Read the branch's Go version from the .go-version file.
GO_VERSION = File.read(File.join(File.dirname(__FILE__), ".go-version")).strip

TEST_BOXES = [
  {:name => "centos6", :box => "bento/centos-6.10", :platform => "centos", :extras => "yum install -y epel-release"},
  {:name => "centos7", :box => "bento/centos-7", :platform => "centos"},
  {:name => "centos8", :box => "bento/centos-7", :platform => "centos"},

  {:name => "win2012", :box => "https://s3.amazonaws.com/beats-files/vagrant/beats-win2012-r2-virtualbox-2016-10-28_1224.box", :platform => "windows"},
  {:name => "win2016", :box => "StefanScherer/windows_2016", :platform => "windows"},
  {:name => "win2019", :box => "StefanScherer/windows_2019", :platform => "windows"},

  {:name => "ubuntu1404", :box => "ubuntu/trusty64", :platform => "ubuntu"},
  {:name => "ubuntu1604", :box => "ubuntu/xenial64", :platform => "ubuntu"},
  {:name => "ubuntu1804", :box => "ubuntu/bionic64", :platform => "ubuntu"},
  {:name => "ubuntu2004", :box => "ubuntu/focal64", :platform => "ubuntu"},

  {:name => "debian8", :box => "generic/debian8", :platform => "debian"},
  {:name => "debian9", :box => "debian/stretch64", :platform => "debian"},
  {:name => "debian10", :box => "debian/buster64", :platform => "debian"},

  {:name => "amazon1", :box => "mvbcoding/awslinux", :platform => "centos"},
  {:name => "amazon2", :box => "bento/amazonlinux-2", :platform => "centos"},

  # Unsupported platforms
  {:name => "opensuse153", :box => "bento/opensuse-leap-15.3", :platform => "opensuse"},
  {:name => "sles12", :box => "elastic/sles-12-x86_64", :platform => "sles"},
  {:name => "solaris", :box => "https://s3.amazonaws.com/beats-files/vagrant/beats-solaris-11.2-virtualbox-2016-11-02_1603.box", :platform => "unix"},
  {:name => "freebsd", :box => "bento/freebsd-13", :platform => "freebsd", :extras => "pkg install -y -q bash && chsh -s bash vagrant"},
  {:name => "openbsd", :box => "generic/openbsd6", :platform => "openbsd", :extras => "sudo pkg_add go"},
  {:name => "arch", :box => "archlinux/archlinux", :platform => "archlinux", :extras => "pacman -Sy && pacman -S --noconfirm make gcc python python-pip git"},
]


Vagrant.configure("2") do |config|
  config.vm.provider :virtualbox do |vbox|
    vbox.memory = 8192
    vbox.cpus = 6
  end

  # Docker config. Run with --provision-with docker,shell
  # For now this script is only going to work on the ubuntu images.
  # How to run tests from within docker, from within the container:
  #  docker run -v $(pwd):"/root/go/src/github.com/elastic/beats" -w /root/go/src/github.com/elastic/beats/metricbeat/module/system/process --entrypoint="/usr/local/go/bin/go" -it docker.elastic.co/beats-dev/golang-crossbuild:1.16.6-darwin-debian10 test -v -tags=integrations -run TestFetch
  config.vm.provision "docker", type: "shell", run: "never" do |s|
    s.path = "dev-tools/vagrant_scripts/dockerProvision.sh"
  end

  config.vm.provision "kind", type: "shell", run: "never" do |s|
    s.path = "dev-tools/vagrant_scripts/kindProvision.sh"
  end


  # Loop to define boxes
  TEST_BOXES.each_with_index do |node, idx|
    config.vm.define node[:name] do |nodeconfig|
      nodeconfig.vm.box = node[:box]
      nodeconfig.vm.network :forwarded_port, guest: 22, host: 2220 + idx, id: "ssh", auto_correct: true
      if node.has_key?(:extras)
        nodeconfig.vm.provision "shell", inline: node[:extras]
      end

      if node[:platform] != "windows"
        nodeconfig.vm.provision "shell", path: "dev-tools/vagrant_scripts/unixProvision.sh", args: "unix", privileged: false
        nodeconfig.vm.provision "shell", path: "dev-tools/vagrant_scripts/unixProvision.sh", args: node[:platform]
      end


      # for BSDs
      if node[:platform] == "openbsd" or node[:platform] == "freebsd"
        nodeconfig.vm.synced_folder ".", "/vagrant", type: "rsync", rsync__exclude: ".git/"
        nodeconfig.vm.provider :virtualbox do |vbox|
          vbox.check_guest_additions = false
          vbox.functional_vboxsf = false
        end
      end

      # Freebsd
      if node[:platform] == "freebsd"
        nodeconfig.vm.provision "shell", path: "dev-tools/vagrant_scripts/unixProvision.sh", args: "gvm amd64 freebsd #{GO_VERSION}", privileged: false
        nodeconfig.vm.provision "shell", inline: "sudo mount -t linprocfs /dev/null /proc", privileged: false
      end

      # gvm install
      if [:centos, :ubuntu, :debian, :archlinux, :opensuse, :sles].include?(node[:platform].to_sym)
        nodeconfig.vm.provision "shell", type: "shell", path: "dev-tools/vagrant_scripts/unixProvision.sh", args: "gvm amd64 linux #{GO_VERSION}", privileged: false
      end

      if node[:platform] == "windows"
        nodeconfig.vm.guest = :windows
        nodeconfig.vm.provision "shell", path: "dev-tools/vagrant_scripts/winProvision.ps1", args: "#{GO_VERSION}"
        # Communicator for windows boxes
        nodeconfig.vm.communicator = "winrm"
        # Port forward WinRM and RDP
        nodeconfig.vm.network :forwarded_port, guest: 3389, host: 33389, id: "rdp", auto_correct: true
        nodeconfig.vm.network :forwarded_port, guest: 5985, host: 55985, id: "winrm", auto_correct: true
      end

    end
  end

    config.vm.define "elastic-agent" do |nodeconfig|
      nodeconfig.vm.box = "ubuntu/jammy64"

      # We deliberately set a fully-qualified domain name for the VM; it helps
      # test the FQDN feature flag.
      nodeconfig.vm.hostname = "elastic-agent-dev.elastic.dev.internal"

      nodeconfig.vm.network "private_network",
        hostname: true,
        ip: "192.168.56.42" # only 192.168.56.0/21 range allowed: https://www.virtualbox.org/manual/ch06.html#network_hostonly
      nodeconfig.vm.network "forwarded_port",
        guest: 4242,
        host: 4242,
        id: "delve"

      nodeconfig.vm.provider "virtualbox" do |vb|
        # Display the VirtualBox GUI when booting the machine
        vb.gui = false
        vb.customize ["modifyvm", :id, "--vram", "128"]
        # Customize the amount of memory on the VM:
<<<<<<< HEAD
        vb.memory = 6144
        vb.cpus = 6
=======
        vb.memory = "4096"
>>>>>>> dfd95544
      end

      nodeconfig.vm.provision "shell", inline: <<-SHELL
         apt-get update
         apt-get install -y \
          build-essential \
          curl \
          delve \
          make \
          unzip
          vim \
          wget
         curl -sL -o /tmp/go#{GO_VERSION}.linux-amd64.tar.gz https://go.dev/dl/go#{GO_VERSION}.linux-amd64.tar.gz
         tar -C /usr/local -xzf /tmp/go#{GO_VERSION}.linux-amd64.tar.gz
         echo "alias ll='ls -lah'" > /etc/profile.d/ll.sh
         echo 'export PATH=$PATH:/usr/local/go/bin' > /etc/profile.d/go.sh
         echo 'export PATH=$PATH:$(go env GOPATH)/bin' >> /etc/profile.d/go.sh
      SHELL
    end

end<|MERGE_RESOLUTION|>--- conflicted
+++ resolved
@@ -148,13 +148,8 @@
         # Display the VirtualBox GUI when booting the machine
         vb.gui = false
         vb.customize ["modifyvm", :id, "--vram", "128"]
-        # Customize the amount of memory on the VM:
-<<<<<<< HEAD
         vb.memory = 6144
         vb.cpus = 6
-=======
-        vb.memory = "4096"
->>>>>>> dfd95544
       end
 
       nodeconfig.vm.provision "shell", inline: <<-SHELL
