--- conflicted
+++ resolved
@@ -1,13 +1,8 @@
 {
   "testVersions": [
     "8.15.0-SNAPSHOT",
-<<<<<<< HEAD
-    "8.14.2",
-    "8.14.2-SNAPSHOT",
-=======
     "8.14.3-SNAPSHOT",
     "8.14.2",
->>>>>>> f1a166e3
     "8.13.4",
     "7.17.23-SNAPSHOT",
     "7.17.22"
