--- conflicted
+++ resolved
@@ -1,4 +1,3 @@
-<<<<<<< HEAD
 version: 2
 inputs:
   - name: beat/metrics
@@ -179,168 +178,10 @@
     shippers: *shippers
     command:
       args: *args
-=======
-version: 2
-inputs:
-  - name: beat/metrics
-    description: "Beat metrics"
-    platforms: &platforms
-      - linux/amd64
-      - linux/arm64
-      - darwin/amd64
-      - darwin/arm64
-      - windows/amd64
-      - container/amd64
-      - container/arm64
-    outputs: &outputs
-      - elasticsearch
-      - kafka
-      - logstash
-      - redis
-    command:
-      args: &args
-        - "-E"
-        - "setup.ilm.enabled=false"
-        - "-E"
-        - "setup.template.enabled=false"
-        - "-E"
-        - "management.enabled=true"
-        - "-E"
-        - "logging.level=debug"
-        - "-E"
-        - "gc_percent=${METRICBEAT_GOGC:100}"
-        - "-E"
-        - "metricbeat.config.modules.enabled=false"
-  - name: docker/metrics
-    description: "Docker metrics"
-    platforms: *platforms
-    outputs: *outputs
-    command:
-      args: *args
-  - name: elasticsearch/metrics
-    description: "Elasticsearch metrics"
-    platforms: *platforms
-    outputs: *outputs
-    command:
-      args: *args
-  - name: kibana/metrics
-    description: "Kibana metrics"
-    platforms: *platforms
-    outputs: *outputs
-    command:
-      args: *args
-  - name: kubernetes/metrics
-    description: "Kubernetes metrics"
-    platforms: *platforms
-    outputs: *outputs
-    command:
-      args: *args
-  - name: linux/metrics
-    description: "Linux metrics"
-    platforms: *platforms
-    outputs: *outputs
-    command:
-      args: *args
-  - name: logstash/metrics
-    description: "Logstash metrics"
-    platforms: *platforms
-    outputs: *outputs
-    command:
-      args: *args
-  - name: mongodb/metrics
-    description: "Mongodb metrics"
-    platforms: *platforms
-    outputs: *outputs
-    command:
-      args: *args
-  - name: mysql/metrics
-    description: "MySQL metrics"
-    platforms: *platforms
-    outputs: *outputs
-    command:
-      args: *args
-  - name: postgresql/metrics
-    description: "PostgreSQL metrics"
-    platforms: *platforms
-    outputs: *outputs
-    command:
-      args: *args
-  - name: redis/metrics
-    description: "Redis metrics"
-    platforms: *platforms
-    outputs: *outputs
-    command:
-      args: *args
-  - name: system/metrics
-    description: "System metrics"
-    platforms: *platforms
-    outputs: *outputs
-    command:
-      args: *args
-  - name: uwsgi/metrics
-    description: "UWSGI metrics"
-    platforms: *platforms
-    outputs: *outputs
-    command:
-      args: *args
-  - name: windows/metrics
-    description: "Windows metrics"
-    platforms: *platforms
-    outputs: *outputs
-    command:
-      args: *args
-  - name: aws/metrics
-    description: "AWS metrics"
-    platforms: *platforms
-    outputs: *outputs
-    command:
-      args: *args
-  - name: awsfargate/metrics
-    description: "AWS Fargate metrics"
-    platforms: *platforms
-    outputs: *outputs
-    command:
-      args: *args
-  - name: azure/metrics
-    description: "Azure metrics"
-    platforms: *platforms
-    outputs: *outputs
-    command:
-      args: *args
-  - name: cloudfoundry/metrics
-    description: "PCF Cloudfoundry metrics"
-    platforms: *platforms
-    outputs: *outputs
-    command:
-      args: *args
-  - name: containerd/metrics
-    description: "Containerd metrics"
-    platforms: *platforms
-    outputs: *outputs
-    command:
-      args: *args
-  - name: mssql/metrics
-    description: "Microsoft SQL Server metrics"
-    platforms: *platforms
-    outputs: *outputs
-    command:
-      args: *args
-  - name: oracle/metrics
-    description: "Oracle Database metrics"
-    platforms: *platforms
-    outputs: *outputs
-    command:
-      args: *args
-  - name: syncgateway/metrics
-    description: "Couchbase Sync Gateway metrics"
-    platforms: *platforms
-    outputs: *outputs
-    command:
-      args: *args
   - name: http/metrics
     description: "HTTP metrics"
     platforms: *platforms
     outputs: *outputs
+    shippers: *shippers
     command:
-      args: *args
->>>>>>> 06020918
+      args: *args