version: 2
inputs:
  - name: beat/metrics
    description: "Beat metrics"
    platforms: &platforms
      - linux/amd64
      - linux/arm64
      - darwin/amd64
      - darwin/arm64
      - windows/amd64
      - container/amd64
      - container/arm64
    outputs: &outputs
      - elasticsearch
      - kafka
      - logstash
      - redis
    shippers: &shippers
      - shipper
    command: &command
      restart_monitoring_period: 5s
      maximum_restarts_per_period: 1
      timeouts:
        restart: 1s
      args:
        - "-E"
        - "setup.ilm.enabled=false"
        - "-E"
        - "setup.template.enabled=false"
        - "-E"
        - "management.enabled=true"
        - "-E"
        - "management.restart_on_output_change=true"
        - "-E"
        - "logging.level=info"
        - "-E"
        - "logging.to_stderr=true"
        - "-E"
        - "gc_percent=${METRICBEAT_GOGC:100}"
        - "-E"
        - "metricbeat.config.modules.enabled=false"
  - name: docker/metrics
    description: "Docker metrics"
    platforms: *platforms
    outputs: *outputs
    shippers: *shippers
    command: *command
  - name: elasticsearch/metrics
    description: "Elasticsearch metrics"
    platforms: *platforms
    outputs: *outputs
    shippers: *shippers
    command: *command
  - name: kibana/metrics
    description: "Kibana metrics"
    platforms: *platforms
    outputs: *outputs
    shippers: *shippers
    command: *command
  - name: kubernetes/metrics
    description: "Kubernetes metrics"
    platforms: *platforms
    outputs: *outputs
    shippers: *shippers
    command: *command
  - name: linux/metrics
    description: "Linux metrics"
    platforms: *platforms
    outputs: *outputs
    shippers: *shippers
    command: *command
  - name: logstash/metrics
    description: "Logstash metrics"
    platforms: *platforms
    outputs: *outputs
    shippers: *shippers
    command: *command
  - name: mongodb/metrics
    description: "Mongodb metrics"
    platforms: *platforms
    outputs: *outputs
    shippers: *shippers
    command: *command
  - name: mysql/metrics
    description: "MySQL metrics"
    platforms: *platforms
    outputs: *outputs
    shippers: *shippers
    command: *command
  - name: postgresql/metrics
    description: "PostgreSQL metrics"
    platforms: *platforms
    outputs: *outputs
    shippers: *shippers
    command: *command
  - name: redis/metrics
    description: "Redis metrics"
    platforms: *platforms
    outputs: *outputs
    shippers: *shippers
    command: *command
  - name: system/metrics
    description: "System metrics"
    platforms: *platforms
    outputs: *outputs
    shippers: *shippers
    command: *command
  - name: uwsgi/metrics
    description: "UWSGI metrics"
    platforms: *platforms
    outputs: *outputs
    shippers: *shippers
    command: *command
  - name: windows/metrics
    description: "Windows metrics"
    platforms: *platforms
    outputs: *outputs
    shippers: *shippers
    command: *command
  - name: aws/metrics
    description: "AWS metrics"
    platforms: *platforms
    outputs: *outputs
    shippers: *shippers
    command: *command
  - name: awsfargate/metrics
    description: "AWS Fargate metrics"
    platforms: *platforms
    outputs: *outputs
    shippers: *shippers
    command: *command
  - name: azure/metrics
    description: "Azure metrics"
    platforms: *platforms
    outputs: *outputs
    shippers: *shippers
    command: *command
  - name: cloudfoundry/metrics
    description: "PCF Cloudfoundry metrics"
    platforms: *platforms
    outputs: *outputs
    shippers: *shippers
    command: *command
  - name: containerd/metrics
    description: "Containerd metrics"
    platforms: *platforms
    outputs: *outputs
    shippers: *shippers
    command: *command
  - name: mssql/metrics
    description: "Microsoft SQL Server metrics"
    platforms: *platforms
    outputs: *outputs
    shippers: *shippers
    command: *command
  - name: oracle/metrics
    description: "Oracle Database metrics"
    platforms: *platforms
    outputs: *outputs
    shippers: *shippers
    command: *command
  - name: syncgateway/metrics
    description: "Couchbase Sync Gateway metrics"
    platforms: *platforms
    outputs: *outputs
    shippers: *shippers
    command: *command
  - name: http/metrics
    description: "HTTP metrics"
    platforms: *platforms
    outputs: *outputs
    shippers: *shippers
    command: *command
  - name: activemq/metrics
    description: "ActiveMQ metrics"
    platforms: *platforms
    outputs: *outputs
    shippers: *shippers
    command: *command
  - name: apache/metrics
    description: "Apache metrics"
    platforms: *platforms
    outputs: *outputs
    shippers: *shippers
    command: *command
  - name: etcd/metrics
    description: "Etcd metrics"
    platforms: *platforms
    outputs: *outputs
    shippers: *shippers
    command: *command
  - name: gcp/metrics
    description: "GCP metrics"
    platforms: *platforms
    outputs: *outputs
    shippers: *shippers
    command: *command
  - name: haproxy/metrics
    description: "HAProxy metrics"
    platforms: *platforms
    outputs: *outputs
    shippers: *shippers
    command: *command
  - name: iis/metrics
    description: "IIS metrics"
    platforms: *platforms
    outputs: *outputs
    shippers: *shippers
    command: *command
  - name: jolokia/metrics
    description: "Jolokia metrics"
    platforms: *platforms
    outputs: *outputs
    shippers: *shippers
    command: *command
  - name: kafka/metrics
    description: "Kafka metrics"
    platforms: *platforms
    outputs: *outputs
    shippers: *shippers
    command: *command
  - name: nats/metrics
    description: "NATS metrics"
    platforms: *platforms
    outputs: *outputs
    shippers: *shippers
    command: *command
  - name: nginx/metrics
    description: "NGINX metrics"
    platforms: *platforms
    outputs: *outputs
    shippers: *shippers
    command: *command
  - name: prometheus/metrics
    description: "Prometheus metrics"
    platforms: *platforms
    outputs: *outputs
    shippers: *shippers
    command: *command
  - name: rabbitmq/metrics
    description: "RabbitMQ metrics"
    platforms: *platforms
    outputs: *outputs
    shippers: *shippers
    command: *command
  - name: sql/metrics
    description: "SQL metrics"
    platforms: *platforms
    outputs: *outputs
    shippers: *shippers
    command: *command
  - name: stan/metrics
    description: "Stan metrics"
    platforms: *platforms
    outputs: *outputs
    shippers: *shippers
<<<<<<< HEAD
    command:
      args: *args
  - name: statsd/metrics
    description: "Statsd metrics"
    platforms: *platforms
    outputs: *outputs
    shippers: *shippers
    command:
      args: *args
=======
    command: *command
>>>>>>> d24baf35
  - name: traefik/metrics
    description: "Traefik metrics"
    platforms: *platforms
    outputs: *outputs
    shippers: *shippers
    command: *command
  - name: vsphere/metrics
    description: "VSphere metrics"
    platforms: *platforms
    outputs: *outputs
    shippers: *shippers
    command: *command
  - name: zookeeper/metrics
    description: "ZooKeeper metrics"
    platforms: *platforms
    outputs: *outputs
    shippers: *shippers
    command: *command<|MERGE_RESOLUTION|>--- conflicted
+++ resolved
@@ -254,19 +254,13 @@
     platforms: *platforms
     outputs: *outputs
     shippers: *shippers
-<<<<<<< HEAD
-    command:
-      args: *args
+    command: *command
   - name: statsd/metrics
     description: "Statsd metrics"
     platforms: *platforms
     outputs: *outputs
     shippers: *shippers
-    command:
-      args: *args
-=======
-    command: *command
->>>>>>> d24baf35
+    command: *command
   - name: traefik/metrics
     description: "Traefik metrics"
     platforms: *platforms
