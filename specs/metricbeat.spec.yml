version: 2
inputs:
  - name: beat/metrics
    description: "Beat metrics"
    platforms: &platforms
      - linux/amd64
      - linux/arm64
      - darwin/amd64
      - darwin/arm64
      - windows/amd64
      - container/amd64
      - container/arm64
    outputs: &outputs
      - elasticsearch
      - kafka
      - logstash
      - redis
<<<<<<< HEAD
=======
    shippers: &shippers
      - shipper
>>>>>>> 73b3d2ed
    command:
      args: &args
        - "-E"
        - "setup.ilm.enabled=false"
        - "-E"
        - "setup.template.enabled=false"
        - "-E"
        - "management.enabled=true"
        - "-E"
<<<<<<< HEAD
        - "logging.level=info"
        - "-E"
        - "logging.to_stderr=true"
=======
        - "logging.level=debug"
>>>>>>> 73b3d2ed
        - "-E"
        - "gc_percent=${METRICBEAT_GOGC:100}"
        - "-E"
        - "metricbeat.config.modules.enabled=false"
  - name: docker/metrics
    description: "Docker metrics"
    platforms: *platforms
    outputs: *outputs
<<<<<<< HEAD
=======
    shippers: *shippers
>>>>>>> 73b3d2ed
    command:
      args: *args
  - name: elasticsearch/metrics
    description: "Elasticsearch metrics"
    platforms: *platforms
    outputs: *outputs
<<<<<<< HEAD
=======
    shippers: *shippers
>>>>>>> 73b3d2ed
    command:
      args: *args
  - name: kibana/metrics
    description: "Kibana metrics"
    platforms: *platforms
    outputs: *outputs
<<<<<<< HEAD
=======
    shippers: *shippers
>>>>>>> 73b3d2ed
    command:
      args: *args
  - name: kubernetes/metrics
    description: "Kubernetes metrics"
    platforms: *platforms
    outputs: *outputs
<<<<<<< HEAD
=======
    shippers: *shippers
>>>>>>> 73b3d2ed
    command:
      args: *args
  - name: linux/metrics
    description: "Linux metrics"
    platforms: *platforms
    outputs: *outputs
<<<<<<< HEAD
=======
    shippers: *shippers
>>>>>>> 73b3d2ed
    command:
      args: *args
  - name: logstash/metrics
    description: "Logstash metrics"
    platforms: *platforms
    outputs: *outputs
<<<<<<< HEAD
=======
    shippers: *shippers
>>>>>>> 73b3d2ed
    command:
      args: *args
  - name: mongodb/metrics
    description: "Mongodb metrics"
    platforms: *platforms
    outputs: *outputs
<<<<<<< HEAD
=======
    shippers: *shippers
>>>>>>> 73b3d2ed
    command:
      args: *args
  - name: mysql/metrics
    description: "MySQL metrics"
    platforms: *platforms
    outputs: *outputs
<<<<<<< HEAD
=======
    shippers: *shippers
>>>>>>> 73b3d2ed
    command:
      args: *args
  - name: postgresql/metrics
    description: "PostgreSQL metrics"
    platforms: *platforms
    outputs: *outputs
<<<<<<< HEAD
=======
    shippers: *shippers
>>>>>>> 73b3d2ed
    command:
      args: *args
  - name: redis/metrics
    description: "Redis metrics"
    platforms: *platforms
    outputs: *outputs
<<<<<<< HEAD
=======
    shippers: *shippers
>>>>>>> 73b3d2ed
    command:
      args: *args
  - name: system/metrics
    description: "System metrics"
    platforms: *platforms
    outputs: *outputs
<<<<<<< HEAD
=======
    shippers: *shippers
>>>>>>> 73b3d2ed
    command:
      args: *args
  - name: uwsgi/metrics
    description: "UWSGI metrics"
    platforms: *platforms
    outputs: *outputs
<<<<<<< HEAD
=======
    shippers: *shippers
>>>>>>> 73b3d2ed
    command:
      args: *args
  - name: windows/metrics
    description: "Windows metrics"
    platforms: *platforms
    outputs: *outputs
<<<<<<< HEAD
=======
    shippers: *shippers
>>>>>>> 73b3d2ed
    command:
      args: *args
  - name: aws/metrics
    description: "AWS metrics"
    platforms: *platforms
    outputs: *outputs
<<<<<<< HEAD
=======
    shippers: *shippers
>>>>>>> 73b3d2ed
    command:
      args: *args
  - name: awsfargate/metrics
    description: "AWS Fargate metrics"
    platforms: *platforms
    outputs: *outputs
<<<<<<< HEAD
=======
    shippers: *shippers
>>>>>>> 73b3d2ed
    command:
      args: *args
  - name: azure/metrics
    description: "Azure metrics"
    platforms: *platforms
    outputs: *outputs
<<<<<<< HEAD
=======
    shippers: *shippers
>>>>>>> 73b3d2ed
    command:
      args: *args
  - name: cloudfoundry/metrics
    description: "PCF Cloudfoundry metrics"
    platforms: *platforms
    outputs: *outputs
<<<<<<< HEAD
=======
    shippers: *shippers
>>>>>>> 73b3d2ed
    command:
      args: *args
  - name: containerd/metrics
    description: "Containerd metrics"
    platforms: *platforms
    outputs: *outputs
<<<<<<< HEAD
=======
    shippers: *shippers
>>>>>>> 73b3d2ed
    command:
      args: *args
  - name: mssql/metrics
    description: "Microsoft SQL Server metrics"
    platforms: *platforms
    outputs: *outputs
<<<<<<< HEAD
=======
    shippers: *shippers
>>>>>>> 73b3d2ed
    command:
      args: *args
  - name: oracle/metrics
    description: "Oracle Database metrics"
    platforms: *platforms
    outputs: *outputs
<<<<<<< HEAD
=======
    shippers: *shippers
>>>>>>> 73b3d2ed
    command:
      args: *args
  - name: syncgateway/metrics
    description: "Couchbase Sync Gateway metrics"
    platforms: *platforms
    outputs: *outputs
<<<<<<< HEAD
=======
    shippers: *shippers
>>>>>>> 73b3d2ed
    command:
      args: *args
  - name: http/metrics
    description: "HTTP metrics"
    platforms: *platforms
    outputs: *outputs
<<<<<<< HEAD
=======
    shippers: *shippers
>>>>>>> 73b3d2ed
    command:
      args: *args<|MERGE_RESOLUTION|>--- conflicted
+++ resolved
@@ -15,11 +15,8 @@
       - kafka
       - logstash
       - redis
-<<<<<<< HEAD
-=======
     shippers: &shippers
       - shipper
->>>>>>> 73b3d2ed
     command:
       args: &args
         - "-E"
@@ -29,13 +26,9 @@
         - "-E"
         - "management.enabled=true"
         - "-E"
-<<<<<<< HEAD
         - "logging.level=info"
         - "-E"
         - "logging.to_stderr=true"
-=======
-        - "logging.level=debug"
->>>>>>> 73b3d2ed
         - "-E"
         - "gc_percent=${METRICBEAT_GOGC:100}"
         - "-E"
@@ -44,219 +37,153 @@
     description: "Docker metrics"
     platforms: *platforms
     outputs: *outputs
-<<<<<<< HEAD
-=======
     shippers: *shippers
->>>>>>> 73b3d2ed
     command:
       args: *args
   - name: elasticsearch/metrics
     description: "Elasticsearch metrics"
     platforms: *platforms
     outputs: *outputs
-<<<<<<< HEAD
-=======
     shippers: *shippers
->>>>>>> 73b3d2ed
     command:
       args: *args
   - name: kibana/metrics
     description: "Kibana metrics"
     platforms: *platforms
     outputs: *outputs
-<<<<<<< HEAD
-=======
     shippers: *shippers
->>>>>>> 73b3d2ed
     command:
       args: *args
   - name: kubernetes/metrics
     description: "Kubernetes metrics"
     platforms: *platforms
     outputs: *outputs
-<<<<<<< HEAD
-=======
     shippers: *shippers
->>>>>>> 73b3d2ed
     command:
       args: *args
   - name: linux/metrics
     description: "Linux metrics"
     platforms: *platforms
     outputs: *outputs
-<<<<<<< HEAD
-=======
     shippers: *shippers
->>>>>>> 73b3d2ed
     command:
       args: *args
   - name: logstash/metrics
     description: "Logstash metrics"
     platforms: *platforms
     outputs: *outputs
-<<<<<<< HEAD
-=======
     shippers: *shippers
->>>>>>> 73b3d2ed
     command:
       args: *args
   - name: mongodb/metrics
     description: "Mongodb metrics"
     platforms: *platforms
     outputs: *outputs
-<<<<<<< HEAD
-=======
     shippers: *shippers
->>>>>>> 73b3d2ed
     command:
       args: *args
   - name: mysql/metrics
     description: "MySQL metrics"
     platforms: *platforms
     outputs: *outputs
-<<<<<<< HEAD
-=======
     shippers: *shippers
->>>>>>> 73b3d2ed
     command:
       args: *args
   - name: postgresql/metrics
     description: "PostgreSQL metrics"
     platforms: *platforms
     outputs: *outputs
-<<<<<<< HEAD
-=======
     shippers: *shippers
->>>>>>> 73b3d2ed
     command:
       args: *args
   - name: redis/metrics
     description: "Redis metrics"
     platforms: *platforms
     outputs: *outputs
-<<<<<<< HEAD
-=======
     shippers: *shippers
->>>>>>> 73b3d2ed
     command:
       args: *args
   - name: system/metrics
     description: "System metrics"
     platforms: *platforms
     outputs: *outputs
-<<<<<<< HEAD
-=======
     shippers: *shippers
->>>>>>> 73b3d2ed
     command:
       args: *args
   - name: uwsgi/metrics
     description: "UWSGI metrics"
     platforms: *platforms
     outputs: *outputs
-<<<<<<< HEAD
-=======
     shippers: *shippers
->>>>>>> 73b3d2ed
     command:
       args: *args
   - name: windows/metrics
     description: "Windows metrics"
     platforms: *platforms
     outputs: *outputs
-<<<<<<< HEAD
-=======
     shippers: *shippers
->>>>>>> 73b3d2ed
     command:
       args: *args
   - name: aws/metrics
     description: "AWS metrics"
     platforms: *platforms
     outputs: *outputs
-<<<<<<< HEAD
-=======
     shippers: *shippers
->>>>>>> 73b3d2ed
     command:
       args: *args
   - name: awsfargate/metrics
     description: "AWS Fargate metrics"
     platforms: *platforms
     outputs: *outputs
-<<<<<<< HEAD
-=======
     shippers: *shippers
->>>>>>> 73b3d2ed
     command:
       args: *args
   - name: azure/metrics
     description: "Azure metrics"
     platforms: *platforms
     outputs: *outputs
-<<<<<<< HEAD
-=======
     shippers: *shippers
->>>>>>> 73b3d2ed
     command:
       args: *args
   - name: cloudfoundry/metrics
     description: "PCF Cloudfoundry metrics"
     platforms: *platforms
     outputs: *outputs
-<<<<<<< HEAD
-=======
     shippers: *shippers
->>>>>>> 73b3d2ed
     command:
       args: *args
   - name: containerd/metrics
     description: "Containerd metrics"
     platforms: *platforms
     outputs: *outputs
-<<<<<<< HEAD
-=======
     shippers: *shippers
->>>>>>> 73b3d2ed
     command:
       args: *args
   - name: mssql/metrics
     description: "Microsoft SQL Server metrics"
     platforms: *platforms
     outputs: *outputs
-<<<<<<< HEAD
-=======
     shippers: *shippers
->>>>>>> 73b3d2ed
     command:
       args: *args
   - name: oracle/metrics
     description: "Oracle Database metrics"
     platforms: *platforms
     outputs: *outputs
-<<<<<<< HEAD
-=======
     shippers: *shippers
->>>>>>> 73b3d2ed
     command:
       args: *args
   - name: syncgateway/metrics
     description: "Couchbase Sync Gateway metrics"
     platforms: *platforms
     outputs: *outputs
-<<<<<<< HEAD
-=======
     shippers: *shippers
->>>>>>> 73b3d2ed
     command:
       args: *args
   - name: http/metrics
     description: "HTTP metrics"
     platforms: *platforms
     outputs: *outputs
-<<<<<<< HEAD
-=======
     shippers: *shippers
->>>>>>> 73b3d2ed
     command:
       args: *args