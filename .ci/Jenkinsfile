--- conflicted
+++ resolved
@@ -58,16 +58,12 @@
         dir("${BASE_DIR}"){
           setEnvVar('ONLY_DOCS', isGitRegionMatch(patterns: [ '.*\\.(asciidoc|md)' ], shouldMatchAll: true).toString())
           setEnvVar('PACKAGING_CHANGES', isGitRegionMatch(patterns: [ '(^dev-tools/packaging/.*|.ci/Jenkinsfile)' ], shouldMatchAll: false).toString())
-<<<<<<< HEAD
-          setEnvVar('K8S_CHANGES', isGitRegionMatch(patterns: [ '(^deploy/kubernetes/.*|^version/docs/version.asciidoc)' ], shouldMatchAll: false).toString())
           setEnvVar('BEAT_VERSION', sh(label: 'Get elastic agent version', script: 'make get-version', returnStdout: true)?.trim())
-=======
           setEnvVar('K8S_CHANGES', isGitRegionMatch(patterns: [ '(^deploy/kubernetes/.*|^version/docs/version.asciidoc|.ci/Jenkinsfile)' ], shouldMatchAll: false).toString())
           setEnvVar('EXT_WINDOWS_CHANGES', isGitRegionMatch(patterns: [ '.ci/Jenkinsfile' ], shouldMatchAll: false).toString())
           setEnvVar('EXT_M1_CHANGES', isGitRegionMatch(patterns: [ '.ci/Jenkinsfile' ], shouldMatchAll: false).toString())
           // set the GO_VERSION env variable with the go version to be used in withMageEnv
           setEnvVar('GO_VERSION', readFile(file: '.go-version')?.trim())
->>>>>>> 2b6cfdc0
         }
       }
     }
@@ -413,23 +409,12 @@
         }
       }
       steps {
-<<<<<<< HEAD
-        runE2E(beatVersion: "${env.BEAT_VERSION}-SNAPSHOT",
-=======
         runE2E(testMatrixFile: '.ci/.e2e-tests-for-elastic-agent.yaml',
                beatVersion: "${env.BEAT_VERSION}-SNAPSHOT",
->>>>>>> 2b6cfdc0
                elasticAgentVersion: "${env.BEAT_VERSION}-SNAPSHOT",
                gitHubCheckName: "e2e-tests",
                gitHubCheckRepo: env.REPO,
-               gitHubCheckSha1: env.GIT_BASE_COMMIT,
-<<<<<<< HEAD
-               propagate: !isPR(),
-               wait: !isPR())
-=======
-               propagate: true,
-               wait: true)
->>>>>>> 2b6cfdc0
+               gitHubCheckSha1: env.GIT_BASE_COMMIT)
       }
     }
   }
