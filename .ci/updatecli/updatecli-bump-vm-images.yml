# update-cli configuration for automated VM image version bumping
---
name: Bump vm-images to latest version
pipelineid: 'updatecli-update-vm-images-{{ requiredEnv "BRANCH_NAME" }}'

scms:
  githubConfig:
    kind: github
    spec:
      user: '{{ requiredEnv "GITHUB_ACTOR" }}'
      username: '{{ requiredEnv "GITHUB_ACTOR" }}'
      owner: '{{ .scm.owner }}'
      repository: '{{ .scm.repository }}'
      token: '{{ requiredEnv "GITHUB_TOKEN" }}'
      commitusingapi: true
      branch: '{{ requiredEnv "BRANCH_NAME" }}'
      force: false

actions:
  elastic-agent:
    kind: github/pullrequest
    scmid: githubConfig
    sourceid: latestGoVersion
    spec:
      automerge: false
      labels:
        - dependencies
<<<<<<< HEAD
        - backport-skip
      title: '[{{ requiredEnv "BRANCH_NAME" }}][Automation] Bump VM Image version to {{ source "latestVersion" }}'
=======
        - backport-active-all
        - skip-changelog
      title: '[Automation] Bump VM Image version to {{ source "latestVersion" }}'
>>>>>>> 0cff8393

sources:
  latestVersion:
    name: Get latest available build
    kind: json
    spec:
      file: https://storage.googleapis.com/artifacts-api/vm-images/elastic-agent/latest.json
      key: .date

conditions:
  latestVersion-check:
    name: Check if defined latest version differs
    kind: shell
    sourceid: latestVersion
    spec:
      command: 'grep -q -v {{ source "latestVersion" }} .buildkite/pipeline.yml #'

# NOTE: if you add a new target file, please update the .mergify.yml file
#       to include the new file for the approval and automatic merge
targets:
  update-buildkite-pipeline:
    name: "Update .buildkite/pipeline.yml"
    sourceid: latestVersion
    scmid: githubConfig
    kind: file
    spec:
      file: .buildkite/pipeline.yml
      matchpattern: '(IMAGE_.+): "platform-ingest-elastic-agent-(.+)-(.+)"'
      replacepattern: '$1: "platform-ingest-elastic-agent-$2-{{ source "latestVersion" }}"'

  update-buildkite-bk.integration.pipeline:
    name: "Update .buildkite/bk.integration.pipeline.yml"
    sourceid: latestVersion
    scmid: githubConfig
    kind: file
    spec:
      file: .buildkite/bk.integration.pipeline.yml
      matchpattern: '(IMAGE_.+): "platform-ingest-elastic-agent-(.+)-(.+)"'
      replacepattern: '$1: "platform-ingest-elastic-agent-$2-{{ source "latestVersion" }}"'<|MERGE_RESOLUTION|>--- conflicted
+++ resolved
@@ -25,14 +25,9 @@
       automerge: false
       labels:
         - dependencies
-<<<<<<< HEAD
         - backport-skip
+        - skip-changelog
       title: '[{{ requiredEnv "BRANCH_NAME" }}][Automation] Bump VM Image version to {{ source "latestVersion" }}'
-=======
-        - backport-active-all
-        - skip-changelog
-      title: '[Automation] Bump VM Image version to {{ source "latestVersion" }}'
->>>>>>> 0cff8393
 
 sources:
   latestVersion:
