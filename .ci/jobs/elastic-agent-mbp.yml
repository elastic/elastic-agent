--- conflicted
+++ resolved
@@ -2,11 +2,7 @@
 - job:
     name: "elastic-agent/elastic-agent-mbp"
     display-name: elastic-agent
-<<<<<<< HEAD
     description: "Elastic Agent"
-=======
-    description: "Elastic agent"
->>>>>>> f8ca007e
     project-type: multibranch
     script-path: .ci/Jenkinsfile
     scm:
