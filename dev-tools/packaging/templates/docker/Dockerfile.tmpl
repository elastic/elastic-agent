{{- $beatHome := printf "%s/%s" "/usr/share" .BeatName }}
{{- $beatBinary := printf "%s/%s" $beatHome .BeatName }}
{{- $repoInfo := repo }}

# Prepare home in a different stage to avoid creating additional layers on
# the final image because of permission changes.
FROM {{ .buildFrom }} AS home

COPY beat {{ $beatHome }}

RUN mkdir -p {{ $beatHome }}/data {{ $beatHome }}/logs && \
    chown -R root:root {{ $beatHome }} && \
    find {{ $beatHome }} -type d -exec chmod 0755 {} \; && \
    find {{ $beatHome }} -type f -exec chmod 0644 {} \; && \
    chmod 0755 {{ $beatBinary }} && \
{{- range $i, $modulesd := .ModulesDirs }}
    chmod 0775 {{ $beatHome}}/{{ $modulesd }} && \
{{- end }}
    chmod 0775 {{ $beatHome }}/data {{ $beatHome }}/logs

FROM {{ .from }}

{{- if contains .from "ubi-minimal" }}
RUN microdnf -y update && \
    microdnf install findutils shadow-utils && \
    microdnf clean all
{{- else }}
RUN for iter in {1..10}; do \
        apt-get update -y && \
        DEBIAN_FRONTEND=noninteractive apt-get install --no-install-recommends --yes ca-certificates curl gawk libcap2-bin xz-utils && \
        apt-get clean all && \
        exit_code=0 && break || exit_code=$? && echo "apt-get error: retry $iter in 10s" && sleep 10; \
    done; \
    (exit $exit_code)
{{- end }}

LABEL \
  org.label-schema.build-date="{{ date }}" \
  org.label-schema.schema-version="1.0" \
  org.label-schema.vendor="{{ .BeatVendor }}" \
  org.label-schema.license="{{ .License }}" \
  org.label-schema.name="{{ .BeatName }}" \
  org.label-schema.version="{{ beat_version }}{{if .Snapshot}}-SNAPSHOT{{end}}" \
  org.label-schema.url="{{ .BeatURL }}" \
  org.label-schema.vcs-url="{{ $repoInfo.RootImportPath }}" \
  org.label-schema.vcs-ref="{{ commit }}" \
  io.k8s.description="{{ .BeatDescription }}" \
  io.k8s.display-name="{{ .BeatName | title }} image" \
  org.opencontainers.image.created="{{ date }}" \
  org.opencontainers.image.licenses="{{ .License }}" \
  org.opencontainers.image.title="{{ .BeatName | title }}" \
  org.opencontainers.image.vendor="{{ .BeatVendor }}" \
  name="{{ .BeatName }}" \
  maintainer="infra@elastic.co" \
  vendor="{{ .BeatVendor }}" \
  version="{{ beat_version }}{{if .Snapshot}}-SNAPSHOT{{end}}" \
  release="1" \
  url="{{ .BeatURL }}" \
  summary="{{ .BeatName }}" \
  license="{{ .License }}" \
  description="{{ .BeatDescription }}"

ENV ELASTIC_CONTAINER "true"
ENV PATH={{ $beatHome }}:$PATH
ENV GODEBUG="madvdontneed=1"

# Add an init process, check the checksum to make sure it's a match
RUN set -e ; \
  TINI_BIN=""; \
  TINI_SHA256=""; \
  TINI_VERSION="v0.19.0"; \
  echo "The arch value is $(arch)"; \
  case "$(arch)" in \
    x86_64) \
        TINI_BIN="tini-amd64"; \
        TINI_SHA256="93dcc18adc78c65a028a84799ecf8ad40c936fdfc5f2a57b1acda5a8117fa82c"; \
        ;; \
    aarch64) \
        TINI_BIN="tini-arm64"; \
        TINI_SHA256="07952557df20bfd2a95f9bef198b445e006171969499a1d361bd9e6f8e5e0e81"; \
        ;; \
    *) \
        echo >&2 ; echo >&2 "Unsupported architecture \$(arch)" ; echo >&2 ; exit 1 ; \
        ;; \
  esac ; \
  curl --retry 8 -S -L -O "https://github.com/krallin/tini/releases/download/${TINI_VERSION}/${TINI_BIN}" ; \
  echo "${TINI_SHA256} ${TINI_BIN}" | sha256sum -c - ; \
  mv "${TINI_BIN}" /usr/bin/tini ; \
  chmod +x /usr/bin/tini

COPY docker-entrypoint /usr/local/bin/docker-entrypoint
RUN chmod 755 /usr/local/bin/docker-entrypoint

COPY --from=home {{ $beatHome }} {{ $beatHome }}

RUN mkdir /licenses
COPY --from=home {{ $beatHome }}/LICENSE.txt /licenses
COPY --from=home {{ $beatHome }}/NOTICE.txt /licenses

{{- if .linux_capabilities }}
# Since the beat is stored at the other end of a symlink we must follow the symlink first
# For security reasons setcap does not support symlinks. This is smart in the general case
# but in our specific case since we're building a trusted image from trusted binaries this is
# fine. Thus, we use readlink to follow the link and setcap on the actual binary
RUN readlink -f {{ $beatBinary }} | xargs setcap {{ .linux_capabilities }}
{{- end }}

{{- if ne .user "root" }}
RUN groupadd --gid 1000 {{ .BeatName }}
RUN useradd -M --uid 1000 --gid 1000 --groups 0 --home {{ $beatHome }} {{ .user }}
{{- if (and (eq .BeatName "heartbeat") (not (contains .from "ubi-minimal")))  }}
RUN chown {{ .user }} $NODE_PATH
{{- end }}
{{- end }}
USER {{ .user }}

{{- if (and (eq .BeatName "heartbeat") (not (contains .from "ubi-minimal")))  }}
ENV NODE_PATH={{ $beatHome }}/.node
RUN echo \
    $NODE_PATH \
    {{ $beatHome }}/.config \
    {{ $beatHome }}/.synthetics \
    {{ $beatHome }}/.npm \
    {{ $beatHome }}/.cache \
    | xargs -IDIR sh -c 'mkdir -p DIR && chmod 0770 DIR'

# Setup synthetics env vars
ENV ELASTIC_SYNTHETICS_CAPABLE=true
ENV SUITES_DIR={{ $beatHome }}/suites
<<<<<<< HEAD
ENV NODE_VERSION=18.16.0
=======
ENV NODE_VERSION=16.15.0
>>>>>>> 42d5d8e0
ENV PATH="$NODE_PATH/node/bin:$PATH"
# Install the latest version of @elastic/synthetics forcefully ignoring the previously
# cached node_modules, heartbeat then calls the global executable to run test suites
# Setup node
RUN cd /usr/share/heartbeat/.node \
  && NODE_DOWNLOAD_URL="" \
  && case "$(arch)" in \
       x86_64) \
           NODE_DOWNLOAD_URL=https://nodejs.org/dist/v${NODE_VERSION}/node-v${NODE_VERSION}-linux-x64.tar.xz \
           ;; \
       aarch64) \
           NODE_DOWNLOAD_URL=https://nodejs.org/dist/v${NODE_VERSION}/node-v${NODE_VERSION}-linux-arm64.tar.xz \
           ;; \
       *) \
           echo >&2 ; echo >&2 "Unsupported architecture \$(arch)" ; echo >&2 ; exit 1 ; \
           ;; \
     esac \
  && mkdir -p node \
  && curl ${NODE_DOWNLOAD_URL} | tar -xJ --strip 1 -C node \
  && chmod ug+rwX -R $NODE_PATH \
<<<<<<< HEAD
  && npm i -g -f @elastic/synthetics && chmod ug+rwX -R $NODE_PATH

USER root

# Install the deps as needed by the exact version of playwright elastic synthetics uses
# We don't use npx playwright install-deps because that could pull a newer version
# Install additional fonts as well
RUN for iter in {1..10}; do \
    apt-get update -y && \
    $NODE_PATH/node/lib/node_modules/@elastic/synthetics/node_modules/.bin/playwright install-deps chromium && \
    DEBIAN_FRONTEND=noninteractive apt-get install --no-install-recommends --yes \
    fonts-noto \
    fonts-noto-cjk && \
    exit_code=0 && break || exit_code=$? && echo "apt-get error: retry $iter in 10s" && sleep 10; \
done; \
(exit $exit_code)

USER 1000
=======
  && npm i -g -f @elastic/synthetics@stack_release && chmod ug+rwX -R $NODE_PATH
>>>>>>> 42d5d8e0
{{- end }}



{{- range $i, $port := .ExposePorts }}
EXPOSE {{ $port }}
{{- end }}

# When running under Docker, we must ensure libbeat monitoring pulls cgroup
# metrics from /sys/fs/cgroup/<subsystem>/, ignoring any paths found in
# /proc/self/cgroup.
ENV LIBBEAT_MONITORING_CGROUPS_HIERARCHY_OVERRIDE=/

WORKDIR {{ $beatHome }}
ENTRYPOINT ["/usr/bin/tini", "--", "/usr/local/bin/docker-entrypoint"]
CMD ["-environment", "container"]<|MERGE_RESOLUTION|>--- conflicted
+++ resolved
@@ -127,11 +127,7 @@
 # Setup synthetics env vars
 ENV ELASTIC_SYNTHETICS_CAPABLE=true
 ENV SUITES_DIR={{ $beatHome }}/suites
-<<<<<<< HEAD
 ENV NODE_VERSION=18.16.0
-=======
-ENV NODE_VERSION=16.15.0
->>>>>>> 42d5d8e0
 ENV PATH="$NODE_PATH/node/bin:$PATH"
 # Install the latest version of @elastic/synthetics forcefully ignoring the previously
 # cached node_modules, heartbeat then calls the global executable to run test suites
@@ -152,9 +148,7 @@
   && mkdir -p node \
   && curl ${NODE_DOWNLOAD_URL} | tar -xJ --strip 1 -C node \
   && chmod ug+rwX -R $NODE_PATH \
-<<<<<<< HEAD
-  && npm i -g -f @elastic/synthetics && chmod ug+rwX -R $NODE_PATH
-
+  && npm i -g -f @elastic/synthetics@stack_release && chmod ug+rwX -R $NODE_PATH
 USER root
 
 # Install the deps as needed by the exact version of playwright elastic synthetics uses
@@ -171,9 +165,6 @@
 (exit $exit_code)
 
 USER 1000
-=======
-  && npm i -g -f @elastic/synthetics@stack_release && chmod ug+rwX -R $NODE_PATH
->>>>>>> 42d5d8e0
 {{- end }}
 
 
