{{- $beatHome := printf "%s/%s" "/usr/share" .BeatName }}
{{- $beatBinary := printf "%s/%s" $beatHome .BeatName }}
{{- $repoInfo := repo }}

# Prepare home in a different stage to avoid creating additional layers on
# the final image because of permission changes.
FROM {{ .buildFrom }} AS home

COPY beat {{ $beatHome }}

RUN mkdir -p {{ $beatHome }}/data {{ $beatHome }}/data/elastic-agent-{{ commit_short }}/logs && \
    chown -R root:root {{ $beatHome }} && \
    find {{ $beatHome }} -type d -exec chmod 0755 {} \; && \
    find {{ $beatHome }} -type f -exec chmod 0644 {} \; && \
    find {{ $beatHome }}/data -type d -exec chmod 0770 {} \; && \
    find {{ $beatHome }}/data -type f -exec chmod 0660 {} \; && \
    rm {{ $beatBinary }} && \
    ln -s {{ $beatHome }}/data/elastic-agent-{{ commit_short }}/elastic-agent {{ $beatBinary }} && \
    chmod 0755 {{ $beatHome }}/data/elastic-agent-*/elastic-agent && \
    chmod 0755 {{ $beatHome }}/data/elastic-agent-*/components/*beat && \
    (chmod 0755 {{ $beatHome }}/data/elastic-agent-*/components/osquery* || true) && \
    (chmod 0755 {{ $beatHome }}/data/elastic-agent-*/components/apm-server || true) && \
    (chmod 0755 {{ $beatHome }}/data/elastic-agent-*/components/cloud-defend || true) && \
    (chmod 0755 {{ $beatHome }}/data/elastic-agent-*/components/endpoint-security || true) && \
    (chmod 0755 {{ $beatHome }}/data/elastic-agent-*/components/fleet-server || true) && \
    (chmod 0755 {{ $beatHome }}/data/elastic-agent-*/components/elastic-agent-shipper || true) && \
    (chmod 0755 {{ $beatHome }}/data/elastic-agent-*/components/pf-elastic-collector || true) && \
    (chmod 0755 {{ $beatHome }}/data/elastic-agent-*/components/pf-elastic-symbolizer || true) && \
    (chmod 0755 {{ $beatHome }}/data/elastic-agent-*/components/pf-host-agent || true) && \
    find {{ $beatHome }}/data/elastic-agent-{{ commit_short }}/components -name "*.yml*" -type f -exec chown root:root {} \; && \
    find {{ $beatHome }}/data/elastic-agent-{{ commit_short }}/components -name "*.yml*" -type f -exec chmod 0644 {} \; && \
{{- range $i, $modulesd := .ModulesDirs }}
    chmod 0775 {{ $beatHome}}/{{ $modulesd }} && \
{{- end }}
{{- if contains .image_name "-cloud" }}
    mkdir -p /opt/filebeat /opt/metricbeat && \
    tar xf {{ $beatHome }}/data/cloud_downloads/metricbeat-*.tar.gz -C /opt/metricbeat --strip-components=1 && \
    tar xf {{ $beatHome }}/data/cloud_downloads/filebeat-*.tar.gz -C /opt/filebeat --strip-components=1 && \
{{- end }}
    rm -rf {{ $beatHome }}/data/cloud_downloads && \
    true

FROM {{ .from }}

ENV BEAT_SETUID_AS={{ .user }}

{{- if contains .from "ubi-minimal" }}
RUN for iter in {1..10}; do microdnf update -y && microdnf install -y tar gzip findutils shadow-utils && microdnf clean all && exit_code=0 && break || exit_code=$? && echo "microdnf error: retry $iter in 10s" && sleep 10; done; (exit $exit_code)
{{- else }}

RUN for iter in {1..10}; do \
        apt-get update -y && \
        DEBIAN_FRONTEND=noninteractive apt-get install --no-install-recommends --yes ca-certificates curl gawk libcap2-bin xz-utils && \
        apt-get clean all && \
        exit_code=0 && break || exit_code=$? && echo "apt-get error: retry $iter in 10s" && sleep 10; \
    done; \
    (exit $exit_code)
{{- end }}

LABEL \
  org.label-schema.build-date="{{ date }}" \
  org.label-schema.schema-version="1.0" \
  org.label-schema.vendor="{{ .BeatVendor }}" \
  org.label-schema.license="{{ .License }}" \
  org.label-schema.name="{{ .BeatName }}" \
  org.label-schema.version="{{ beat_version }}{{if .Snapshot}}-SNAPSHOT{{end}}" \
  org.label-schema.url="{{ .BeatURL }}" \
  org.label-schema.vcs-url="{{ $repoInfo.RootImportPath }}" \
  org.label-schema.vcs-ref="{{ commit }}" \
  io.k8s.description="{{ .BeatDescription }}" \
  io.k8s.display-name="{{ .BeatName | title }} image" \
  org.opencontainers.image.created="{{ date }}" \
  org.opencontainers.image.licenses="{{ .License }}" \
  org.opencontainers.image.title="{{ .BeatName | title }}" \
  org.opencontainers.image.vendor="{{ .BeatVendor }}" \
  name="{{ .BeatName }}" \
  maintainer="infra@elastic.co" \
  vendor="{{ .BeatVendor }}" \
  version="{{ beat_version }}{{if .Snapshot}}-SNAPSHOT{{end}}" \
  release="1" \
  url="{{ .BeatURL }}" \
  summary="{{ .BeatName }}" \
  license="{{ .License }}" \
  description="{{ .BeatDescription }}"

ENV ELASTIC_CONTAINER "true"
ENV PATH={{ $beatHome }}:$PATH
ENV GODEBUG="madvdontneed=1"

# Add an init process, check the checksum to make sure it's a match
RUN set -e ; \
  TINI_BIN=""; \
  TINI_SHA256=""; \
  TINI_VERSION="v0.19.0"; \
  case "$(arch)" in \
    x86_64) \
        TINI_BIN="tini-amd64"; \
        TINI_SHA256="93dcc18adc78c65a028a84799ecf8ad40c936fdfc5f2a57b1acda5a8117fa82c"; \
        ;; \
    aarch64) \
        TINI_BIN="tini-arm64"; \
        TINI_SHA256="07952557df20bfd2a95f9bef198b445e006171969499a1d361bd9e6f8e5e0e81"; \
        ;; \
    *) \
        echo >&2 ; echo >&2 "Unsupported architecture \$(arch)" ; echo >&2 ; exit 1 ; \
        ;; \
  esac ; \
  curl --retry 8 -S -L -O "https://github.com/krallin/tini/releases/download/${TINI_VERSION}/${TINI_BIN}" ; \
  echo "${TINI_SHA256} ${TINI_BIN}" | sha256sum -c - ; \
  mv "${TINI_BIN}" /usr/bin/tini ; \
  chmod +x /usr/bin/tini

COPY docker-entrypoint /usr/local/bin/docker-entrypoint
RUN chmod 755 /usr/local/bin/docker-entrypoint

COPY --from=home {{ $beatHome }} {{ $beatHome }}

# Elastic Agent needs group permissions in the home itself to be able to
# create fleet.yml when running as non-root.
RUN chmod 0770 {{ $beatHome }}

RUN mkdir /licenses
COPY --from=home {{ $beatHome }}/LICENSE.txt /licenses
COPY --from=home {{ $beatHome }}/NOTICE.txt /licenses

{{- if contains .image_name "-cloud" }}
COPY --from=home /opt /opt
{{- end }}


RUN setcap cap_net_raw,cap_setuid+p {{ $beatHome }}/data/elastic-agent-{{ commit_short }}/components/heartbeat && \
{{- if .linux_capabilities }}
# Since the beat is stored at the other end of a symlink we must follow the symlink first
# For security reasons setcap does not support symlinks. This is smart in the general case
# but in our specific case since we're building a trusted image from trusted binaries this is
# fine. Thus, we use readlink to follow the link and setcap on the actual binary
    readlink -f {{ $beatBinary }} | xargs setcap {{ .linux_capabilities }} && \
{{- end }}
true

{{- if eq .user "root" }}
{{- if contains .image_name "-cloud" }}
# Generate folder for a stub command that will be overwritten at runtime
RUN mkdir /app
{{- end }}
{{- else }}
RUN groupadd --gid 1000 {{ .BeatName }}
RUN useradd -M --uid 1000 --gid 1000 --groups 0 --home {{ $beatHome }} {{ .user }}

{{- if contains .image_name "-cloud" }}
# Generate folder for a stub command that will be overwritten at runtime
RUN mkdir /app
RUN chown {{ .user }} /app
{{- end }}
{{- end }}

{{- if (and (contains .image_name "-complete") (not (contains .from "ubi-minimal")))  }}
USER root
ENV NODE_PATH={{ $beatHome }}/.node
RUN echo \
    $NODE_PATH \
    {{ $beatHome }}/.config \
    {{ $beatHome }}/.synthetics \
    {{ $beatHome }}/.npm \
    {{ $beatHome }}/.cache \
    | xargs -IDIR sh -c 'mkdir -p DIR && chmod 0770 DIR'

# Setup synthetics env vars
ENV ELASTIC_SYNTHETICS_CAPABLE=true
<<<<<<< HEAD
ENV ELASTIC_AGENT_COMPLETE=true
=======
ENV TZ=UTC
>>>>>>> 2c9e5819
ENV NODE_VERSION=18.16.0
ENV PATH="$NODE_PATH/node/bin:$PATH"
# Install the latest version of @elastic/synthetics forcefully ignoring the previously
# cached node_modules, heartbeat then calls the global executable to run test suites
# Setup node
RUN cd {{$beatHome}}/.node \
  && NODE_DOWNLOAD_URL="" \
  && case "$(arch)" in \
        arm64) \
           NODE_DOWNLOAD_URL=https://nodejs.org/dist/v${NODE_VERSION}/node-v${NODE_VERSION}-linux-x64.tar.xz \
           ;; \
       x86_64) \
           NODE_DOWNLOAD_URL=https://nodejs.org/dist/v${NODE_VERSION}/node-v${NODE_VERSION}-linux-x64.tar.xz \
           ;; \
       aarch64) \
           NODE_DOWNLOAD_URL=https://nodejs.org/dist/v${NODE_VERSION}/node-v${NODE_VERSION}-linux-arm64.tar.xz \
           ;; \
       *) \
           echo >&2 ; echo >&2 "Unsupported architecture \$(arch)" ; echo >&2 ; exit 1 ; \
           ;; \
     esac \
  && mkdir -p node \
  && curl ${NODE_DOWNLOAD_URL} | tar -xJ --strip 1 -C node \
  && chmod ug+rwX -R $NODE_PATH

# Install synthetics as a regular user, installing npm deps as root odesn't work
RUN chown -R {{ .user }} $NODE_PATH
USER {{ .user }}
# If this fails dump the NPM logs
RUN npm i -g --loglevel verbose --engine-strict @elastic/synthetics@stack_release || sh -c 'tail -n +1 /root/.npm/_logs/* && exit 1'
RUN chmod ug+rwX -R $NODE_PATH
USER root

# Install the deps as needed by the exact version of playwright elastic synthetics uses
# We don't use npx playwright install-deps because that could pull a newer version
# Install additional fonts as well
RUN for iter in {1..10}; do \
    apt-get update -y && \
    $NODE_PATH/node/lib/node_modules/@elastic/synthetics/node_modules/.bin/playwright install-deps chromium && \
    DEBIAN_FRONTEND=noninteractive apt-get install --no-install-recommends --yes \
    fonts-noto \
    fonts-noto-cjk && \
    exit_code=0 && break || exit_code=$? && echo "apt-get error: retry $iter in 10s" && sleep 10; \
    done; \
    (exit $exit_code)

{{- end }}
USER {{ .user }}


{{- range $i, $port := .ExposePorts }}
EXPOSE {{ $port }}
{{- end }}

# When running under Docker, we must ensure libbeat monitoring pulls cgroup
# metrics from /sys/fs/cgroup/<subsystem>/, ignoring any paths found in
# /proc/self/cgroup.
ENV LIBBEAT_MONITORING_CGROUPS_HIERARCHY_OVERRIDE=/

WORKDIR {{ $beatHome }}

{{- if contains .image_name "-cloud" }}
ENTRYPOINT ["/usr/bin/tini", "--"]
CMD ["/app/apm.sh"]
# Generate a stub command that will be overwritten at runtime
RUN echo -e '#!/bin/sh\nexec /usr/local/bin/docker-entrypoint' > /app/apm.sh && \
    chmod 0555 /app/apm.sh
{{- else }}
ENTRYPOINT ["/usr/bin/tini", "--", "/usr/local/bin/docker-entrypoint"]
{{- end }}
<|MERGE_RESOLUTION|>--- conflicted
+++ resolved
@@ -167,11 +167,8 @@
 
 # Setup synthetics env vars
 ENV ELASTIC_SYNTHETICS_CAPABLE=true
-<<<<<<< HEAD
 ENV ELASTIC_AGENT_COMPLETE=true
-=======
 ENV TZ=UTC
->>>>>>> 2c9e5819
 ENV NODE_VERSION=18.16.0
 ENV PATH="$NODE_PATH/node/bin:$PATH"
 # Install the latest version of @elastic/synthetics forcefully ignoring the previously
