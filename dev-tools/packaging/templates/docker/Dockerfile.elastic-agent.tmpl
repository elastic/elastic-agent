{{- $beatHome := printf "%s/%s" "/usr/share" .BeatName }}
{{- $beatBinary := printf "%s/%s" $beatHome .BeatName }}
{{- $repoInfo := repo }}

# Prepare home in a different stage to avoid creating additional layers on
# the final image because of permission changes.
FROM {{ .buildFrom }} AS home

RUN for iter in {1..10}; do \
        apt-get update -y && \
        DEBIAN_FRONTEND=noninteractive apt-get install --no-install-recommends --yes libcap2-bin && \
        apt-get clean all && \
        exit_code=0 && break || exit_code=$? && echo "apt-get error: retry $iter in 10s" && sleep 10; \
    done; \
    (exit $exit_code)

COPY beat {{ $beatHome }}

RUN true && \
    # ECE needs to create config here under non-1000 user
    chmod 0777 {{ $beatHome}} && \
    mkdir -p {{ $beatHome }}/data {{ $beatHome }}/data/elastic-agent-{{ commit_short }}/logs && \
    find {{ $beatHome }} -type d -exec chmod 0755 {} \; && \
    find {{ $beatHome }} -type f -exec chmod 0644 {} \; && \
    find {{ $beatHome }}/data -type d -exec chmod 0777 {} \; && \
    find {{ $beatHome }}/data -type f -exec chmod 0666 {} \; && \
    rm {{ $beatBinary }} && \
    ln -s {{ $beatHome }}/data/elastic-agent-{{ commit_short }}/elastic-agent {{ $beatBinary }} && \
    chmod 0755 {{ $beatHome }}/data/elastic-agent-*/elastic-agent && \
    chmod 0755 {{ $beatHome }}/data/elastic-agent-*/components/*beat && \
    (chmod 0755 {{ $beatHome }}/data/elastic-agent-*/components/osquery* || true) && \
    (chmod 0755 {{ $beatHome }}/data/elastic-agent-*/components/apm-server || true) && \
    (chmod 0755 {{ $beatHome }}/data/elastic-agent-*/components/cloud-defend || true) && \
    (chmod 0755 {{ $beatHome }}/data/elastic-agent-*/components/endpoint-security || true) && \
    (chmod 0755 {{ $beatHome }}/data/elastic-agent-*/components/fleet-server || true) && \
    (chmod 0755 {{ $beatHome }}/data/elastic-agent-*/components/elastic-agent-shipper || true) && \
    (chmod 0755 {{ $beatHome }}/data/elastic-agent-*/components/pf-elastic-collector || true) && \
    (chmod 0755 {{ $beatHome }}/data/elastic-agent-*/components/pf-elastic-symbolizer || true) && \
    (chmod 0755 {{ $beatHome }}/data/elastic-agent-*/components/pf-host-agent || true) && \
    find {{ $beatHome }}/data/elastic-agent-{{ commit_short }}/components -name "*.yml*" -type f -exec chmod 0644 {} \; && \
{{- range $i, $modulesd := .ModulesDirs }}
    chmod 0775 {{ $beatHome}}/{{ $modulesd }} && \
{{- end }}
{{- if contains .image_name "-cloud" }}
    mkdir -p /opt/agentbeat /opt/filebeat /opt/metricbeat && \
    cp -f {{ $beatHome }}/data/cloud_downloads/filebeat.sh /opt/filebeat/filebeat && \
    chmod +x /opt/filebeat/filebeat && \
    cp -f {{ $beatHome }}/data/cloud_downloads/metricbeat.sh /opt/metricbeat/metricbeat && \
    chmod +x /opt/metricbeat/metricbeat && \
    tar xf {{ $beatHome }}/data/cloud_downloads/agentbeat-*.tar.gz -C /opt/agentbeat --strip-components=1 && \
    rm -rf {{ $beatHome }}/data/cloud_downloads && \
{{- end }}
    true

# Keep this after any chown command, chown resets any applied capabilities
RUN setcap cap_net_raw,cap_setuid+p {{ $beatHome }}/data/elastic-agent-{{ commit_short }}/components/agentbeat && \
{{- if .linux_capabilities }}
# Since the beat is stored at the other end of a symlink we must follow the symlink first
# For security reasons setcap does not support symlinks. This is smart in the general case
# but in our specific case since we're building a trusted image from trusted binaries this is
# fine. Thus, we use readlink to follow the link and setcap on the actual binary
   setcap {{ .linux_capabilities }}  $(readlink -f {{ $beatBinary }}) && \
{{- end }}
true

FROM {{ .from }}

ENV BEAT_SETUID_AS={{ .user }}

{{- if contains .from "ubi-minimal" }}
RUN for iter in {1..10}; do microdnf update -y && microdnf install -y tar gzip findutils shadow-utils && microdnf clean all && exit_code=0 && break || exit_code=$? && echo "microdnf error: retry $iter in 10s" && sleep 10; done; (exit $exit_code)
{{- else }}

RUN for iter in {1..10}; do \
        apt-get update -y && \
        DEBIAN_FRONTEND=noninteractive apt-get install --no-install-recommends --yes ca-certificates curl gawk xz-utils && \
        apt-get clean all && \
        exit_code=0 && break || exit_code=$? && echo "apt-get error: retry $iter in 10s" && sleep 10; \
    done; \
    (exit $exit_code)
{{- end }}

LABEL \
  org.label-schema.build-date="{{ date }}" \
  org.label-schema.schema-version="1.0" \
  org.label-schema.vendor="{{ .BeatVendor }}" \
  org.label-schema.license="{{ .License }}" \
  org.label-schema.name="{{ .BeatName }}" \
  org.label-schema.version="{{ beat_version }}{{if .Snapshot}}-SNAPSHOT{{end}}" \
  org.label-schema.url="{{ .BeatURL }}" \
  org.label-schema.vcs-url="{{ $repoInfo.RootImportPath }}" \
  org.label-schema.vcs-ref="{{ commit }}" \
  io.k8s.description="{{ .BeatDescription }}" \
  io.k8s.display-name="{{ .BeatName | title }} image" \
  org.opencontainers.image.created="{{ date }}" \
  org.opencontainers.image.licenses="{{ .License }}" \
  org.opencontainers.image.title="{{ .BeatName | title }}" \
  org.opencontainers.image.vendor="{{ .BeatVendor }}" \
  name="{{ .BeatName }}" \
  maintainer="infra@elastic.co" \
  vendor="{{ .BeatVendor }}" \
  version="{{ beat_version }}{{if .Snapshot}}-SNAPSHOT{{end}}" \
  release="1" \
  url="{{ .BeatURL }}" \
  summary="{{ .BeatName }}" \
  license="{{ .License }}" \
  description="{{ .BeatDescription }}"

ENV ELASTIC_CONTAINER "true"
ENV PATH={{ $beatHome }}:$PATH
ENV GODEBUG="madvdontneed=1"

# Add an init process, check the checksum to make sure it's a match
RUN set -e ; \
  TINI_BIN=""; \
  TINI_SHA256=""; \
  TINI_VERSION="v0.19.0"; \
  case "$(arch)" in \
    x86_64) \
        TINI_BIN="tini-amd64"; \
        TINI_SHA256="93dcc18adc78c65a028a84799ecf8ad40c936fdfc5f2a57b1acda5a8117fa82c"; \
        ;; \
    aarch64) \
        TINI_BIN="tini-arm64"; \
        TINI_SHA256="07952557df20bfd2a95f9bef198b445e006171969499a1d361bd9e6f8e5e0e81"; \
        ;; \
    *) \
        echo >&2 ; echo >&2 "Unsupported architecture \$(arch)" ; echo >&2 ; exit 1 ; \
        ;; \
  esac ; \
  curl --retry 8 -S -L -O "https://github.com/krallin/tini/releases/download/${TINI_VERSION}/${TINI_BIN}" ; \
  echo "${TINI_SHA256} ${TINI_BIN}" | sha256sum -c - ; \
  mv "${TINI_BIN}" /usr/bin/tini ; \
  chmod +x /usr/bin/tini

COPY docker-entrypoint /usr/local/bin/docker-entrypoint
RUN groupadd --gid 1000 {{ .BeatName }} && \
    useradd -M --uid 1000 --gid 1000 {{ .user }} && \
    chmod 755 /usr/local/bin/docker-entrypoint && \
    true

COPY --chown={{ .user }}:{{ .user }} --from=home {{ $beatHome }} {{ $beatHome }}

# Elastic Agent needs group permissions in the home itself to be able to
# create fleet.yml when running as non-root.
RUN chmod 0777 {{ $beatHome }} && \
    usermod -d {{ $beatHome}} {{ .user }} && \
    find {{ $beatHome }}/data/elastic-agent-{{ commit_short }}/components -name "*.yml*" -type f -exec chown root:root {} \; && \
    true

RUN mkdir /licenses
COPY --from=home {{ $beatHome }}/LICENSE.txt /licenses
COPY --from=home {{ $beatHome }}/NOTICE.txt /licenses

{{- if contains .image_name "-cloud" }}
COPY --from=home /opt /opt
{{- end }}

{{- if contains .image_name "-cloud" }}
# Generate folder for a stub command that will be overwritten at runtime
RUN mkdir /app && \
    chown {{ .user }}:{{ .user }} /app
{{- end }}

<<<<<<< HEAD
# Keep this after any chown command, chown resets any applied capabilities
RUN setcap cap_setfcap,cap_chown,cap_setpcap=ep {{ $beatHome }}/data/elastic-agent-{{ commit_short }}/elastic-agent
RUN setcap cap_net_raw,cap_setuid+p {{ $beatHome }}/data/elastic-agent-{{ commit_short }}/components/heartbeat && \
{{- if .linux_capabilities }}
# Since the beat is stored at the other end of a symlink we must follow the symlink first
# For security reasons setcap does not support symlinks. This is smart in the general case
# but in our specific case since we're building a trusted image from trusted binaries this is
# fine. Thus, we use readlink to follow the link and setcap on the actual binary
   setcap {{ .linux_capabilities }}  $(readlink -f {{ $beatBinary }}) && \
{{- end }}
true

=======
>>>>>>> 43318220
{{- if (and (contains .image_name "-complete") (not (contains .from "ubi-minimal")))  }}
USER root
ENV NODE_PATH={{ $beatHome }}/.node
RUN echo \
    $NODE_PATH \
    {{ $beatHome }}/.config \
    {{ $beatHome }}/.synthetics \
    {{ $beatHome }}/.npm \
    {{ $beatHome }}/.cache \
    | xargs -IDIR sh -c 'mkdir -p DIR && chmod 0775 DIR'

# Setup synthetics env vars
ENV ELASTIC_SYNTHETICS_CAPABLE=true
ENV ELASTIC_AGENT_COMPLETE=true
ENV TZ=UTC
ENV NODE_VERSION=18.20.3
ENV PATH="$NODE_PATH/node/bin:$PATH"
# Install the latest version of @elastic/synthetics forcefully ignoring the previously
# cached node_modules, heartbeat then calls the global executable to run test suites
# Setup node
RUN cd {{$beatHome}}/.node \
  && NODE_DOWNLOAD_URL="" \
  && case "$(arch)" in \
        arm64) \
           NODE_DOWNLOAD_URL=https://nodejs.org/dist/v${NODE_VERSION}/node-v${NODE_VERSION}-linux-x64.tar.xz \
           ;; \
       x86_64) \
           NODE_DOWNLOAD_URL=https://nodejs.org/dist/v${NODE_VERSION}/node-v${NODE_VERSION}-linux-x64.tar.xz \
           ;; \
       aarch64) \
           NODE_DOWNLOAD_URL=https://nodejs.org/dist/v${NODE_VERSION}/node-v${NODE_VERSION}-linux-arm64.tar.xz \
           ;; \
       *) \
           echo >&2 ; echo >&2 "Unsupported architecture \$(arch)" ; echo >&2 ; exit 1 ; \
           ;; \
     esac \
  && mkdir -p node \
  && curl ${NODE_DOWNLOAD_URL} | tar -xJ --strip 1 -C node \
  && chmod ugo+rwX -R $NODE_PATH \
# Install synthetics as a regular user, installing npm deps as root odesn't work
   # fix .node .npm and .synthetics
   && chown -R {{ .user }}:{{ .user }} $NODE_PATH \
   && mkdir -p {{ $beatHome }}/.npm/_logs \
   && chown -R {{ .user }}:{{ .user }} {{ $beatHome }}/.npm \
   && chown -R {{ .user }}:{{ .user }} {{ $beatHome }}/.cache
USER {{ .user }}
# If this fails dump the NPM logs
RUN (npm i -g --loglevel verbose --production --engine-strict @elastic/synthetics@stack_release || sh -c 'tail -n +1 {{ $beatHome }}/.npm/_logs/* && exit 1') && \
    chmod ugo+rwX -R $NODE_PATH
USER root

# Install the deps as needed by the exact version of playwright elastic synthetics uses
# We don't use npx playwright install-deps because that could pull a newer version
# Install additional fonts as well
RUN for iter in {1..10}; do \
    apt-get update -y && \
    $NODE_PATH/node/lib/node_modules/@elastic/synthetics/node_modules/.bin/playwright install-deps chromium && \
    DEBIAN_FRONTEND=noninteractive apt-get install --no-install-recommends --yes \
    fonts-noto \
    fonts-noto-cjk && \
    exit_code=0 && break || exit_code=$? && echo "apt-get error: retry $iter in 10s" && sleep 10; \
    done; \
    (exit $exit_code)

{{- end }}
USER {{ .user }}


{{- range $i, $port := .ExposePorts }}
EXPOSE {{ $port }}
{{- end }}


# When running under Docker, we must ensure libbeat monitoring pulls cgroup
# metrics from /sys/fs/cgroup/<subsystem>/, ignoring any paths found in
# /proc/self/cgroup.
ENV LIBBEAT_MONITORING_CGROUPS_HIERARCHY_OVERRIDE=/

WORKDIR {{ $beatHome }}

{{- if contains .image_name "-cloud" }}
ENTRYPOINT ["/usr/bin/tini", "--"]
CMD ["/app/apm.sh"]
# Generate a stub command that will be overwritten at runtime
RUN echo -e '#!/bin/sh\nexec /usr/local/bin/docker-entrypoint' > /app/apm.sh && \
    chmod 0555 /app/apm.sh
{{- else }}
ENTRYPOINT ["/usr/bin/tini", "--", "/usr/local/bin/docker-entrypoint"]
{{- end }}<|MERGE_RESOLUTION|>--- conflicted
+++ resolved
@@ -162,7 +162,6 @@
     chown {{ .user }}:{{ .user }} /app
 {{- end }}
 
-<<<<<<< HEAD
 # Keep this after any chown command, chown resets any applied capabilities
 RUN setcap cap_setfcap,cap_chown,cap_setpcap=ep {{ $beatHome }}/data/elastic-agent-{{ commit_short }}/elastic-agent
 RUN setcap cap_net_raw,cap_setuid+p {{ $beatHome }}/data/elastic-agent-{{ commit_short }}/components/heartbeat && \
@@ -175,8 +174,6 @@
 {{- end }}
 true
 
-=======
->>>>>>> 43318220
 {{- if (and (contains .image_name "-complete") (not (contains .from "ubi-minimal")))  }}
 USER root
 ENV NODE_PATH={{ $beatHome }}/.node
