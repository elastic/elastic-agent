<<<<<<< HEAD
{{- $beatHome := printf "%s/%s" "/usr/share" .BeatName }}
{{- $beatBinary := printf "%s/%s" $beatHome .BeatName }}
{{- $repoInfo := repo }}

# Prepare home in a different stage to avoid creating additional layers on
# the final image because of permission changes.
FROM {{ .buildFrom }} AS home

COPY beat {{ $beatHome }}

RUN mkdir -p {{ $beatHome }}/data {{ $beatHome }}/data/elastic-agent-{{ commit_short }}/logs && \
    chown -R root:root {{ $beatHome }} && \
    find {{ $beatHome }} -type d -exec chmod 0755 {} \; && \
    find {{ $beatHome }} -type f -exec chmod 0644 {} \; && \
    find {{ $beatHome }}/data -type d -exec chmod 0770 {} \; && \
    find {{ $beatHome }}/data -type f -exec chmod 0660 {} \; && \
    rm {{ $beatBinary }} && \
    ln -s {{ $beatHome }}/data/elastic-agent-{{ commit_short }}/elastic-agent {{ $beatBinary }} && \
    chmod 0755 {{ $beatHome }}/data/elastic-agent-*/elastic-agent && \
    chmod 0755 {{ $beatHome }}/data/elastic-agent-*/components/*beat && \
    (chmod 0755 {{ $beatHome }}/data/elastic-agent-*/components/apm-server || true) && \
    (chmod 0755 {{ $beatHome }}/data/elastic-agent-*/components/elastic-endpoint || true) && \    
    find {{ $beatHome }}/data/elastic-agent-{{ commit_short }}/components -name "*.yml*" -type f -exec chown root:root {} \; && \
    find {{ $beatHome }}/data/elastic-agent-{{ commit_short }}/components -name "*.yml*" -type f -exec chmod 0644 {} \; && \
{{- range $i, $modulesd := .ModulesDirs }}
    chmod 0775 {{ $beatHome}}/{{ $modulesd }} && \
{{- end }}
{{- if contains .image_name "-cloud" }}
    mkdir -p /opt/filebeat /opt/metricbeat && \
    tar xf {{ $beatHome }}/data/cloud_downloads/metricbeat-*.tar.gz -C /opt/metricbeat --strip-components=1 && \
    tar xf {{ $beatHome }}/data/cloud_downloads/filebeat-*.tar.gz -C /opt/filebeat --strip-components=1 && \
{{- end }}
    rm -rf {{ $beatHome }}/data/cloud_downloads && \
    true

FROM {{ .from }}

ENV BEAT_SETUID_AS={{ .user }}

{{- if contains .from "ubi-minimal" }}
RUN for iter in {1..10}; do microdnf update -y && microdnf install -y tar gzip findutils shadow-utils && microdnf clean all && exit_code=0 && break || exit_code=$? && echo "microdnf error: retry $iter in 10s" && sleep 10; done; (exit $exit_code)
{{- else }}

RUN for iter in {1..10}; do \
        apt-get update -y && \
        DEBIAN_FRONTEND=noninteractive apt-get install --no-install-recommends --yes ca-certificates curl gawk libcap2-bin xz-utils && \
        apt-get clean all && \
        exit_code=0 && break || exit_code=$? && echo "apt-get error: retry $iter in 10s" && sleep 10; \
    done; \
    (exit $exit_code)
{{- end }}

{{- if (and (contains .image_name "-complete") (not (contains .from "ubi-minimal"))) }}
RUN apt-get update -y && \
    for iter in {1..10}; do \
        DEBIAN_FRONTEND=noninteractive apt-get install --no-install-recommends --yes \
        libglib2.0-0\
        libnss3\
        libnspr4\
        libatk1.0-0\
        libatk-bridge2.0-0\
        libcups2\
        libdrm2\
        libdbus-1-3\
        libxcb1\
        libxkbcommon0\
        libx11-6\
        libxcomposite1\
        libxdamage1\
        libxext6\
        libxfixes3\
        libxrandr2\
        libgbm1\
        libpango-1.0-0\
        libcairo2\
        libasound2\
        libatspi2.0-0\
        libxshmfence1 \
        fonts-noto-core\
        fonts-noto-cjk &&\
        apt-get clean all && \
        exit_code=0 && break || exit_code=$? && echo "apt-get error: retry $iter in 10s" && sleep 10; \
    done; \
    (exit $exit_code)
ENV NODE_PATH={{ $beatHome }}/.node
RUN echo \
    $NODE_PATH \
    {{ $beatHome }}/.config \
    {{ $beatHome }}/.synthetics \
    {{ $beatHome }}/.npm \
    {{ $beatHome }}/.cache \
    | xargs -IDIR sh -c 'mkdir -p DIR && chmod 0770 DIR'
{{- end }}

LABEL \
  org.label-schema.build-date="{{ date }}" \
  org.label-schema.schema-version="1.0" \
  org.label-schema.vendor="{{ .BeatVendor }}" \
  org.label-schema.license="{{ .License }}" \
  org.label-schema.name="{{ .BeatName }}" \
  org.label-schema.version="{{ beat_version }}{{if .Snapshot}}-SNAPSHOT{{end}}" \
  org.label-schema.url="{{ .BeatURL }}" \
  org.label-schema.vcs-url="{{ $repoInfo.RootImportPath }}" \
  org.label-schema.vcs-ref="{{ commit }}" \
  io.k8s.description="{{ .BeatDescription }}" \
  io.k8s.display-name="{{ .BeatName | title }} image" \
  org.opencontainers.image.created="{{ date }}" \
  org.opencontainers.image.licenses="{{ .License }}" \
  org.opencontainers.image.title="{{ .BeatName | title }}" \
  org.opencontainers.image.vendor="{{ .BeatVendor }}" \
  name="{{ .BeatName }}" \
  maintainer="infra@elastic.co" \
  vendor="{{ .BeatVendor }}" \
  version="{{ beat_version }}{{if .Snapshot}}-SNAPSHOT{{end}}" \
  release="1" \
  url="{{ .BeatURL }}" \
  summary="{{ .BeatName }}" \
  license="{{ .License }}" \
  description="{{ .BeatDescription }}"

ENV ELASTIC_CONTAINER "true"
ENV PATH={{ $beatHome }}:$PATH
ENV GODEBUG="madvdontneed=1"

# Add an init process, check the checksum to make sure it's a match
RUN set -e ; \
  TINI_BIN=""; \
  TINI_SHA256=""; \
  TINI_VERSION="v0.19.0"; \
  case "$(arch)" in \
    x86_64) \
        TINI_BIN="tini-amd64"; \
        TINI_SHA256="93dcc18adc78c65a028a84799ecf8ad40c936fdfc5f2a57b1acda5a8117fa82c"; \
        ;; \
    aarch64) \
        TINI_BIN="tini-arm64"; \
        TINI_SHA256="07952557df20bfd2a95f9bef198b445e006171969499a1d361bd9e6f8e5e0e81"; \
        ;; \
    *) \
        echo >&2 ; echo >&2 "Unsupported architecture \$(arch)" ; echo >&2 ; exit 1 ; \
        ;; \
  esac ; \
  curl --retry 8 -S -L -O "https://github.com/krallin/tini/releases/download/${TINI_VERSION}/${TINI_BIN}" ; \
  echo "${TINI_SHA256} ${TINI_BIN}" | sha256sum -c - ; \
  mv "${TINI_BIN}" /usr/bin/tini ; \
  chmod +x /usr/bin/tini

COPY docker-entrypoint /usr/local/bin/docker-entrypoint
RUN chmod 755 /usr/local/bin/docker-entrypoint

COPY --from=home {{ $beatHome }} {{ $beatHome }}

# Elastic Agent needs group permissions in the home itself to be able to
# create fleet.yml when running as non-root.
RUN chmod 0770 {{ $beatHome }}

RUN mkdir /licenses
COPY --from=home {{ $beatHome }}/LICENSE.txt /licenses
COPY --from=home {{ $beatHome }}/NOTICE.txt /licenses

{{- if contains .image_name "-cloud" }}
COPY --from=home /opt /opt
{{- end }}


RUN setcap cap_net_raw,cap_setuid+p {{ $beatHome }}/data/elastic-agent-{{ commit_short }}/components/heartbeat && \
{{- if .linux_capabilities }}
# Since the beat is stored at the other end of a symlink we must follow the symlink first
# For security reasons setcap does not support symlinks. This is smart in the general case
# but in our specific case since we're building a trusted image from trusted binaries this is
# fine. Thus, we use readlink to follow the link and setcap on the actual binary
    readlink -f {{ $beatBinary }} | xargs setcap {{ .linux_capabilities }} && \
{{- end }}
true

{{- if eq .user "root" }}
{{- if contains .image_name "-cloud" }}
# Generate folder for a stub command that will be overwritten at runtime
RUN mkdir /app
{{- end }}
{{- else }}
RUN groupadd --gid 1000 {{ .BeatName }}
RUN useradd -M --uid 1000 --gid 1000 --groups 0 --home {{ $beatHome }} {{ .user }}
{{- if (and (contains .image_name "-complete") (not (contains .from "ubi-minimal")))  }}
RUN chown {{ .user }} $NODE_PATH
{{- end }}
{{- if contains .image_name "-cloud" }}
# Generate folder for a stub command that will be overwritten at runtime
RUN mkdir /app
RUN chown {{ .user }} /app
{{- end }}
{{- end }}

USER {{ .user }}

{{- if (and (contains .image_name "-complete") (not (contains .from "ubi-minimal")))  }}
# Setup synthetics env vars
ENV ELASTIC_SYNTHETICS_CAPABLE=true
ENV SUITES_DIR={{ $beatHome }}/suites
ENV NODE_VERSION=16.15.0
ENV PATH="$NODE_PATH/node/bin:$PATH"
# Install the latest version of @elastic/synthetics forcefully ignoring the previously
# cached node_modules, heartbeat then calls the global executable to run test suites
# Setup node
RUN cd {{$beatHome}}/.node \
  && NODE_DOWNLOAD_URL="" \
  && case "$(arch)" in \
       x86_64) \
           NODE_DOWNLOAD_URL=https://nodejs.org/dist/v${NODE_VERSION}/node-v${NODE_VERSION}-linux-x64.tar.xz \
           ;; \
       aarch64) \
           NODE_DOWNLOAD_URL=https://nodejs.org/dist/v${NODE_VERSION}/node-v${NODE_VERSION}-linux-arm64.tar.xz \
           ;; \
       *) \
           echo >&2 ; echo >&2 "Unsupported architecture \$(arch)" ; echo >&2 ; exit 1 ; \
           ;; \
     esac \
  && mkdir -p node \
  && curl ${NODE_DOWNLOAD_URL} | tar -xJ --strip 1 -C node \
  && chmod ug+rwX -R $NODE_PATH \
  && npm i -g -f @elastic/synthetics && chmod ug+rwX -R $NODE_PATH
{{- end }}


{{- range $i, $port := .ExposePorts }}
EXPOSE {{ $port }}
{{- end }}

# When running under Docker, we must ensure libbeat monitoring pulls cgroup
# metrics from /sys/fs/cgroup/<subsystem>/, ignoring any paths found in
# /proc/self/cgroup.
ENV LIBBEAT_MONITORING_CGROUPS_HIERARCHY_OVERRIDE=/

WORKDIR {{ $beatHome }}

{{- if contains .image_name "-cloud" }}
ENTRYPOINT ["/usr/bin/tini", "--"]
CMD ["/app/apm.sh"]
# Generate a stub command that will be overwritten at runtime
RUN echo -e '#!/bin/sh\nexec /usr/local/bin/docker-entrypoint' > /app/apm.sh && \
    chmod 0555 /app/apm.sh
{{- else }}
ENTRYPOINT ["/usr/bin/tini", "--", "/usr/local/bin/docker-entrypoint"]
{{- end }}

=======
{{- $beatHome := printf "%s/%s" "/usr/share" .BeatName }}
{{- $beatBinary := printf "%s/%s" $beatHome .BeatName }}
{{- $repoInfo := repo }}

# Prepare home in a different stage to avoid creating additional layers on
# the final image because of permission changes.
FROM {{ .buildFrom }} AS home

COPY beat {{ $beatHome }}

RUN mkdir -p {{ $beatHome }}/data {{ $beatHome }}/data/elastic-agent-{{ commit_short }}/logs && \
    chown -R root:root {{ $beatHome }} && \
    find {{ $beatHome }} -type d -exec chmod 0755 {} \; && \
    find {{ $beatHome }} -type f -exec chmod 0644 {} \; && \
    find {{ $beatHome }}/data -type d -exec chmod 0770 {} \; && \
    find {{ $beatHome }}/data -type f -exec chmod 0660 {} \; && \
    rm {{ $beatBinary }} && \
    ln -s {{ $beatHome }}/data/elastic-agent-{{ commit_short }}/elastic-agent {{ $beatBinary }} && \
    chmod 0755 {{ $beatHome }}/data/elastic-agent-*/elastic-agent && \
{{- range $i, $modulesd := .ModulesDirs }}
    chmod 0775 {{ $beatHome}}/{{ $modulesd }} && \
{{- end }}
{{- if contains .image_name "-cloud" }}
    mkdir -p /opt/filebeat /opt/metricbeat && \
    tar xf {{ $beatHome }}/data/elastic-agent-*/downloads/metricbeat-*.tar.gz -C /opt/metricbeat --strip-components=1 && \
    tar xf {{ $beatHome }}/data/elastic-agent-*/downloads/filebeat-*.tar.gz -C /opt/filebeat --strip-components=1 && \
{{- end }}
    true

FROM {{ .from }}

ENV BEAT_SETUID_AS={{ .user }}

{{- if contains .from "ubi-minimal" }}
RUN for iter in {1..10}; do microdnf update -y && microdnf install -y tar gzip findutils shadow-utils && microdnf clean all && exit_code=0 && break || exit_code=$? && echo "microdnf error: retry $iter in 10s" && sleep 10; done; (exit $exit_code)
{{- else }}

RUN for iter in {1..10}; do \
        apt-get update -y && \
        DEBIAN_FRONTEND=noninteractive apt-get install --no-install-recommends --yes ca-certificates curl gawk libcap2-bin xz-utils && \
        apt-get clean all && \
        exit_code=0 && break || exit_code=$? && echo "apt-get error: retry $iter in 10s" && sleep 10; \
    done; \
    (exit $exit_code)
{{- end }}

LABEL \
  org.label-schema.build-date="{{ date }}" \
  org.label-schema.schema-version="1.0" \
  org.label-schema.vendor="{{ .BeatVendor }}" \
  org.label-schema.license="{{ .License }}" \
  org.label-schema.name="{{ .BeatName }}" \
  org.label-schema.version="{{ beat_version }}{{if .Snapshot}}-SNAPSHOT{{end}}" \
  org.label-schema.url="{{ .BeatURL }}" \
  org.label-schema.vcs-url="{{ $repoInfo.RootImportPath }}" \
  org.label-schema.vcs-ref="{{ commit }}" \
  io.k8s.description="{{ .BeatDescription }}" \
  io.k8s.display-name="{{ .BeatName | title }} image" \
  org.opencontainers.image.created="{{ date }}" \
  org.opencontainers.image.licenses="{{ .License }}" \
  org.opencontainers.image.title="{{ .BeatName | title }}" \
  org.opencontainers.image.vendor="{{ .BeatVendor }}" \
  name="{{ .BeatName }}" \
  maintainer="infra@elastic.co" \
  vendor="{{ .BeatVendor }}" \
  version="{{ beat_version }}{{if .Snapshot}}-SNAPSHOT{{end}}" \
  release="1" \
  url="{{ .BeatURL }}" \
  summary="{{ .BeatName }}" \
  license="{{ .License }}" \
  description="{{ .BeatDescription }}"

ENV ELASTIC_CONTAINER "true"
ENV PATH={{ $beatHome }}:$PATH
ENV GODEBUG="madvdontneed=1"

# Add an init process, check the checksum to make sure it's a match
RUN set -e ; \
  TINI_BIN=""; \
  TINI_SHA256=""; \
  TINI_VERSION="v0.19.0"; \
  case "$(arch)" in \
    x86_64) \
        TINI_BIN="tini-amd64"; \
        TINI_SHA256="93dcc18adc78c65a028a84799ecf8ad40c936fdfc5f2a57b1acda5a8117fa82c"; \
        ;; \
    aarch64) \
        TINI_BIN="tini-arm64"; \
        TINI_SHA256="07952557df20bfd2a95f9bef198b445e006171969499a1d361bd9e6f8e5e0e81"; \
        ;; \
    *) \
        echo >&2 ; echo >&2 "Unsupported architecture \$(arch)" ; echo >&2 ; exit 1 ; \
        ;; \
  esac ; \
  curl --retry 8 -S -L -O "https://github.com/krallin/tini/releases/download/${TINI_VERSION}/${TINI_BIN}" ; \
  echo "${TINI_SHA256} ${TINI_BIN}" | sha256sum -c - ; \
  mv "${TINI_BIN}" /usr/bin/tini ; \
  chmod +x /usr/bin/tini

COPY docker-entrypoint /usr/local/bin/docker-entrypoint
RUN chmod 755 /usr/local/bin/docker-entrypoint

COPY --from=home {{ $beatHome }} {{ $beatHome }}

# Elastic Agent needs group permissions in the home itself to be able to
# create fleet.yml when running as non-root.
RUN chmod 0770 {{ $beatHome }}

RUN mkdir /licenses
COPY --from=home {{ $beatHome }}/LICENSE.txt /licenses
COPY --from=home {{ $beatHome }}/NOTICE.txt /licenses

{{- if contains .image_name "-cloud" }}
COPY --from=home /opt /opt
{{- end }}

{{- if .linux_capabilities }}
# Since the beat is stored at the other end of a symlink we must follow the symlink first
# For security reasons setcap does not support symlinks. This is smart in the general case
# but in our specific case since we're building a trusted image from trusted binaries this is
# fine. Thus, we use readlink to follow the link and setcap on the actual binary
RUN readlink -f {{ $beatBinary }} | xargs setcap {{ .linux_capabilities }}
{{- end }}

{{- if eq .user "root" }}
{{- if contains .image_name "-cloud" }}
# Generate folder for a stub command that will be overwritten at runtime
RUN mkdir /app
{{- end }}
{{- else }}
RUN groupadd --gid 1000 {{ .BeatName }}
RUN useradd -M --uid 1000 --gid 1000 --groups 0 --home {{ $beatHome }} {{ .user }}

{{- if contains .image_name "-cloud" }}
# Generate folder for a stub command that will be overwritten at runtime
RUN mkdir /app
RUN chown {{ .user }} /app
{{- end }}
{{- end }}

# Unpack beats to default install directory
RUN mkdir -p {{ $beatHome }}/data/{{.BeatName}}-{{ commit_short }}/{{ .beats_install_path }} && \
    for beatPath in {{ $beatHome }}/data/{{.BeatName}}-{{ commit_short }}/downloads/*.tar.gz; do \
    tar xf $beatPath -C {{ $beatHome }}/data/{{.BeatName}}-{{ commit_short }}/{{ .beats_install_path }}; \
    done && \
    chown -R {{ .user }}:{{ .user }} {{ $beatHome }}/data/{{.BeatName}}-{{ commit_short }}/{{ .beats_install_path }} && \
    chown -R root:root {{ $beatHome }}/data/{{.BeatName}}-{{ commit_short }}/{{ .beats_install_path }}/*/*.yml && \
    chmod 0644 {{ $beatHome }}/data/{{.BeatName}}-{{ commit_short }}/{{ .beats_install_path }}/*/*.yml && \
    # heartbeat requires cap_net_raw,cap_setuid to run ICMP checks and change npm user
    setcap cap_net_raw,cap_setuid+p {{ $beatHome }}/data/{{.BeatName}}-{{ commit_short }}/{{ .beats_install_path }}/heartbeat-*/heartbeat

{{- if (and (contains .image_name "-complete") (not (contains .from "ubi-minimal")))  }}
USER root
ENV NODE_PATH={{ $beatHome }}/.node
RUN echo \
    $NODE_PATH \
    {{ $beatHome }}/.config \
    {{ $beatHome }}/.synthetics \
    {{ $beatHome }}/.npm \
    {{ $beatHome }}/.cache \
    | xargs -IDIR sh -c 'mkdir -p DIR && chmod 0770 DIR'

# Setup synthetics env vars
ENV ELASTIC_SYNTHETICS_CAPABLE=true
ENV NODE_VERSION=16.15.0
ENV PATH="$NODE_PATH/node/bin:$PATH"
# Install the latest version of @elastic/synthetics forcefully ignoring the previously
# cached node_modules, heartbeat then calls the global executable to run test suites
# Setup node
RUN cd {{$beatHome}}/.node \
  && NODE_DOWNLOAD_URL="" \
  && case "$(arch)" in \
        arm64) \
           NODE_DOWNLOAD_URL=https://nodejs.org/dist/v${NODE_VERSION}/node-v${NODE_VERSION}-linux-x64.tar.xz \
           ;; \
       x86_64) \
           NODE_DOWNLOAD_URL=https://nodejs.org/dist/v${NODE_VERSION}/node-v${NODE_VERSION}-linux-x64.tar.xz \
           ;; \
       aarch64) \
           NODE_DOWNLOAD_URL=https://nodejs.org/dist/v${NODE_VERSION}/node-v${NODE_VERSION}-linux-arm64.tar.xz \
           ;; \
       *) \
           echo >&2 ; echo >&2 "Unsupported architecture \$(arch)" ; echo >&2 ; exit 1 ; \
           ;; \
     esac \
  && mkdir -p node \
  && curl ${NODE_DOWNLOAD_URL} | tar -xJ --strip 1 -C node \
  && chmod ug+rwX -R $NODE_PATH

# Install synthetics as a regular user, installing npm deps as root odesn't work
RUN chown -R {{ .user }} $NODE_PATH
USER {{ .user }}
# If this fails dump the NPM logs
RUN npm i -g --loglevel verbose -f @elastic/synthetics@stack_release || sh -c 'tail -n +1 /root/.npm/_logs/* && exit 1'
RUN chmod ug+rwX -R $NODE_PATH 
USER root

# Install the deps as needed by the exact version of playwright elastic synthetics uses
# We don't use npx playwright install-deps because that could pull a newer version
# Install additional fonts as well
RUN for iter in {1..10}; do \
    apt-get update -y && \
    $NODE_PATH/node/lib/node_modules/@elastic/synthetics/node_modules/.bin/playwright install-deps chromium && \
    DEBIAN_FRONTEND=noninteractive apt-get install --no-install-recommends --yes \
    fonts-noto \
    fonts-noto-cjk && \
    exit_code=0 && break || exit_code=$? && echo "apt-get error: retry $iter in 10s" && sleep 10; \
    done; \
    (exit $exit_code)

{{- end }}
USER {{ .user }} 


{{- range $i, $port := .ExposePorts }}
EXPOSE {{ $port }}
{{- end }}

# When running under Docker, we must ensure libbeat monitoring pulls cgroup
# metrics from /sys/fs/cgroup/<subsystem>/, ignoring any paths found in
# /proc/self/cgroup.
ENV LIBBEAT_MONITORING_CGROUPS_HIERARCHY_OVERRIDE=/

WORKDIR {{ $beatHome }}

{{- if contains .image_name "-cloud" }}
ENTRYPOINT ["/usr/bin/tini", "--"]
CMD ["/app/apm.sh"]
# Generate a stub command that will be overwritten at runtime
RUN echo -e '#!/bin/sh\nexec /usr/local/bin/docker-entrypoint' > /app/apm.sh && \
    chmod 0555 /app/apm.sh
{{- else }}
ENTRYPOINT ["/usr/bin/tini", "--", "/usr/local/bin/docker-entrypoint"]
{{- end }}
>>>>>>> 33a5f7e1
<|MERGE_RESOLUTION|>--- conflicted
+++ resolved
@@ -1,4 +1,3 @@
-<<<<<<< HEAD
 {{- $beatHome := printf "%s/%s" "/usr/share" .BeatName }}
 {{- $beatBinary := printf "%s/%s" $beatHome .BeatName }}
 {{- $repoInfo := repo }}
@@ -20,7 +19,7 @@
     chmod 0755 {{ $beatHome }}/data/elastic-agent-*/elastic-agent && \
     chmod 0755 {{ $beatHome }}/data/elastic-agent-*/components/*beat && \
     (chmod 0755 {{ $beatHome }}/data/elastic-agent-*/components/apm-server || true) && \
-    (chmod 0755 {{ $beatHome }}/data/elastic-agent-*/components/elastic-endpoint || true) && \    
+    (chmod 0755 {{ $beatHome }}/data/elastic-agent-*/components/elastic-endpoint || true) && \
     find {{ $beatHome }}/data/elastic-agent-{{ commit_short }}/components -name "*.yml*" -type f -exec chown root:root {} \; && \
     find {{ $beatHome }}/data/elastic-agent-{{ commit_short }}/components -name "*.yml*" -type f -exec chmod 0644 {} \; && \
 {{- range $i, $modulesd := .ModulesDirs }}
@@ -49,48 +48,6 @@
         exit_code=0 && break || exit_code=$? && echo "apt-get error: retry $iter in 10s" && sleep 10; \
     done; \
     (exit $exit_code)
-{{- end }}
-
-{{- if (and (contains .image_name "-complete") (not (contains .from "ubi-minimal"))) }}
-RUN apt-get update -y && \
-    for iter in {1..10}; do \
-        DEBIAN_FRONTEND=noninteractive apt-get install --no-install-recommends --yes \
-        libglib2.0-0\
-        libnss3\
-        libnspr4\
-        libatk1.0-0\
-        libatk-bridge2.0-0\
-        libcups2\
-        libdrm2\
-        libdbus-1-3\
-        libxcb1\
-        libxkbcommon0\
-        libx11-6\
-        libxcomposite1\
-        libxdamage1\
-        libxext6\
-        libxfixes3\
-        libxrandr2\
-        libgbm1\
-        libpango-1.0-0\
-        libcairo2\
-        libasound2\
-        libatspi2.0-0\
-        libxshmfence1 \
-        fonts-noto-core\
-        fonts-noto-cjk &&\
-        apt-get clean all && \
-        exit_code=0 && break || exit_code=$? && echo "apt-get error: retry $iter in 10s" && sleep 10; \
-    done; \
-    (exit $exit_code)
-ENV NODE_PATH={{ $beatHome }}/.node
-RUN echo \
-    $NODE_PATH \
-    {{ $beatHome }}/.config \
-    {{ $beatHome }}/.synthetics \
-    {{ $beatHome }}/.npm \
-    {{ $beatHome }}/.cache \
-    | xargs -IDIR sh -c 'mkdir -p DIR && chmod 0770 DIR'
 {{- end }}
 
 LABEL \
@@ -182,201 +139,6 @@
 {{- else }}
 RUN groupadd --gid 1000 {{ .BeatName }}
 RUN useradd -M --uid 1000 --gid 1000 --groups 0 --home {{ $beatHome }} {{ .user }}
-{{- if (and (contains .image_name "-complete") (not (contains .from "ubi-minimal")))  }}
-RUN chown {{ .user }} $NODE_PATH
-{{- end }}
-{{- if contains .image_name "-cloud" }}
-# Generate folder for a stub command that will be overwritten at runtime
-RUN mkdir /app
-RUN chown {{ .user }} /app
-{{- end }}
-{{- end }}
-
-USER {{ .user }}
-
-{{- if (and (contains .image_name "-complete") (not (contains .from "ubi-minimal")))  }}
-# Setup synthetics env vars
-ENV ELASTIC_SYNTHETICS_CAPABLE=true
-ENV SUITES_DIR={{ $beatHome }}/suites
-ENV NODE_VERSION=16.15.0
-ENV PATH="$NODE_PATH/node/bin:$PATH"
-# Install the latest version of @elastic/synthetics forcefully ignoring the previously
-# cached node_modules, heartbeat then calls the global executable to run test suites
-# Setup node
-RUN cd {{$beatHome}}/.node \
-  && NODE_DOWNLOAD_URL="" \
-  && case "$(arch)" in \
-       x86_64) \
-           NODE_DOWNLOAD_URL=https://nodejs.org/dist/v${NODE_VERSION}/node-v${NODE_VERSION}-linux-x64.tar.xz \
-           ;; \
-       aarch64) \
-           NODE_DOWNLOAD_URL=https://nodejs.org/dist/v${NODE_VERSION}/node-v${NODE_VERSION}-linux-arm64.tar.xz \
-           ;; \
-       *) \
-           echo >&2 ; echo >&2 "Unsupported architecture \$(arch)" ; echo >&2 ; exit 1 ; \
-           ;; \
-     esac \
-  && mkdir -p node \
-  && curl ${NODE_DOWNLOAD_URL} | tar -xJ --strip 1 -C node \
-  && chmod ug+rwX -R $NODE_PATH \
-  && npm i -g -f @elastic/synthetics && chmod ug+rwX -R $NODE_PATH
-{{- end }}
-
-
-{{- range $i, $port := .ExposePorts }}
-EXPOSE {{ $port }}
-{{- end }}
-
-# When running under Docker, we must ensure libbeat monitoring pulls cgroup
-# metrics from /sys/fs/cgroup/<subsystem>/, ignoring any paths found in
-# /proc/self/cgroup.
-ENV LIBBEAT_MONITORING_CGROUPS_HIERARCHY_OVERRIDE=/
-
-WORKDIR {{ $beatHome }}
-
-{{- if contains .image_name "-cloud" }}
-ENTRYPOINT ["/usr/bin/tini", "--"]
-CMD ["/app/apm.sh"]
-# Generate a stub command that will be overwritten at runtime
-RUN echo -e '#!/bin/sh\nexec /usr/local/bin/docker-entrypoint' > /app/apm.sh && \
-    chmod 0555 /app/apm.sh
-{{- else }}
-ENTRYPOINT ["/usr/bin/tini", "--", "/usr/local/bin/docker-entrypoint"]
-{{- end }}
-
-=======
-{{- $beatHome := printf "%s/%s" "/usr/share" .BeatName }}
-{{- $beatBinary := printf "%s/%s" $beatHome .BeatName }}
-{{- $repoInfo := repo }}
-
-# Prepare home in a different stage to avoid creating additional layers on
-# the final image because of permission changes.
-FROM {{ .buildFrom }} AS home
-
-COPY beat {{ $beatHome }}
-
-RUN mkdir -p {{ $beatHome }}/data {{ $beatHome }}/data/elastic-agent-{{ commit_short }}/logs && \
-    chown -R root:root {{ $beatHome }} && \
-    find {{ $beatHome }} -type d -exec chmod 0755 {} \; && \
-    find {{ $beatHome }} -type f -exec chmod 0644 {} \; && \
-    find {{ $beatHome }}/data -type d -exec chmod 0770 {} \; && \
-    find {{ $beatHome }}/data -type f -exec chmod 0660 {} \; && \
-    rm {{ $beatBinary }} && \
-    ln -s {{ $beatHome }}/data/elastic-agent-{{ commit_short }}/elastic-agent {{ $beatBinary }} && \
-    chmod 0755 {{ $beatHome }}/data/elastic-agent-*/elastic-agent && \
-{{- range $i, $modulesd := .ModulesDirs }}
-    chmod 0775 {{ $beatHome}}/{{ $modulesd }} && \
-{{- end }}
-{{- if contains .image_name "-cloud" }}
-    mkdir -p /opt/filebeat /opt/metricbeat && \
-    tar xf {{ $beatHome }}/data/elastic-agent-*/downloads/metricbeat-*.tar.gz -C /opt/metricbeat --strip-components=1 && \
-    tar xf {{ $beatHome }}/data/elastic-agent-*/downloads/filebeat-*.tar.gz -C /opt/filebeat --strip-components=1 && \
-{{- end }}
-    true
-
-FROM {{ .from }}
-
-ENV BEAT_SETUID_AS={{ .user }}
-
-{{- if contains .from "ubi-minimal" }}
-RUN for iter in {1..10}; do microdnf update -y && microdnf install -y tar gzip findutils shadow-utils && microdnf clean all && exit_code=0 && break || exit_code=$? && echo "microdnf error: retry $iter in 10s" && sleep 10; done; (exit $exit_code)
-{{- else }}
-
-RUN for iter in {1..10}; do \
-        apt-get update -y && \
-        DEBIAN_FRONTEND=noninteractive apt-get install --no-install-recommends --yes ca-certificates curl gawk libcap2-bin xz-utils && \
-        apt-get clean all && \
-        exit_code=0 && break || exit_code=$? && echo "apt-get error: retry $iter in 10s" && sleep 10; \
-    done; \
-    (exit $exit_code)
-{{- end }}
-
-LABEL \
-  org.label-schema.build-date="{{ date }}" \
-  org.label-schema.schema-version="1.0" \
-  org.label-schema.vendor="{{ .BeatVendor }}" \
-  org.label-schema.license="{{ .License }}" \
-  org.label-schema.name="{{ .BeatName }}" \
-  org.label-schema.version="{{ beat_version }}{{if .Snapshot}}-SNAPSHOT{{end}}" \
-  org.label-schema.url="{{ .BeatURL }}" \
-  org.label-schema.vcs-url="{{ $repoInfo.RootImportPath }}" \
-  org.label-schema.vcs-ref="{{ commit }}" \
-  io.k8s.description="{{ .BeatDescription }}" \
-  io.k8s.display-name="{{ .BeatName | title }} image" \
-  org.opencontainers.image.created="{{ date }}" \
-  org.opencontainers.image.licenses="{{ .License }}" \
-  org.opencontainers.image.title="{{ .BeatName | title }}" \
-  org.opencontainers.image.vendor="{{ .BeatVendor }}" \
-  name="{{ .BeatName }}" \
-  maintainer="infra@elastic.co" \
-  vendor="{{ .BeatVendor }}" \
-  version="{{ beat_version }}{{if .Snapshot}}-SNAPSHOT{{end}}" \
-  release="1" \
-  url="{{ .BeatURL }}" \
-  summary="{{ .BeatName }}" \
-  license="{{ .License }}" \
-  description="{{ .BeatDescription }}"
-
-ENV ELASTIC_CONTAINER "true"
-ENV PATH={{ $beatHome }}:$PATH
-ENV GODEBUG="madvdontneed=1"
-
-# Add an init process, check the checksum to make sure it's a match
-RUN set -e ; \
-  TINI_BIN=""; \
-  TINI_SHA256=""; \
-  TINI_VERSION="v0.19.0"; \
-  case "$(arch)" in \
-    x86_64) \
-        TINI_BIN="tini-amd64"; \
-        TINI_SHA256="93dcc18adc78c65a028a84799ecf8ad40c936fdfc5f2a57b1acda5a8117fa82c"; \
-        ;; \
-    aarch64) \
-        TINI_BIN="tini-arm64"; \
-        TINI_SHA256="07952557df20bfd2a95f9bef198b445e006171969499a1d361bd9e6f8e5e0e81"; \
-        ;; \
-    *) \
-        echo >&2 ; echo >&2 "Unsupported architecture \$(arch)" ; echo >&2 ; exit 1 ; \
-        ;; \
-  esac ; \
-  curl --retry 8 -S -L -O "https://github.com/krallin/tini/releases/download/${TINI_VERSION}/${TINI_BIN}" ; \
-  echo "${TINI_SHA256} ${TINI_BIN}" | sha256sum -c - ; \
-  mv "${TINI_BIN}" /usr/bin/tini ; \
-  chmod +x /usr/bin/tini
-
-COPY docker-entrypoint /usr/local/bin/docker-entrypoint
-RUN chmod 755 /usr/local/bin/docker-entrypoint
-
-COPY --from=home {{ $beatHome }} {{ $beatHome }}
-
-# Elastic Agent needs group permissions in the home itself to be able to
-# create fleet.yml when running as non-root.
-RUN chmod 0770 {{ $beatHome }}
-
-RUN mkdir /licenses
-COPY --from=home {{ $beatHome }}/LICENSE.txt /licenses
-COPY --from=home {{ $beatHome }}/NOTICE.txt /licenses
-
-{{- if contains .image_name "-cloud" }}
-COPY --from=home /opt /opt
-{{- end }}
-
-{{- if .linux_capabilities }}
-# Since the beat is stored at the other end of a symlink we must follow the symlink first
-# For security reasons setcap does not support symlinks. This is smart in the general case
-# but in our specific case since we're building a trusted image from trusted binaries this is
-# fine. Thus, we use readlink to follow the link and setcap on the actual binary
-RUN readlink -f {{ $beatBinary }} | xargs setcap {{ .linux_capabilities }}
-{{- end }}
-
-{{- if eq .user "root" }}
-{{- if contains .image_name "-cloud" }}
-# Generate folder for a stub command that will be overwritten at runtime
-RUN mkdir /app
-{{- end }}
-{{- else }}
-RUN groupadd --gid 1000 {{ .BeatName }}
-RUN useradd -M --uid 1000 --gid 1000 --groups 0 --home {{ $beatHome }} {{ .user }}
 
 {{- if contains .image_name "-cloud" }}
 # Generate folder for a stub command that will be overwritten at runtime
@@ -439,7 +201,7 @@
 USER {{ .user }}
 # If this fails dump the NPM logs
 RUN npm i -g --loglevel verbose -f @elastic/synthetics@stack_release || sh -c 'tail -n +1 /root/.npm/_logs/* && exit 1'
-RUN chmod ug+rwX -R $NODE_PATH 
+RUN chmod ug+rwX -R $NODE_PATH
 USER root
 
 # Install the deps as needed by the exact version of playwright elastic synthetics uses
@@ -456,7 +218,7 @@
     (exit $exit_code)
 
 {{- end }}
-USER {{ .user }} 
+USER {{ .user }}
 
 
 {{- range $i, $port := .ExposePorts }}
@@ -479,4 +241,3 @@
 {{- else }}
 ENTRYPOINT ["/usr/bin/tini", "--", "/usr/local/bin/docker-entrypoint"]
 {{- end }}
->>>>>>> 33a5f7e1
