---

# This file contains the package specifications for both Community Beats and
# Official Beats. The shared section contains YAML anchors that are used to
# define common parts of the package in order to not repeat ourselves.

shared:
  - &common
    name: '{{.BeatName}}'
    service_name: '{{.BeatServiceName}}'
    os: '{{.GOOS}}'
    arch: '{{.PackageArch}}'
    vendor: '{{.BeatVendor}}'
    version: '{{ beat_version }}'
    license: '{{.BeatLicense}}'
    url: '{{.BeatURL}}'
    description: '{{.BeatDescription}}'

  # agent specific
  # Deb/RPM spec for community beats.
  - &deb_rpm_agent_spec
    <<: *common
    post_install_script: '{{ elastic_beats_dir }}/dev-tools/packaging/templates/linux/postinstall.sh.tmpl'
    files:
      /usr/share/{{.BeatName}}/LICENSE.txt:
        source: '{{ repo.RootDir }}/LICENSE.txt'
        mode: 0644
      /usr/share/{{.BeatName}}/NOTICE.txt:
        source: '{{ repo.RootDir }}/NOTICE.txt'
        mode: 0644
      /usr/share/{{.BeatName}}/README.md:
        template: '{{ elastic_beats_dir }}/dev-tools/packaging/templates/common/README.md.tmpl'
        mode: 0644
      /usr/share/{{.BeatName}}/.build_hash.txt:
        content: >
          {{ commit }}
        mode: 0644
      /etc/{{.BeatName}}/elastic-agent.reference.yml:
        source: 'elastic-agent.reference.yml'
        mode: 0644
      /etc/{{.BeatName}}/elastic-agent.yml:
        source: 'elastic-agent.yml'
        mode: 0600
        config: true
      /etc/{{.BeatName}}/.elastic-agent.active.commit:
        content: >
          {{ commit }}
        mode: 0644
      /usr/share/{{.BeatName}}/bin/{{.BeatName}}-god:
        source: build/golang-crossbuild/god-{{.GOOS}}-{{.Platform.Arch}}
        mode: 0755
      /usr/bin/{{.BeatName}}:
        template: '{{ elastic_beats_dir }}/dev-tools/packaging/templates/linux/elastic-agent.sh.tmpl'
        mode: 0755
      /lib/systemd/system/{{.BeatServiceName}}.service:
        template: '{{ elastic_beats_dir }}/dev-tools/packaging/templates/linux/elastic-agent.unit.tmpl'
        mode: 0644
      /etc/init.d/{{.BeatServiceName}}:
        template: '{{ elastic_beats_dir }}/dev-tools/packaging/templates/{{.PackageType}}/elastic-agent.init.sh.tmpl'
        mode: 0755
      /var/lib/{{.BeatName}}/data/{{.BeatName}}-{{ commit_short }}/{{.BeatName}}{{.BinaryExt}}:
        source: build/golang-crossbuild/{{.BeatName}}-{{.GOOS}}-{{.Platform.Arch}}{{.BinaryExt}}
        mode: 0755
      /var/lib/{{.BeatName}}/data/{{.BeatName}}-{{ commit_short }}/components:
        source: '{{.AgentDropPath}}/{{.GOOS}}-{{.AgentArchName}}.tar.gz/'
        mode: 0755
        config_mode: 0644
        skip_on_missing: true

  # MacOS pkg spec for community beats.
  - &macos_agent_pkg_spec
    <<: *common
    extra_vars:
      # OS X 10.11 El Capitan is the oldest supported by Go 1.14.
      # https://golang.org/doc/go1.14#ports
      min_supported_osx_version: 10.11
      identifier: 'co.{{.BeatVendor | tolower}}.beats.{{.BeatName}}'
      install_path: /Library/Application Support
    pre_install_script: '{{ elastic_beats_dir }}/dev-tools/packaging/templates/darwin/scripts/preinstall.tmpl'
    post_install_script: '{{ elastic_beats_dir }}/dev-tools/packaging/templates/darwin/scripts/postinstall.elastic-agent.tmpl'
    files:
      /Library/Application Support/{{.BeatVendor}}/{{.BeatName}}/bin/{{.BeatName}}{{.BinaryExt}}:
        source: build/golang-crossbuild/{{.BeatName}}-{{.GOOS}}-{{.Platform.Arch}}{{.BinaryExt}}
        mode: 0755
      /Library/Application Support/{{.BeatVendor}}/{{.BeatName}}/LICENSE.txt:
        source: '{{ repo.RootDir }}/LICENSE.txt'
        mode: 0644
      /Library/Application Support/{{.BeatVendor}}/{{.BeatName}}/NOTICE.txt:
        source: '{{ repo.RootDir }}/NOTICE.txt'
        mode: 0644
      /Library/Application Support/{{.BeatVendor}}/{{.BeatName}}/README.md:
        template: '{{ elastic_beats_dir }}/dev-tools/packaging/templates/common/README.md.tmpl'
        mode: 0644
      /Library/Application Support/{{.BeatVendor}}/{{.BeatName}}/.build_hash.txt:
        content: >
          {{ commit }}
        mode: 0644
      /Library/Application Support/{{.BeatVendor}}/{{.BeatName}}/{{.identifier}}.plist:
        template: '{{ elastic_beats_dir }}/dev-tools/packaging/templates/darwin/launchd-daemon.plist.tmpl'
        mode: 0644
      /etc/{{.BeatName}}/elastic-agent.reference.yml:
        source: 'elastic-agent.reference.yml'
        mode: 0644
      /etc/{{.BeatName}}/elastic-agent.yml:
        source: 'elastic-agent.yml'
        mode: 0600
        config: true
      /etc/{{.BeatName}}/.elastic-agent.active.commit:
        content: >
          {{ commit }}
        mode: 0644
      /etc/{{.BeatName}}/data/{{.BeatName}}-{{ commit_short }}/{{.BeatName}}{{.BinaryExt}}:
        source: build/golang-crossbuild/{{.BeatName}}-{{.GOOS}}-{{.Platform.Arch}}{{.BinaryExt}}
        mode: 0755
      /etc/{{.BeatName}}/data/{{.BeatName}}-{{ commit_short }}/components:
        source: '{{.AgentDropPath}}/{{.GOOS}}-{{.AgentArchName}}.tar.gz/'
        mode: 0755
        config_mode: 0644
        skip_on_missing: true

  - &agent_binary_common_files
    LICENSE.txt:
      source: '{{ repo.RootDir }}/LICENSE.txt'
      mode: 0644
    NOTICE.txt:
      source: '{{ repo.RootDir }}/NOTICE.txt'
      mode: 0644
    README.md:
      template: '{{ elastic_beats_dir }}/dev-tools/packaging/templates/common/README.md.tmpl'
      mode: 0644
    .build_hash.txt:
      content: >
        {{ commit }}
      mode: 0644
    'elastic-agent.reference.yml':
      source: 'elastic-agent.reference.yml'
      mode: 0644
    'elastic-agent.yml':
      source: 'elastic-agent.yml'
      mode: 0600
      config: true
    '.elastic-agent.active.commit':
      content: >
        {{ commit }}
      mode: 0644

  - &agent_binary_files
    '{{.BeatName}}{{.BinaryExt}}':
      source: build/golang-crossbuild/{{.BeatName}}-{{.GOOS}}-{{.Platform.Arch}}{{.BinaryExt}}
      mode: 0755
    'data/{{.BeatName}}-{{ commit_short }}/{{.BeatName}}{{.BinaryExt}}':
      source: build/golang-crossbuild/{{.BeatName}}-{{.GOOS}}-{{.Platform.Arch}}{{.BinaryExt}}
      mode: 0755
    <<: *agent_binary_common_files

  - &agent_darwin_app_bundle_files
    'data/{{.BeatName}}-{{ commit_short }}/elastic-agent.app/Contents/Info.plist':
      template: '{{ elastic_beats_dir }}/dev-tools/packaging/templates/darwin/Info.plist.tmpl'
      mode: 0644
    'data/{{.BeatName}}-{{ commit_short }}/elastic-agent.app/Contents/PkgInfo':
      template: '{{ elastic_beats_dir }}/dev-tools/packaging/files/darwin/PkgInfo'
      mode: 0644

  - &agent_darwin_binary_files
    '{{.BeatName}}{{.BinaryExt}}':
      source: build/golang-crossbuild/{{.BeatName}}-{{.GOOS}}-{{.Platform.Arch}}{{.BinaryExt}}
      mode: 0755
    'data/{{.BeatName}}-{{ commit_short }}/elastic-agent.app/Contents/MacOS/{{.BeatName}}{{.BinaryExt}}':
      source: build/golang-crossbuild/{{.BeatName}}-{{.GOOS}}-{{.Platform.Arch}}{{.BinaryExt}}
      mode: 0755
    <<: *agent_darwin_app_bundle_files
    <<: *agent_binary_common_files

  - &beats_targz_binary_files
    'data/{{.BeatName}}-{{ commit_short }}/downloads/filebeat-{{ beat_version }}{{if .Snapshot}}-SNAPSHOT{{end}}-{{.GOOS}}-{{.AgentArchName}}.tar.gz':
      source: '{{.AgentDropPath}}/filebeat-{{ beat_version }}{{if .Snapshot}}-SNAPSHOT{{end}}-{{.GOOS}}-{{.AgentArchName}}.tar.gz'
      mode: 0644
    'data/{{.BeatName}}-{{ commit_short }}/downloads/filebeat-{{ beat_version }}{{if .Snapshot}}-SNAPSHOT{{end}}-{{.GOOS}}-{{.AgentArchName}}.tar.gz.sha512':
      source: '{{.AgentDropPath}}/filebeat-{{ beat_version }}{{if .Snapshot}}-SNAPSHOT{{end}}-{{.GOOS}}-{{.AgentArchName}}.tar.gz.sha512'
      mode: 0644
    'data/{{.BeatName}}-{{ commit_short }}/downloads/filebeat-{{ beat_version }}{{if .Snapshot}}-SNAPSHOT{{end}}-{{.GOOS}}-{{.AgentArchName}}.tar.gz.asc':
      source: '{{.AgentDropPath}}/filebeat-{{ beat_version }}{{if .Snapshot}}-SNAPSHOT{{end}}-{{.GOOS}}-{{.AgentArchName}}.tar.gz.asc'
      mode: 0644
      skip_on_missing: true
    'data/{{.BeatName}}-{{ commit_short }}/downloads/heartbeat-{{ beat_version }}{{if .Snapshot}}-SNAPSHOT{{end}}-{{.GOOS}}-{{.AgentArchName}}.tar.gz':
      source: '{{.AgentDropPath}}/heartbeat-{{ beat_version }}{{if .Snapshot}}-SNAPSHOT{{end}}-{{.GOOS}}-{{.AgentArchName}}.tar.gz'
      mode: 0644
    'data/{{.BeatName}}-{{ commit_short }}/downloads/heartbeat-{{ beat_version }}{{if .Snapshot}}-SNAPSHOT{{end}}-{{.GOOS}}-{{.AgentArchName}}.tar.gz.sha512':
      source: '{{.AgentDropPath}}/heartbeat-{{ beat_version }}{{if .Snapshot}}-SNAPSHOT{{end}}-{{.GOOS}}-{{.AgentArchName}}.tar.gz.sha512'
      mode: 0644
    'data/{{.BeatName}}-{{ commit_short }}/downloads/heartbeat-{{ beat_version }}{{if .Snapshot}}-SNAPSHOT{{end}}-{{.GOOS}}-{{.AgentArchName}}.tar.gz.asc':
      source: '{{.AgentDropPath}}/heartbeat-{{ beat_version }}{{if .Snapshot}}-SNAPSHOT{{end}}-{{.GOOS}}-{{.AgentArchName}}.tar.gz.asc'
      mode: 0644
      skip_on_missing: true
    'data/{{.BeatName}}-{{ commit_short }}/downloads/metricbeat-{{ beat_version }}{{if .Snapshot}}-SNAPSHOT{{end}}-{{.GOOS}}-{{.AgentArchName}}.tar.gz':
      source: '{{.AgentDropPath}}/metricbeat-{{ beat_version }}{{if .Snapshot}}-SNAPSHOT{{end}}-{{.GOOS}}-{{.AgentArchName}}.tar.gz'
      mode: 0644
    'data/{{.BeatName}}-{{ commit_short }}/downloads/metricbeat-{{ beat_version }}{{if .Snapshot}}-SNAPSHOT{{end}}-{{.GOOS}}-{{.AgentArchName}}.tar.gz.sha512':
      source: '{{.AgentDropPath}}/metricbeat-{{ beat_version }}{{if .Snapshot}}-SNAPSHOT{{end}}-{{.GOOS}}-{{.AgentArchName}}.tar.gz.sha512'
      mode: 0644
    'data/{{.BeatName}}-{{ commit_short }}/downloads/metricbeat-{{ beat_version }}{{if .Snapshot}}-SNAPSHOT{{end}}-{{.GOOS}}-{{.AgentArchName}}.tar.gz.asc':
      source: '{{.AgentDropPath}}/metricbeat-{{ beat_version }}{{if .Snapshot}}-SNAPSHOT{{end}}-{{.GOOS}}-{{.AgentArchName}}.tar.gz.asc'
      mode: 0644
      skip_on_missing: true
    'data/{{.BeatName}}-{{ commit_short }}/downloads/osquerybeat-{{ beat_version }}{{if .Snapshot}}-SNAPSHOT{{end}}-{{.GOOS}}-{{.AgentArchName}}.tar.gz':
      source: '{{.AgentDropPath}}/osquerybeat-{{ beat_version }}{{if .Snapshot}}-SNAPSHOT{{end}}-{{.GOOS}}-{{.AgentArchName}}.tar.gz'
      mode: 0644
      skip_on_missing: true
    'data/{{.BeatName}}-{{ commit_short }}/downloads/osquerybeat-{{ beat_version }}{{if .Snapshot}}-SNAPSHOT{{end}}-{{.GOOS}}-{{.AgentArchName}}.tar.gz.sha512':
      source: '{{.AgentDropPath}}/osquerybeat-{{ beat_version }}{{if .Snapshot}}-SNAPSHOT{{end}}-{{.GOOS}}-{{.AgentArchName}}.tar.gz.sha512'
      mode: 0644
      skip_on_missing: true
    'data/{{.BeatName}}-{{ commit_short }}/downloads/osquerybeat-{{ beat_version }}{{if .Snapshot}}-SNAPSHOT{{end}}-{{.GOOS}}-{{.AgentArchName}}.tar.gz.asc':
      source: '{{.AgentDropPath}}/osquerybeat-{{ beat_version }}{{if .Snapshot}}-SNAPSHOT{{end}}-{{.GOOS}}-{{.AgentArchName}}.tar.gz.asc'
      mode: 0644
      skip_on_missing: true
    'data/{{.BeatName}}-{{ commit_short }}/downloads/endpoint-security-{{ beat_version }}{{if .Snapshot}}-SNAPSHOT{{end}}-{{.GOOS}}-{{.AgentArchName}}.tar.gz':
      source: '{{.AgentDropPath}}/endpoint-security-{{ beat_version }}{{if .Snapshot}}-SNAPSHOT{{end}}-{{.GOOS}}-{{.AgentArchName}}.tar.gz'
      mode: 0644
      skip_on_missing: true
    'data/{{.BeatName}}-{{ commit_short }}/downloads/endpoint-security-{{ beat_version }}{{if .Snapshot}}-SNAPSHOT{{end}}-{{.GOOS}}-{{.AgentArchName}}.tar.gz.sha512':
      source: '{{.AgentDropPath}}/endpoint-security-{{ beat_version }}{{if .Snapshot}}-SNAPSHOT{{end}}-{{.GOOS}}-{{.AgentArchName}}.tar.gz.sha512'
      mode: 0644
      skip_on_missing: true
    'data/{{.BeatName}}-{{ commit_short }}/downloads/endpoint-security-{{ beat_version }}{{if .Snapshot}}-SNAPSHOT{{end}}-{{.GOOS}}-{{.AgentArchName}}.tar.gz.asc':
      source: '{{.AgentDropPath}}/endpoint-security-{{ beat_version }}{{if .Snapshot}}-SNAPSHOT{{end}}-{{.GOOS}}-{{.AgentArchName}}.tar.gz.asc'
      mode: 0644
      skip_on_missing: true
    'data/{{.BeatName}}-{{ commit_short }}/downloads/apm-server-{{ beat_version }}{{if .Snapshot}}-SNAPSHOT{{end}}-{{.GOOS}}-{{.AgentArchName}}.tar.gz':
      source: '{{.AgentDropPath}}/apm-server-{{ beat_version }}{{if .Snapshot}}-SNAPSHOT{{end}}-{{.GOOS}}-{{.AgentArchName}}.tar.gz'
      mode: 0644
      skip_on_missing: true
    'data/{{.BeatName}}-{{ commit_short }}/downloads/apm-server-{{ beat_version }}{{if .Snapshot}}-SNAPSHOT{{end}}-{{.GOOS}}-{{.AgentArchName}}.tar.gz.sha512':
      source: '{{.AgentDropPath}}/apm-server-{{ beat_version }}{{if .Snapshot}}-SNAPSHOT{{end}}-{{.GOOS}}-{{.AgentArchName}}.tar.gz.sha512'
      mode: 0644
      skip_on_missing: true
    'data/{{.BeatName}}-{{ commit_short }}/downloads/apm-server-{{ beat_version }}{{if .Snapshot}}-SNAPSHOT{{end}}-{{.GOOS}}-{{.AgentArchName}}.tar.gz.asc':
      source: '{{.AgentDropPath}}/apm-server-{{ beat_version }}{{if .Snapshot}}-SNAPSHOT{{end}}-{{.GOOS}}-{{.AgentArchName}}.tar.gz.asc'
      mode: 0644
      skip_on_missing: true
    'data/{{.BeatName}}-{{ commit_short }}/downloads/fleet-server-{{ beat_version }}{{if .Snapshot}}-SNAPSHOT{{end}}-{{.GOOS}}-{{.AgentArchName}}.tar.gz':
      source: '{{.AgentDropPath}}/fleet-server-{{ beat_version }}{{if .Snapshot}}-SNAPSHOT{{end}}-{{.GOOS}}-{{.AgentArchName}}.tar.gz'
      mode: 0644
      skip_on_missing: true
    'data/{{.BeatName}}-{{ commit_short }}/downloads/fleet-server-{{ beat_version }}{{if .Snapshot}}-SNAPSHOT{{end}}-{{.GOOS}}-{{.AgentArchName}}.tar.gz.sha512':
      source: '{{.AgentDropPath}}/fleet-server-{{ beat_version }}{{if .Snapshot}}-SNAPSHOT{{end}}-{{.GOOS}}-{{.AgentArchName}}.tar.gz.sha512'
      mode: 0644
      skip_on_missing: true
    'data/{{.BeatName}}-{{ commit_short }}/downloads/fleet-server-{{ beat_version }}{{if .Snapshot}}-SNAPSHOT{{end}}-{{.GOOS}}-{{.AgentArchName}}.tar.gz.asc':
      source: '{{.AgentDropPath}}/fleet-server-{{ beat_version }}{{if .Snapshot}}-SNAPSHOT{{end}}-{{.GOOS}}-{{.AgentArchName}}.tar.gz.asc'
      mode: 0644
      skip_on_missing: true
    'data/{{.BeatName}}-{{ commit_short }}/downloads/cloudbeat-{{ beat_version }}{{if .Snapshot}}-SNAPSHOT{{end}}-{{.GOOS}}-{{.AgentArchName}}.tar.gz':
      source: '{{.AgentDropPath}}/cloudbeat-{{ beat_version }}{{if .Snapshot}}-SNAPSHOT{{end}}-{{.GOOS}}-{{.AgentArchName}}.tar.gz'
      mode: 0644
      skip_on_missing: true
    'data/{{.BeatName}}-{{ commit_short }}/downloads/cloudbeat-{{ beat_version }}{{if .Snapshot}}-SNAPSHOT{{end}}-{{.GOOS}}-{{.AgentArchName}}.tar.gz.sha512':
      source: '{{.AgentDropPath}}/cloudbeat-{{ beat_version }}{{if .Snapshot}}-SNAPSHOT{{end}}-{{.GOOS}}-{{.AgentArchName}}.tar.gz.sha512'
      mode: 0644
      skip_on_missing: true
    'data/{{.BeatName}}-{{ commit_short }}/downloads/cloudbeat-{{ beat_version }}{{if .Snapshot}}-SNAPSHOT{{end}}-{{.GOOS}}-{{.AgentArchName}}.tar.gz.asc':
      source: '{{.AgentDropPath}}/cloudbeat-{{ beat_version }}{{if .Snapshot}}-SNAPSHOT{{end}}-{{.GOOS}}-{{.AgentArchName}}.tar.gz.asc'
      mode: 0644
      skip_on_missing: true

  # Binary package spec (tar.gz for linux) for community beats.
  - &agent_binary_spec
    <<: *common
    files:
      <<: *agent_binary_files
<<<<<<< HEAD
      'data/{{.BeatName}}-{{ commit_short }}/components':
        source: '{{.AgentDropPath}}/{{.GOOS}}-{{.AgentArchName}}.tar.gz/'
        mode: 0755
        config_mode: 0644
        skip_on_missing: true
=======
      <<: *beats_targz_binary_files
>>>>>>> 33a5f7e1


  - &agent_darwin_binary_spec
    <<: *common
    files:
      <<: *agent_darwin_binary_files
      <<: *beats_targz_binary_files

  # Binary package spec (zip for windows) for community beats.
  - &agent_windows_binary_spec
    <<: *common
    files:
      <<: *agent_binary_files
      'data/{{.BeatName}}-{{ commit_short }}/components':
        source: '{{.AgentDropPath}}/{{.GOOS}}-{{.AgentArchName}}.zip/'
        mode: 0755
        config_mode: 0644
        skip_on_missing: true

  - &agent_docker_spec
    <<: *agent_binary_spec
    extra_vars:
      from: 'ubuntu:20.04'
      buildFrom: 'ubuntu:20.04'
      dockerfile: 'Dockerfile.elastic-agent.tmpl'
      docker_entrypoint: 'docker-entrypoint.elastic-agent.tmpl'
      user: '{{ .BeatName }}'
      linux_capabilities: ''
      image_name: ''
      beats_install_path: "install"
    files:
      'elastic-agent.yml':
        source: 'elastic-agent.docker.yml'
        mode: 0600
        config: true
      '.elastic-agent.active.commit':
        content: >
          {{ commit }}
        mode: 0644
      'data/cloud_downloads/metricbeat-{{ beat_version }}{{if .Snapshot}}-SNAPSHOT{{end}}-{{.GOOS}}-{{.AgentArchName}}.tar.gz':
        source: '{{.AgentDropPath}}/archives/{{.GOOS}}-{{.AgentArchName}}.tar.gz/metricbeat-{{ beat_version }}{{if .Snapshot}}-SNAPSHOT{{end}}-{{.GOOS}}-{{.AgentArchName}}.tar.gz'
        mode: 0755
      'data/cloud_downloads/filebeat-{{ beat_version }}{{if .Snapshot}}-SNAPSHOT{{end}}-{{.GOOS}}-{{.AgentArchName}}.tar.gz':
        source: '{{.AgentDropPath}}/archives/{{.GOOS}}-{{.AgentArchName}}.tar.gz/filebeat-{{ beat_version }}{{if .Snapshot}}-SNAPSHOT{{end}}-{{.GOOS}}-{{.AgentArchName}}.tar.gz'
        mode: 0755

  - &agent_docker_arm_spec
    <<: *agent_docker_spec
    extra_vars:
      from: 'arm64v8/ubuntu:20.04'
      buildFrom: 'arm64v8/ubuntu:20.04'

  - &agent_docker_cloud_spec
    <<: *agent_docker_spec
    extra_vars:
      image_name: '{{.BeatName}}-cloud'
      repository: 'docker.elastic.co/beats-ci'

  - &agent_docker_complete_spec
    <<: *agent_docker_spec
    extra_vars:
      image_name: '{{.BeatName}}-complete'

  # Deb/RPM spec for community beats.
  - &deb_rpm_spec
    <<: *common
    post_install_script: '{{ elastic_beats_dir }}/dev-tools/packaging/files/linux/systemd-daemon-reload.sh'
    files:
      /usr/share/{{.BeatName}}/bin/{{.BeatName}}{{.BinaryExt}}:
        source: build/golang-crossbuild/{{.BeatName}}-{{.GOOS}}-{{.Platform.Arch}}{{.BinaryExt}}
        mode: 0755
      /etc/{{.BeatName}}/fields.yml:
        source: fields.yml
        mode: 0644
      /usr/share/{{.BeatName}}/LICENSE.txt:
        source: '{{ repo.RootDir }}/LICENSE.txt'
        mode: 0644
      /usr/share/{{.BeatName}}/NOTICE.txt:
        source: '{{ repo.RootDir }}/NOTICE.txt'
        mode: 0644
      /usr/share/{{.BeatName}}/README.md:
        template: '{{ elastic_beats_dir }}/dev-tools/packaging/templates/common/README.md.tmpl'
        mode: 0644
      /usr/share/{{.BeatName}}/.build_hash.txt:
        content: >
          {{ commit }}
        mode: 0644
      /etc/{{.BeatName}}/{{.BeatName}}.reference.yml:
        source: '{{.BeatName}}.reference.yml'
        mode: 0644
      /etc/{{.BeatName}}/{{.BeatName}}.yml:
        source: '{{.BeatName}}.yml'
        mode: 0600
        config: true
      /usr/share/{{.BeatName}}/kibana:
        source: _meta/kibana.generated
        mode: 0644
      /usr/share/{{.BeatName}}/bin/{{.BeatName}}-god:
        source: build/golang-crossbuild/god-{{.GOOS}}-{{.Platform.Arch}}
        mode: 0755
      /usr/bin/{{.BeatName}}:
        template: '{{ elastic_beats_dir }}/dev-tools/packaging/templates/linux/beatname.sh.tmpl'
        mode: 0755
      /lib/systemd/system/{{.BeatServiceName}}.service:
        template: '{{ elastic_beats_dir }}/dev-tools/packaging/templates/linux/systemd.unit.tmpl'
        mode: 0644
      /etc/init.d/{{.BeatServiceName}}:
        template: '{{ elastic_beats_dir }}/dev-tools/packaging/templates/{{.PackageType}}/init.sh.tmpl'
        mode: 0755

  # MacOS pkg spec for community beats.
  - &macos_beat_pkg_spec
    <<: *common
    extra_vars:
      # OS X 10.8 Mountain Lion is the oldest supported by Go 1.10.
      # https://golang.org/doc/go1.10#ports
      min_supported_osx_version: 10.8
      identifier: 'co.{{.BeatVendor | tolower}}.beats.{{.BeatName}}'
      install_path: /Library/Application Support
    pre_install_script: '{{ elastic_beats_dir }}/dev-tools/packaging/templates/darwin/scripts/preinstall.tmpl'
    post_install_script: '{{ elastic_beats_dir }}/dev-tools/packaging/templates/darwin/scripts/postinstall.tmpl'
    files:
      /Library/Application Support/{{.BeatVendor}}/{{.BeatName}}/bin/{{.BeatName}}{{.BinaryExt}}:
        source: build/golang-crossbuild/{{.BeatName}}-{{.GOOS}}-{{.Platform.Arch}}{{.BinaryExt}}
        mode: 0755
      /Library/Application Support/{{.BeatVendor}}/{{.BeatName}}/LICENSE.txt:
        source: '{{ repo.RootDir }}/LICENSE.txt'
        mode: 0644
      /Library/Application Support/{{.BeatVendor}}/{{.BeatName}}/NOTICE.txt:
        source: '{{ repo.RootDir }}/NOTICE.txt'
        mode: 0644
      /Library/Application Support/{{.BeatVendor}}/{{.BeatName}}/README.md:
        template: '{{ elastic_beats_dir }}/dev-tools/packaging/templates/common/README.md.tmpl'
        mode: 0644
      /Library/Application Support/{{.BeatVendor}}/{{.BeatName}}/.build_hash.txt:
        content: >
          {{ commit }}
        mode: 0644
      /Library/Application Support/{{.BeatVendor}}/{{.BeatName}}/{{.identifier}}.plist:
        template: '{{ elastic_beats_dir }}/dev-tools/packaging/templates/darwin/launchd-daemon.plist.tmpl'
        mode: 0644
      /Library/Application Support/{{.BeatVendor}}/{{.BeatName}}/kibana:
        source: _meta/kibana.generated
        mode: 0644
      /etc/{{.BeatName}}/fields.yml:
        source: fields.yml
        mode: 0644
      /etc/{{.BeatName}}/{{.BeatName}}.reference.yml:
        source: '{{.BeatName}}.reference.yml'
        mode: 0644
      /etc/{{.BeatName}}/{{.BeatName}}.yml:
        source: '{{.BeatName}}.yml'
        mode: 0600
        config: true

  - &binary_files
    '{{.BeatName}}{{.BinaryExt}}':
      source: build/golang-crossbuild/{{.BeatName}}-{{.GOOS}}-{{.Platform.Arch}}{{.BinaryExt}}
      mode: 0755
    fields.yml:
      source: fields.yml
      mode: 0644
    LICENSE.txt:
      source: '{{ repo.RootDir }}/LICENSE.txt'
      mode: 0644
    NOTICE.txt:
      source: '{{ repo.RootDir }}/NOTICE.txt'
      mode: 0644
    README.md:
      template: '{{ elastic_beats_dir }}/dev-tools/packaging/templates/common/README.md.tmpl'
      mode: 0644
    .build_hash.txt:
      content: >
        {{ commit }}
      mode: 0644
    '{{.BeatName}}.reference.yml':
      source: '{{.BeatName}}.reference.yml'
      mode: 0644
    '{{.BeatName}}.yml':
      source: '{{.BeatName}}.yml'
      mode: 0600
      config: true
    kibana:
      source: _meta/kibana.generated
      mode: 0644

  # Binary package spec (tar.gz for linux/darwin) for community beats.
  - &binary_spec
    <<: *common
    files:
      <<: *binary_files

  # Binary package spec (zip for windows) for community beats.
  - &windows_binary_spec
    <<: *common
    files:
      <<: *binary_files
      install-service-{{.BeatName}}.ps1:
        template: '{{ elastic_beats_dir }}/dev-tools/packaging/templates/windows/install-service.ps1.tmpl'
        mode: 0755
      uninstall-service-{{.BeatName}}.ps1:
        template: '{{ elastic_beats_dir }}/dev-tools/packaging/templates/windows/uninstall-service.ps1.tmpl'
        mode: 0755

  - &docker_spec
    <<: *binary_spec
    extra_vars:
      from: 'ubuntu:20.04'
      buildFrom: 'ubuntu:20.04'
      user: '{{ .BeatName }}'
      linux_capabilities: ''
    files:
      '{{.BeatName}}.yml':
        source: '{{.BeatName}}.docker.yml'
        mode: 0600
        config: true

  - &docker_arm_spec
    <<: *docker_spec
    extra_vars:
      from: 'arm64v8/ubuntu:20.04'
      buildFrom: 'arm64v8/ubuntu:20.04'

  - &docker_ubi_spec
    extra_vars:
      image_name: '{{.BeatName}}-ubi8'
      from: 'docker.elastic.co/ubi8/ubi-minimal'

  - &docker_arm_ubi_spec
    extra_vars:
      image_name: '{{.BeatName}}-ubi8'
      from: 'registry.access.redhat.com/ubi8/ubi-minimal:8.2'

  - &elastic_docker_spec
    extra_vars:
      repository: 'docker.elastic.co/beats'

  #
  # License modifiers for Apache 2.0
  #
  - &apache_license_for_binaries
    license: "ASL 2.0"
    files:
      LICENSE.txt:
        source: '{{ repo.RootDir }}/dev-tools/licenses/APACHE-LICENSE-2.0.txt'
        mode: 0644

  - &apache_license_for_deb_rpm
    license: "ASL 2.0"
    files:
      /usr/share/{{.BeatName}}/LICENSE.txt:
        source: '{{ repo.RootDir }}/dev-tools/licenses/APACHE-LICENSE-2.0.txt'
        mode: 0644

  - &apache_license_for_macos_pkg
    license: "ASL 2.0"
    files:
      /Library/Application Support/{{.BeatVendor}}/{{.BeatName}}/LICENSE.txt:
        source: '{{ repo.RootDir }}/dev-tools/licenses/APACHE-LICENSE-2.0.txt'
        mode: 0644

  #
  # License modifiers for the Elastic License
  #
  - &elastic_license_for_binaries
    license: "Elastic License"
    files:
      LICENSE.txt:
        source: '{{ repo.RootDir }}/dev-tools/licenses/ELASTIC-LICENSE.txt'
        mode: 0644

  - &elastic_license_for_deb_rpm
    license: "Elastic License"
    files:
      /usr/share/{{.BeatName}}/LICENSE.txt:
        source: '{{ repo.RootDir }}/dev-tools/licenses/ELASTIC-LICENSE.txt'
        mode: 0644

  - &elastic_license_for_macos_pkg
    license: "Elastic License"
    files:
      /Library/Application Support/{{.BeatVendor}}/{{.BeatName}}/LICENSE.txt:
        source: '{{ repo.RootDir }}/dev-tools/licenses/ELASTIC-LICENSE.txt'
        mode: 0644

# specs is a list of named packaging "flavors".
specs:
  # Community Beats
  community_beat:
    - os: windows
      types: [zip]
      spec:
        <<: *windows_binary_spec

    - os: darwin
      types: [tgz]
      spec:
        <<: *binary_spec

    - os: linux
      types: [tgz]
      spec:
        <<: *binary_spec

    - os: linux
      types: [deb, rpm]
      spec:
        <<: *deb_rpm_spec

    - os: linux
      types: [docker]
      spec:
        <<: *docker_spec

    - os: aix
      types: [tgz]
      spec:
        <<: *binary_spec

  # Elastic Beat with Apache License (OSS) and binary taken the current
  # directory.
  elastic_beat_oss:
    - os: windows
      types: [zip]
      spec:
        <<: *windows_binary_spec
        <<: *apache_license_for_binaries
        name: '{{.BeatName}}-oss'

    - os: darwin
      types: [tgz]
      spec:
        <<: *binary_spec
        <<: *apache_license_for_binaries
        name: '{{.BeatName}}-oss'

    - os: linux
      types: [tgz]
      spec:
        <<: *binary_spec
        <<: *apache_license_for_binaries
        name: '{{.BeatName}}-oss'

    - os: linux
      types: [deb, rpm]
      spec:
        <<: *deb_rpm_spec
        <<: *apache_license_for_deb_rpm
        name: '{{.BeatName}}-oss'

    - os: linux
      types: [docker]
      spec:
        <<: *docker_spec
        <<: *elastic_docker_spec
        <<: *apache_license_for_binaries
        name: '{{.BeatName}}-oss'

    - os: aix
      types: [tgz]
      spec:
        <<: *binary_spec
        <<: *apache_license_for_binaries
        name: '{{.BeatName}}-oss'

  # Elastic Beat with Elastic License and binary taken the current directory.
  elastic_beat_xpack:
    ###
    # Elastic Licensed Packages
    ###
    - os: windows
      types: [zip]
      spec:
        <<: *windows_binary_spec
        <<: *elastic_license_for_binaries

    - os: darwin
      types: [tgz]
      spec:
        <<: *binary_spec
        <<: *elastic_license_for_binaries

    - os: linux
      types: [tgz]
      spec:
        <<: *binary_spec
        <<: *elastic_license_for_binaries

    - os: linux
      types: [deb, rpm]
      spec:
        <<: *deb_rpm_spec
        <<: *elastic_license_for_deb_rpm

    - os: linux
      arch: amd64
      types: [docker]
      spec:
        <<: *docker_spec
        <<: *elastic_docker_spec
        <<: *elastic_license_for_binaries

    - os: linux
      arch: amd64
      types: [docker]
      spec:
        <<: *docker_spec
        <<: *docker_ubi_spec
        <<: *elastic_docker_spec
        <<: *elastic_license_for_binaries

    - os: linux
      arch: arm64
      types: [docker]
      spec:
        <<: *docker_arm_spec
        <<: *elastic_docker_spec
        <<: *elastic_license_for_binaries

    - os: linux
      arch: arm64
      types: [docker]
      spec:
        <<: *docker_arm_spec
        <<: *docker_arm_ubi_spec
        <<: *elastic_docker_spec
        <<: *elastic_license_for_binaries

    - os: aix
      types: [tgz]
      spec:
        <<: *binary_spec
        <<: *elastic_license_for_binaries

  # Elastic Beat with Elastic License and binary taken the current directory.
  elastic_beat_xpack_reduced:
    ###
    # Elastic Licensed Packages
    ###
    - os: windows
      types: [zip]
      spec:
        <<: *windows_binary_spec
        <<: *elastic_license_for_binaries

    - os: darwin
      types: [tgz]
      spec:
        <<: *binary_spec
        <<: *elastic_license_for_binaries

    - os: linux
      types: [tgz]
      spec:
        <<: *binary_spec
        <<: *elastic_license_for_binaries

    - os: aix
      types: [tgz]
      spec:
        <<: *binary_spec
        <<: *elastic_license_for_binaries

  # Elastic Beat with Elastic License and binary taken from the x-pack dir.
  elastic_beat_xpack_separate_binaries:
    ###
    # Elastic Licensed Packages
    ###
    - os: windows
      types: [zip]
      spec:
        <<: *windows_binary_spec
        <<: *elastic_license_for_binaries
        files:
          '{{.BeatName}}{{.BinaryExt}}':
            source: ./{{.XPackDir}}/{{.BeatName}}/build/golang-crossbuild/{{.BeatName}}-{{.GOOS}}-{{.Platform.Arch}}{{.BinaryExt}}

    - os: darwin
      types: [tgz]
      spec:
        <<: *binary_spec
        <<: *elastic_license_for_binaries
        files:
          '{{.BeatName}}{{.BinaryExt}}':
            source: ./{{.XPackDir}}/{{.BeatName}}/build/golang-crossbuild/{{.BeatName}}-{{.GOOS}}-{{.Platform.Arch}}{{.BinaryExt}}

    - os: linux
      types: [tgz]
      spec:
        <<: *binary_spec
        <<: *elastic_license_for_binaries
        files:
          '{{.BeatName}}{{.BinaryExt}}':
            source: ./{{.XPackDir}}/{{.BeatName}}/build/golang-crossbuild/{{.BeatName}}-{{.GOOS}}-{{.Platform.Arch}}{{.BinaryExt}}

    - os: linux
      types: [deb, rpm]
      spec:
        <<: *deb_rpm_spec
        <<: *elastic_license_for_deb_rpm
        files:
          /usr/share/{{.BeatName}}/bin/{{.BeatName}}{{.BinaryExt}}:
            source: ./{{.XPackDir}}/{{.BeatName}}/build/golang-crossbuild/{{.BeatName}}-{{.GOOS}}-{{.Platform.Arch}}{{.BinaryExt}}

    - os: linux
      arch: amd64
      types: [docker]
      spec:
        <<: *docker_spec
        <<: *elastic_docker_spec
        <<: *elastic_license_for_binaries
        files:
          '{{.BeatName}}{{.BinaryExt}}':
            source: ./{{.XPackDir}}/{{.BeatName}}/build/golang-crossbuild/{{.BeatName}}-{{.GOOS}}-{{.Platform.Arch}}{{.BinaryExt}}

    - os: linux
      arch: amd64
      types: [docker]
      spec:
        <<: *docker_spec
        <<: *docker_ubi_spec
        <<: *elastic_docker_spec
        <<: *elastic_license_for_binaries
        files:
          '{{.BeatName}}{{.BinaryExt}}':
            source: ./{{.XPackDir}}/{{.BeatName}}/build/golang-crossbuild/{{.BeatName}}-{{.GOOS}}-{{.Platform.Arch}}{{.BinaryExt}}

    - os: linux
      arch: arm64
      types: [docker]
      spec:
        <<: *docker_arm_spec
        <<: *elastic_docker_spec
        <<: *elastic_license_for_binaries
        files:
          '{{.BeatName}}{{.BinaryExt}}':
            source: ./{{.XPackDir}}/{{.BeatName}}/build/golang-crossbuild/{{.BeatName}}-{{.GOOS}}-{{.Platform.Arch}}{{.BinaryExt}}

    - os: linux
      arch: arm64
      types: [docker]
      spec:
        <<: *docker_arm_spec
        <<: *docker_arm_ubi_spec
        <<: *elastic_docker_spec
        <<: *elastic_license_for_binaries
        files:
          '{{.BeatName}}{{.BinaryExt}}':
            source: ./{{.XPackDir}}/{{.BeatName}}/build/golang-crossbuild/{{.BeatName}}-{{.GOOS}}-{{.Platform.Arch}}{{.BinaryExt}}

    - os: aix
      types: [tgz]
      spec:
        <<: *binary_spec
        <<: *elastic_license_for_binaries
        files:
          '{{.BeatName}}{{.BinaryExt}}':
            source: ./{{.XPackDir}}/{{.BeatName}}/build/golang-crossbuild/{{.BeatName}}-{{.GOOS}}-{{.Platform.Arch}}{{.BinaryExt}}

  # Elastic Beat with Elastic License and binary taken from the x-pack dir.
  elastic_beat_agent_binaries:
    ###
    # Elastic Licensed Packages
    ###
    - os: windows
      types: [zip]
      spec:
        <<: *agent_windows_binary_spec
        <<: *elastic_license_for_binaries
        files:
          '{{.BeatName}}{{.BinaryExt}}':
            source: ./build/golang-crossbuild/{{.BeatName}}-{{.GOOS}}-{{.Platform.Arch}}{{.BinaryExt}}

    - os: darwin
      types: [tgz]
      spec:
        <<: *agent_darwin_binary_spec
        <<: *elastic_license_for_binaries
        files:
          'data/{{.BeatName}}-{{ commit_short }}/elastic-agent':
            template: '{{ elastic_beats_dir }}/dev-tools/packaging/templates/darwin/elastic-agent.tmpl'
            mode: 0755
          '{{.BeatName}}{{.BinaryExt}}':
            source: data/{{.BeatName}}-{{ commit_short }}/elastic-agent.app/Contents/MacOS/{{.BeatName}}{{.BinaryExt}}
            symlink: true
            mode: 0755

    - os: linux
      types: [tgz]
      spec:
        <<: *agent_binary_spec
        <<: *elastic_license_for_binaries
        files:
          '{{.BeatName}}{{.BinaryExt}}':
            source: data/{{.BeatName}}-{{ commit_short }}/{{.BeatName}}{{.BinaryExt}}
            symlink: true
            mode: 0755

    - os: linux
      types: [deb, rpm]
      spec:
        <<: *deb_rpm_agent_spec
        <<: *elastic_license_for_deb_rpm

    - os: linux
      arch: amd64
      types: [docker]
      spec:
        <<: *agent_docker_spec
        <<: *elastic_docker_spec
        <<: *elastic_license_for_binaries
        files:
          '{{.BeatName}}{{.BinaryExt}}':
            source: ./build/golang-crossbuild/{{.BeatName}}-{{.GOOS}}-{{.Platform.Arch}}{{.BinaryExt}}

    # Complete image gets a 'complete' variant for synthetics and other large
    # packages too big to fit in the main image
    - os: linux
      arch: amd64
      types: [docker]
      spec:
        <<: *agent_docker_spec
        <<: *agent_docker_complete_spec
        <<: *elastic_docker_spec
        <<: *elastic_license_for_binaries
        files:
          '{{.BeatName}}{{.BinaryExt}}':
            source: ./build/golang-crossbuild/{{.BeatName}}-{{.GOOS}}-{{.Platform.Arch}}{{.BinaryExt}}

    # Cloud specific docker image
    - os: linux
      arch: amd64
      types: [docker]
      spec:
        <<: *elastic_docker_spec
        <<: *agent_docker_spec
        <<: *agent_docker_cloud_spec
        <<: *elastic_license_for_binaries
        files:
          '{{.BeatName}}{{.BinaryExt}}':
            source: ./build/golang-crossbuild/{{.BeatName}}-{{.GOOS}}-{{.Platform.Arch}}{{.BinaryExt}}

    - os: linux
      arch: amd64
      types: [docker]
      spec:
        <<: *agent_docker_spec
        <<: *docker_ubi_spec
        <<: *elastic_docker_spec
        <<: *elastic_license_for_binaries
        files:
          '{{.BeatName}}{{.BinaryExt}}':
            source: ./build/golang-crossbuild/{{.BeatName}}-{{.GOOS}}-{{.Platform.Arch}}{{.BinaryExt}}

    - os: linux
      arch: arm64
      types: [docker]
      spec:
        <<: *agent_docker_arm_spec
        <<: *elastic_docker_spec
        <<: *elastic_license_for_binaries
        files:
          '{{.BeatName}}{{.BinaryExt}}':
            source: ./build/golang-crossbuild/{{.BeatName}}-{{.GOOS}}-{{.Platform.Arch}}{{.BinaryExt}}

    # Complete image gets a 'complete' variant for synthetics and other large
    # packages too big to fit in the main image
    - os: linux
      arch: arm64
      types: [docker]
      spec:
        <<: *agent_docker_arm_spec
        <<: *agent_docker_complete_spec
        <<: *elastic_docker_spec
        <<: *elastic_license_for_binaries
        files:
          '{{.BeatName}}{{.BinaryExt}}':
            source: ./build/golang-crossbuild/{{.BeatName}}-{{.GOOS}}-{{.Platform.Arch}}{{.BinaryExt}}

    # Cloud specific docker image
    - os: linux
      arch: arm64
      types: [docker]
      spec:
        <<: *elastic_docker_spec
        <<: *agent_docker_arm_spec
        <<: *agent_docker_cloud_spec
        <<: *elastic_license_for_binaries
        files:
          '{{.BeatName}}{{.BinaryExt}}':
            source: ./build/golang-crossbuild/{{.BeatName}}-{{.GOOS}}-{{.Platform.Arch}}{{.BinaryExt}}

    - os: linux
      arch: arm64
      types: [docker]
      spec:
        <<: *agent_docker_arm_spec
        <<: *docker_arm_ubi_spec
        <<: *elastic_docker_spec
        <<: *elastic_license_for_binaries
        files:
          '{{.BeatName}}{{.BinaryExt}}':
            source: ./build/golang-crossbuild/{{.BeatName}}-{{.GOOS}}-{{.Platform.Arch}}{{.BinaryExt}}

    - os: aix
      types: [tgz]
      spec:
        <<: *agent_binary_spec
        <<: *elastic_license_for_binaries
        files:
          '{{.BeatName}}{{.BinaryExt}}':
            source: data/{{.BeatName}}-{{ commit_short }}/{{.BeatName}}{{.BinaryExt}}
            symlink: true
            mode: 0755


  # Elastic Beat with Elastic License and binary taken from the x-pack dir.
  elastic_beat_agent_demo_binaries:
    ###
    # Elastic Licensed Packages
    ###

    - os: linux
      types: [tgz]
      spec:
        <<: *agent_binary_spec
        <<: *elastic_license_for_binaries
        files:
          '{{.BeatName}}{{.BinaryExt}}':
            source: ./build/golang-crossbuild/{{.BeatName}}-{{.GOOS}}-{{.Platform.Arch}}{{.BinaryExt}}

    - os: linux
      types: [docker]
      spec:
        <<: *agent_docker_spec
        <<: *elastic_docker_spec
        <<: *elastic_license_for_binaries
        files:
          '{{.BeatName}}{{.BinaryExt}}':
            source: ./build/golang-crossbuild/{{.BeatName}}-{{.GOOS}}-{{.Platform.Arch}}{{.BinaryExt}}

    - os: aix
      types: [tgz]
      spec:
        <<: *agent_binary_spec
        <<: *elastic_license_for_binaries
        files:
          '{{.BeatName}}{{.BinaryExt}}':
            source: ./build/golang-crossbuild/{{.BeatName}}-{{.GOOS}}-{{.Platform.Arch}}{{.BinaryExt}}<|MERGE_RESOLUTION|>--- conflicted
+++ resolved
@@ -171,96 +171,11 @@
     <<: *agent_darwin_app_bundle_files
     <<: *agent_binary_common_files
 
-  - &beats_targz_binary_files
-    'data/{{.BeatName}}-{{ commit_short }}/downloads/filebeat-{{ beat_version }}{{if .Snapshot}}-SNAPSHOT{{end}}-{{.GOOS}}-{{.AgentArchName}}.tar.gz':
-      source: '{{.AgentDropPath}}/filebeat-{{ beat_version }}{{if .Snapshot}}-SNAPSHOT{{end}}-{{.GOOS}}-{{.AgentArchName}}.tar.gz'
-      mode: 0644
-    'data/{{.BeatName}}-{{ commit_short }}/downloads/filebeat-{{ beat_version }}{{if .Snapshot}}-SNAPSHOT{{end}}-{{.GOOS}}-{{.AgentArchName}}.tar.gz.sha512':
-      source: '{{.AgentDropPath}}/filebeat-{{ beat_version }}{{if .Snapshot}}-SNAPSHOT{{end}}-{{.GOOS}}-{{.AgentArchName}}.tar.gz.sha512'
-      mode: 0644
-    'data/{{.BeatName}}-{{ commit_short }}/downloads/filebeat-{{ beat_version }}{{if .Snapshot}}-SNAPSHOT{{end}}-{{.GOOS}}-{{.AgentArchName}}.tar.gz.asc':
-      source: '{{.AgentDropPath}}/filebeat-{{ beat_version }}{{if .Snapshot}}-SNAPSHOT{{end}}-{{.GOOS}}-{{.AgentArchName}}.tar.gz.asc'
-      mode: 0644
-      skip_on_missing: true
-    'data/{{.BeatName}}-{{ commit_short }}/downloads/heartbeat-{{ beat_version }}{{if .Snapshot}}-SNAPSHOT{{end}}-{{.GOOS}}-{{.AgentArchName}}.tar.gz':
-      source: '{{.AgentDropPath}}/heartbeat-{{ beat_version }}{{if .Snapshot}}-SNAPSHOT{{end}}-{{.GOOS}}-{{.AgentArchName}}.tar.gz'
-      mode: 0644
-    'data/{{.BeatName}}-{{ commit_short }}/downloads/heartbeat-{{ beat_version }}{{if .Snapshot}}-SNAPSHOT{{end}}-{{.GOOS}}-{{.AgentArchName}}.tar.gz.sha512':
-      source: '{{.AgentDropPath}}/heartbeat-{{ beat_version }}{{if .Snapshot}}-SNAPSHOT{{end}}-{{.GOOS}}-{{.AgentArchName}}.tar.gz.sha512'
-      mode: 0644
-    'data/{{.BeatName}}-{{ commit_short }}/downloads/heartbeat-{{ beat_version }}{{if .Snapshot}}-SNAPSHOT{{end}}-{{.GOOS}}-{{.AgentArchName}}.tar.gz.asc':
-      source: '{{.AgentDropPath}}/heartbeat-{{ beat_version }}{{if .Snapshot}}-SNAPSHOT{{end}}-{{.GOOS}}-{{.AgentArchName}}.tar.gz.asc'
-      mode: 0644
-      skip_on_missing: true
-    'data/{{.BeatName}}-{{ commit_short }}/downloads/metricbeat-{{ beat_version }}{{if .Snapshot}}-SNAPSHOT{{end}}-{{.GOOS}}-{{.AgentArchName}}.tar.gz':
-      source: '{{.AgentDropPath}}/metricbeat-{{ beat_version }}{{if .Snapshot}}-SNAPSHOT{{end}}-{{.GOOS}}-{{.AgentArchName}}.tar.gz'
-      mode: 0644
-    'data/{{.BeatName}}-{{ commit_short }}/downloads/metricbeat-{{ beat_version }}{{if .Snapshot}}-SNAPSHOT{{end}}-{{.GOOS}}-{{.AgentArchName}}.tar.gz.sha512':
-      source: '{{.AgentDropPath}}/metricbeat-{{ beat_version }}{{if .Snapshot}}-SNAPSHOT{{end}}-{{.GOOS}}-{{.AgentArchName}}.tar.gz.sha512'
-      mode: 0644
-    'data/{{.BeatName}}-{{ commit_short }}/downloads/metricbeat-{{ beat_version }}{{if .Snapshot}}-SNAPSHOT{{end}}-{{.GOOS}}-{{.AgentArchName}}.tar.gz.asc':
-      source: '{{.AgentDropPath}}/metricbeat-{{ beat_version }}{{if .Snapshot}}-SNAPSHOT{{end}}-{{.GOOS}}-{{.AgentArchName}}.tar.gz.asc'
-      mode: 0644
-      skip_on_missing: true
-    'data/{{.BeatName}}-{{ commit_short }}/downloads/osquerybeat-{{ beat_version }}{{if .Snapshot}}-SNAPSHOT{{end}}-{{.GOOS}}-{{.AgentArchName}}.tar.gz':
-      source: '{{.AgentDropPath}}/osquerybeat-{{ beat_version }}{{if .Snapshot}}-SNAPSHOT{{end}}-{{.GOOS}}-{{.AgentArchName}}.tar.gz'
-      mode: 0644
-      skip_on_missing: true
-    'data/{{.BeatName}}-{{ commit_short }}/downloads/osquerybeat-{{ beat_version }}{{if .Snapshot}}-SNAPSHOT{{end}}-{{.GOOS}}-{{.AgentArchName}}.tar.gz.sha512':
-      source: '{{.AgentDropPath}}/osquerybeat-{{ beat_version }}{{if .Snapshot}}-SNAPSHOT{{end}}-{{.GOOS}}-{{.AgentArchName}}.tar.gz.sha512'
-      mode: 0644
-      skip_on_missing: true
-    'data/{{.BeatName}}-{{ commit_short }}/downloads/osquerybeat-{{ beat_version }}{{if .Snapshot}}-SNAPSHOT{{end}}-{{.GOOS}}-{{.AgentArchName}}.tar.gz.asc':
-      source: '{{.AgentDropPath}}/osquerybeat-{{ beat_version }}{{if .Snapshot}}-SNAPSHOT{{end}}-{{.GOOS}}-{{.AgentArchName}}.tar.gz.asc'
-      mode: 0644
-      skip_on_missing: true
-    'data/{{.BeatName}}-{{ commit_short }}/downloads/endpoint-security-{{ beat_version }}{{if .Snapshot}}-SNAPSHOT{{end}}-{{.GOOS}}-{{.AgentArchName}}.tar.gz':
-      source: '{{.AgentDropPath}}/endpoint-security-{{ beat_version }}{{if .Snapshot}}-SNAPSHOT{{end}}-{{.GOOS}}-{{.AgentArchName}}.tar.gz'
-      mode: 0644
-      skip_on_missing: true
-    'data/{{.BeatName}}-{{ commit_short }}/downloads/endpoint-security-{{ beat_version }}{{if .Snapshot}}-SNAPSHOT{{end}}-{{.GOOS}}-{{.AgentArchName}}.tar.gz.sha512':
-      source: '{{.AgentDropPath}}/endpoint-security-{{ beat_version }}{{if .Snapshot}}-SNAPSHOT{{end}}-{{.GOOS}}-{{.AgentArchName}}.tar.gz.sha512'
-      mode: 0644
-      skip_on_missing: true
-    'data/{{.BeatName}}-{{ commit_short }}/downloads/endpoint-security-{{ beat_version }}{{if .Snapshot}}-SNAPSHOT{{end}}-{{.GOOS}}-{{.AgentArchName}}.tar.gz.asc':
-      source: '{{.AgentDropPath}}/endpoint-security-{{ beat_version }}{{if .Snapshot}}-SNAPSHOT{{end}}-{{.GOOS}}-{{.AgentArchName}}.tar.gz.asc'
-      mode: 0644
-      skip_on_missing: true
-    'data/{{.BeatName}}-{{ commit_short }}/downloads/apm-server-{{ beat_version }}{{if .Snapshot}}-SNAPSHOT{{end}}-{{.GOOS}}-{{.AgentArchName}}.tar.gz':
-      source: '{{.AgentDropPath}}/apm-server-{{ beat_version }}{{if .Snapshot}}-SNAPSHOT{{end}}-{{.GOOS}}-{{.AgentArchName}}.tar.gz'
-      mode: 0644
-      skip_on_missing: true
-    'data/{{.BeatName}}-{{ commit_short }}/downloads/apm-server-{{ beat_version }}{{if .Snapshot}}-SNAPSHOT{{end}}-{{.GOOS}}-{{.AgentArchName}}.tar.gz.sha512':
-      source: '{{.AgentDropPath}}/apm-server-{{ beat_version }}{{if .Snapshot}}-SNAPSHOT{{end}}-{{.GOOS}}-{{.AgentArchName}}.tar.gz.sha512'
-      mode: 0644
-      skip_on_missing: true
-    'data/{{.BeatName}}-{{ commit_short }}/downloads/apm-server-{{ beat_version }}{{if .Snapshot}}-SNAPSHOT{{end}}-{{.GOOS}}-{{.AgentArchName}}.tar.gz.asc':
-      source: '{{.AgentDropPath}}/apm-server-{{ beat_version }}{{if .Snapshot}}-SNAPSHOT{{end}}-{{.GOOS}}-{{.AgentArchName}}.tar.gz.asc'
-      mode: 0644
-      skip_on_missing: true
-    'data/{{.BeatName}}-{{ commit_short }}/downloads/fleet-server-{{ beat_version }}{{if .Snapshot}}-SNAPSHOT{{end}}-{{.GOOS}}-{{.AgentArchName}}.tar.gz':
-      source: '{{.AgentDropPath}}/fleet-server-{{ beat_version }}{{if .Snapshot}}-SNAPSHOT{{end}}-{{.GOOS}}-{{.AgentArchName}}.tar.gz'
-      mode: 0644
-      skip_on_missing: true
-    'data/{{.BeatName}}-{{ commit_short }}/downloads/fleet-server-{{ beat_version }}{{if .Snapshot}}-SNAPSHOT{{end}}-{{.GOOS}}-{{.AgentArchName}}.tar.gz.sha512':
-      source: '{{.AgentDropPath}}/fleet-server-{{ beat_version }}{{if .Snapshot}}-SNAPSHOT{{end}}-{{.GOOS}}-{{.AgentArchName}}.tar.gz.sha512'
-      mode: 0644
-      skip_on_missing: true
-    'data/{{.BeatName}}-{{ commit_short }}/downloads/fleet-server-{{ beat_version }}{{if .Snapshot}}-SNAPSHOT{{end}}-{{.GOOS}}-{{.AgentArchName}}.tar.gz.asc':
-      source: '{{.AgentDropPath}}/fleet-server-{{ beat_version }}{{if .Snapshot}}-SNAPSHOT{{end}}-{{.GOOS}}-{{.AgentArchName}}.tar.gz.asc'
-      mode: 0644
-      skip_on_missing: true
-    'data/{{.BeatName}}-{{ commit_short }}/downloads/cloudbeat-{{ beat_version }}{{if .Snapshot}}-SNAPSHOT{{end}}-{{.GOOS}}-{{.AgentArchName}}.tar.gz':
-      source: '{{.AgentDropPath}}/cloudbeat-{{ beat_version }}{{if .Snapshot}}-SNAPSHOT{{end}}-{{.GOOS}}-{{.AgentArchName}}.tar.gz'
-      mode: 0644
-      skip_on_missing: true
-    'data/{{.BeatName}}-{{ commit_short }}/downloads/cloudbeat-{{ beat_version }}{{if .Snapshot}}-SNAPSHOT{{end}}-{{.GOOS}}-{{.AgentArchName}}.tar.gz.sha512':
-      source: '{{.AgentDropPath}}/cloudbeat-{{ beat_version }}{{if .Snapshot}}-SNAPSHOT{{end}}-{{.GOOS}}-{{.AgentArchName}}.tar.gz.sha512'
-      mode: 0644
-      skip_on_missing: true
-    'data/{{.BeatName}}-{{ commit_short }}/downloads/cloudbeat-{{ beat_version }}{{if .Snapshot}}-SNAPSHOT{{end}}-{{.GOOS}}-{{.AgentArchName}}.tar.gz.asc':
-      source: '{{.AgentDropPath}}/cloudbeat-{{ beat_version }}{{if .Snapshot}}-SNAPSHOT{{end}}-{{.GOOS}}-{{.AgentArchName}}.tar.gz.asc'
-      mode: 0644
+  - &agent_components
+    'data/{{.BeatName}}-{{ commit_short }}/components':
+      source: '{{.AgentDropPath}}/{{.GOOS}}-{{.AgentArchName}}.tar.gz/'
+      mode: 0755
+      config_mode: 0644
       skip_on_missing: true
 
   # Binary package spec (tar.gz for linux) for community beats.
@@ -268,22 +183,14 @@
     <<: *common
     files:
       <<: *agent_binary_files
-<<<<<<< HEAD
-      'data/{{.BeatName}}-{{ commit_short }}/components':
-        source: '{{.AgentDropPath}}/{{.GOOS}}-{{.AgentArchName}}.tar.gz/'
-        mode: 0755
-        config_mode: 0644
-        skip_on_missing: true
-=======
-      <<: *beats_targz_binary_files
->>>>>>> 33a5f7e1
+      <<: *agent_components
 
 
   - &agent_darwin_binary_spec
     <<: *common
     files:
       <<: *agent_darwin_binary_files
-      <<: *beats_targz_binary_files
+      <<: *agent_components
 
   # Binary package spec (zip for windows) for community beats.
   - &agent_windows_binary_spec
