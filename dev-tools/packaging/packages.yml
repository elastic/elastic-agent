--- conflicted
+++ resolved
@@ -61,11 +61,98 @@
       /var/lib/{{.BeatName}}/data/{{.BeatName}}-{{ commit_short }}/{{.BeatName}}{{.BinaryExt}}:
         source: build/golang-crossbuild/{{.BeatName}}-{{.GOOS}}-{{.Platform.Arch}}{{.BinaryExt}}
         mode: 0755
-      /var/lib/{{.BeatName}}/data/{{.BeatName}}-{{ commit_short }}/components:
-        source: '{{.AgentDropPath}}/{{.GOOS}}-{{.AgentArchName}}.tar.gz/'
-        mode: 0755
-        config_mode: 0644
-        skip_on_missing: true
+      /var/lib/{{.BeatName}}/data/{{.BeatName}}-{{ commit_short }}/downloads/filebeat-{{ beat_version }}{{if .Snapshot}}-SNAPSHOT{{end}}-{{.GOOS}}-{{.AgentArchName}}.tar.gz:
+        source: '{{.AgentDropPath}}/filebeat-{{ beat_version }}{{if .Snapshot}}-SNAPSHOT{{end}}-{{.GOOS}}-{{.AgentArchName}}.tar.gz'
+        mode: 0644
+      /var/lib/{{.BeatName}}/data/{{.BeatName}}-{{ commit_short }}/downloads/filebeat-{{ beat_version }}{{if .Snapshot}}-SNAPSHOT{{end}}-{{.GOOS}}-{{.AgentArchName}}.tar.gz.sha512:
+        source: '{{.AgentDropPath}}/filebeat-{{ beat_version }}{{if .Snapshot}}-SNAPSHOT{{end}}-{{.GOOS}}-{{.AgentArchName}}.tar.gz.sha512'
+        mode: 0644
+      /var/lib/{{.BeatName}}/data/{{.BeatName}}-{{ commit_short }}/downloads/filebeat-{{ beat_version }}{{if .Snapshot}}-SNAPSHOT{{end}}-{{.GOOS}}-{{.AgentArchName}}.tar.gz.asc:
+        source: '{{.AgentDropPath}}/filebeat-{{ beat_version }}{{if .Snapshot}}-SNAPSHOT{{end}}-{{.GOOS}}-{{.AgentArchName}}.tar.gz.asc'
+        mode: 0644
+        skip_on_missing: true
+      /var/lib/{{.BeatName}}/data/{{.BeatName}}-{{ commit_short }}/downloads/heartbeat-{{ beat_version }}{{if .Snapshot}}-SNAPSHOT{{end}}-{{.GOOS}}-{{.AgentArchName}}.tar.gz:
+        source: '{{.AgentDropPath}}/heartbeat-{{ beat_version }}{{if .Snapshot}}-SNAPSHOT{{end}}-{{.GOOS}}-{{.AgentArchName}}.tar.gz'
+        mode: 0644
+      /var/lib/{{.BeatName}}/data/{{.BeatName}}-{{ commit_short }}/downloads/heartbeat-{{ beat_version }}{{if .Snapshot}}-SNAPSHOT{{end}}-{{.GOOS}}-{{.AgentArchName}}.tar.gz.sha512:
+        source: '{{.AgentDropPath}}/heartbeat-{{ beat_version }}{{if .Snapshot}}-SNAPSHOT{{end}}-{{.GOOS}}-{{.AgentArchName}}.tar.gz.sha512'
+        mode: 0644
+      /var/lib/{{.BeatName}}/data/{{.BeatName}}-{{ commit_short }}/downloads/heartbeat-{{ beat_version }}{{if .Snapshot}}-SNAPSHOT{{end}}-{{.GOOS}}-{{.AgentArchName}}.tar.gz.asc:
+        source: '{{.AgentDropPath}}/heartbeat-{{ beat_version }}{{if .Snapshot}}-SNAPSHOT{{end}}-{{.GOOS}}-{{.AgentArchName}}.tar.gz.asc'
+        mode: 0644
+        skip_on_missing: true
+      /var/lib/{{.BeatName}}/data/{{.BeatName}}-{{ commit_short }}/downloads/metricbeat-{{ beat_version }}{{if .Snapshot}}-SNAPSHOT{{end}}-{{.GOOS}}-{{.AgentArchName}}.tar.gz:
+        source: '{{.AgentDropPath}}/metricbeat-{{ beat_version }}{{if .Snapshot}}-SNAPSHOT{{end}}-{{.GOOS}}-{{.AgentArchName}}.tar.gz'
+        mode: 0644
+      /var/lib/{{.BeatName}}/data/{{.BeatName}}-{{ commit_short }}/downloads/metricbeat-{{ beat_version }}{{if .Snapshot}}-SNAPSHOT{{end}}-{{.GOOS}}-{{.AgentArchName}}.tar.gz.sha512:
+        source: '{{.AgentDropPath}}/metricbeat-{{ beat_version }}{{if .Snapshot}}-SNAPSHOT{{end}}-{{.GOOS}}-{{.AgentArchName}}.tar.gz.sha512'
+        mode: 0644
+      /var/lib/{{.BeatName}}/data/{{.BeatName}}-{{ commit_short }}/downloads/metricbeat-{{ beat_version }}{{if .Snapshot}}-SNAPSHOT{{end}}-{{.GOOS}}-{{.AgentArchName}}.tar.gz.asc:
+        source: '{{.AgentDropPath}}/metricbeat-{{ beat_version }}{{if .Snapshot}}-SNAPSHOT{{end}}-{{.GOOS}}-{{.AgentArchName}}.tar.gz.asc'
+        mode: 0644
+        skip_on_missing: true
+      /var/lib/{{.BeatName}}/data/{{.BeatName}}-{{ commit_short }}/downloads/osquerybeat-{{ beat_version }}{{if .Snapshot}}-SNAPSHOT{{end}}-{{.GOOS}}-{{.AgentArchName}}.tar.gz:
+        source: '{{.AgentDropPath}}/osquerybeat-{{ beat_version }}{{if .Snapshot}}-SNAPSHOT{{end}}-{{.GOOS}}-{{.AgentArchName}}.tar.gz'
+        mode: 0644
+        skip_on_missing: true
+      /var/lib/{{.BeatName}}/data/{{.BeatName}}-{{ commit_short }}/downloads/osquerybeat-{{ beat_version }}{{if .Snapshot}}-SNAPSHOT{{end}}-{{.GOOS}}-{{.AgentArchName}}.tar.gz.sha512:
+        source: '{{.AgentDropPath}}/osquerybeat-{{ beat_version }}{{if .Snapshot}}-SNAPSHOT{{end}}-{{.GOOS}}-{{.AgentArchName}}.tar.gz.sha512'
+        mode: 0644
+        skip_on_missing: true
+      /var/lib/{{.BeatName}}/data/{{.BeatName}}-{{ commit_short }}/downloads/osquerybeat-{{ beat_version }}{{if .Snapshot}}-SNAPSHOT{{end}}-{{.GOOS}}-{{.AgentArchName}}.tar.gz.asc:
+        source: '{{.AgentDropPath}}/osquerybeat-{{ beat_version }}{{if .Snapshot}}-SNAPSHOT{{end}}-{{.GOOS}}-{{.AgentArchName}}.tar.gz.asc'
+        mode: 0644
+        skip_on_missing: true
+      /var/lib/{{.BeatName}}/data/{{.BeatName}}-{{ commit_short }}/downloads/endpoint-security-{{ beat_version }}{{if .Snapshot}}-SNAPSHOT{{end}}-{{.GOOS}}-{{.AgentArchName}}.tar.gz:
+        source: '{{.AgentDropPath}}/endpoint-security-{{ beat_version }}{{if .Snapshot}}-SNAPSHOT{{end}}-{{.GOOS}}-{{.AgentArchName}}.tar.gz'
+        mode: 0644
+        skip_on_missing: true
+      /var/lib/{{.BeatName}}/data/{{.BeatName}}-{{ commit_short }}/downloads/endpoint-security-{{ beat_version }}{{if .Snapshot}}-SNAPSHOT{{end}}-{{.GOOS}}-{{.AgentArchName}}.tar.gz.sha512:
+        source: '{{.AgentDropPath}}/endpoint-security-{{ beat_version }}{{if .Snapshot}}-SNAPSHOT{{end}}-{{.GOOS}}-{{.AgentArchName}}.tar.gz.sha512'
+        mode: 0644
+        skip_on_missing: true
+      /var/lib/{{.BeatName}}/data/{{.BeatName}}-{{ commit_short }}/downloads/endpoint-security-{{ beat_version }}{{if .Snapshot}}-SNAPSHOT{{end}}-{{.GOOS}}-{{.AgentArchName}}.tar.gz.asc:
+        source: '{{.AgentDropPath}}/endpoint-security-{{ beat_version }}{{if .Snapshot}}-SNAPSHOT{{end}}-{{.GOOS}}-{{.AgentArchName}}.tar.gz.asc'
+        mode: 0644
+        skip_on_missing: true
+      /var/lib/{{.BeatName}}/data/{{.BeatName}}-{{ commit_short }}/downloads/apm-server-{{ beat_version }}{{if .Snapshot}}-SNAPSHOT{{end}}-{{.GOOS}}-{{.AgentArchName}}.tar.gz:
+        source: '{{.AgentDropPath}}/apm-server-{{ beat_version }}{{if .Snapshot}}-SNAPSHOT{{end}}-{{.GOOS}}-{{.AgentArchName}}.tar.gz'
+        mode: 0644
+        skip_on_missing: true
+      /var/lib/{{.BeatName}}/data/{{.BeatName}}-{{ commit_short }}/downloads/apm-server-{{ beat_version }}{{if .Snapshot}}-SNAPSHOT{{end}}-{{.GOOS}}-{{.AgentArchName}}.tar.gz.sha512:
+        source: '{{.AgentDropPath}}/apm-server-{{ beat_version }}{{if .Snapshot}}-SNAPSHOT{{end}}-{{.GOOS}}-{{.AgentArchName}}.tar.gz.sha512'
+        mode: 0644
+        skip_on_missing: true
+      /var/lib/{{.BeatName}}/data/{{.BeatName}}-{{ commit_short }}/downloads/apm-server-{{ beat_version }}{{if .Snapshot}}-SNAPSHOT{{end}}-{{.GOOS}}-{{.AgentArchName}}.tar.gz.asc:
+        source: '{{.AgentDropPath}}/apm-server-{{ beat_version }}{{if .Snapshot}}-SNAPSHOT{{end}}-{{.GOOS}}-{{.AgentArchName}}.tar.gz.asc'
+        mode: 0644
+        skip_on_missing: true
+      /var/lib/{{.BeatName}}/data/{{.BeatName}}-{{ commit_short }}/downloads/fleet-server-{{ beat_version }}{{if .Snapshot}}-SNAPSHOT{{end}}-{{.GOOS}}-{{.AgentArchName}}.tar.gz:
+        source: '{{.AgentDropPath}}/fleet-server-{{ beat_version }}{{if .Snapshot}}-SNAPSHOT{{end}}-{{.GOOS}}-{{.AgentArchName}}.tar.gz'
+        mode: 0644
+        skip_on_missing: true
+      /var/lib/{{.BeatName}}/data/{{.BeatName}}-{{ commit_short }}/downloads/fleet-server-{{ beat_version }}{{if .Snapshot}}-SNAPSHOT{{end}}-{{.GOOS}}-{{.AgentArchName}}.tar.gz.sha512:
+        source: '{{.AgentDropPath}}/fleet-server-{{ beat_version }}{{if .Snapshot}}-SNAPSHOT{{end}}-{{.GOOS}}-{{.AgentArchName}}.tar.gz.sha512'
+        mode: 0644
+        skip_on_missing: true
+      /var/lib/{{.BeatName}}/data/{{.BeatName}}-{{ commit_short }}/downloads/fleet-server-{{ beat_version }}{{if .Snapshot}}-SNAPSHOT{{end}}-{{.GOOS}}-{{.AgentArchName}}.tar.gz.asc:
+        source: '{{.AgentDropPath}}/fleet-server-{{ beat_version }}{{if .Snapshot}}-SNAPSHOT{{end}}-{{.GOOS}}-{{.AgentArchName}}.tar.gz.asc'
+        mode: 0644
+        skip_on_missing: true
+      /var/lib/{{.BeatName}}/data/{{.BeatName}}-{{ commit_short }}/downloads/cloudbeat-{{ beat_version }}{{if .Snapshot}}-SNAPSHOT{{end}}-{{.GOOS}}-{{.AgentArchName}}.tar.gz:
+        source: '{{.AgentDropPath}}/cloudbeat-{{ beat_version }}{{if .Snapshot}}-SNAPSHOT{{end}}-{{.GOOS}}-{{.AgentArchName}}.tar.gz'
+        mode: 0644
+        skip_on_missing: true
+      /var/lib/{{.BeatName}}/data/{{.BeatName}}-{{ commit_short }}/downloads/cloudbeat-{{ beat_version }}{{if .Snapshot}}-SNAPSHOT{{end}}-{{.GOOS}}-{{.AgentArchName}}.tar.gz.sha512:
+        source: '{{.AgentDropPath}}/cloudbeat-{{ beat_version }}{{if .Snapshot}}-SNAPSHOT{{end}}-{{.GOOS}}-{{.AgentArchName}}.tar.gz.sha512'
+        mode: 0644
+        skip_on_missing: true
+      /var/lib/{{.BeatName}}/data/{{.BeatName}}-{{ commit_short }}/downloads/cloudbeat-{{ beat_version }}{{if .Snapshot}}-SNAPSHOT{{end}}-{{.GOOS}}-{{.AgentArchName}}.tar.gz.asc:
+        source: '{{.AgentDropPath}}/cloudbeat-{{ beat_version }}{{if .Snapshot}}-SNAPSHOT{{end}}-{{.GOOS}}-{{.AgentArchName}}.tar.gz.asc'
+        mode: 0644
+        skip_on_missing: true
+
+
 
   # MacOS pkg spec for community beats.
   - &macos_agent_pkg_spec
@@ -112,10 +199,85 @@
       /etc/{{.BeatName}}/data/{{.BeatName}}-{{ commit_short }}/{{.BeatName}}{{.BinaryExt}}:
         source: build/golang-crossbuild/{{.BeatName}}-{{.GOOS}}-{{.Platform.Arch}}{{.BinaryExt}}
         mode: 0755
-      /etc/{{.BeatName}}/data/{{.BeatName}}-{{ commit_short }}/components:
-        source: '{{.AgentDropPath}}/{{.GOOS}}-{{.AgentArchName}}.tar.gz/'
-        mode: 0755
-        config_mode: 0644
+      /etc/{{.BeatName}}/data/{{.BeatName}}-{{ commit_short }}/downloads/filebeat-{{ beat_version }}{{if .Snapshot}}-SNAPSHOT{{end}}-{{.GOOS}}-{{.AgentArchName}}.tar.gz:
+        source: '{{.AgentDropPath}}/filebeat-{{ beat_version }}{{if .Snapshot}}-SNAPSHOT{{end}}-{{.GOOS}}-{{.AgentArchName}}.tar.gz'
+        mode: 0644
+      /etc/{{.BeatName}}/data/{{.BeatName}}-{{ commit_short }}/downloads/filebeat-{{ beat_version }}{{if .Snapshot}}-SNAPSHOT{{end}}-{{.GOOS}}-{{.AgentArchName}}.tar.gz.sha512:
+        source: '{{.AgentDropPath}}/filebeat-{{ beat_version }}{{if .Snapshot}}-SNAPSHOT{{end}}-{{.GOOS}}-{{.AgentArchName}}.tar.gz.sha512'
+        mode: 0644
+        skip_on_missing: true
+      /etc/{{.BeatName}}/data/{{.BeatName}}-{{ commit_short }}/downloads/filebeat-{{ beat_version }}{{if .Snapshot}}-SNAPSHOT{{end}}-{{.GOOS}}-{{.AgentArchName}}.tar.gz.asc:
+        source: '{{.AgentDropPath}}/filebeat-{{ beat_version }}{{if .Snapshot}}-SNAPSHOT{{end}}-{{.GOOS}}-{{.AgentArchName}}.tar.gz.asc'
+        mode: 0644
+        skip_on_missing: true
+      /etc/{{.BeatName}}/data/{{.BeatName}}-{{ commit_short }}/downloads/heartbeat-{{ beat_version }}{{if .Snapshot}}-SNAPSHOT{{end}}-{{.GOOS}}-{{.AgentArchName}}.tar.gz:
+        source: '{{.AgentDropPath}}/heartbeat-{{ beat_version }}{{if .Snapshot}}-SNAPSHOT{{end}}-{{.GOOS}}-{{.AgentArchName}}.tar.gz'
+        mode: 0644
+      /etc/{{.BeatName}}/data/{{.BeatName}}-{{ commit_short }}/downloads/heartbeat-{{ beat_version }}{{if .Snapshot}}-SNAPSHOT{{end}}-{{.GOOS}}-{{.AgentArchName}}.tar.gz.sha512:
+        source: '{{.AgentDropPath}}/heartbeat-{{ beat_version }}{{if .Snapshot}}-SNAPSHOT{{end}}-{{.GOOS}}-{{.AgentArchName}}.tar.gz.sha512'
+        mode: 0644
+        skip_on_missing: true
+      /etc/{{.BeatName}}/data/{{.BeatName}}-{{ commit_short }}/downloads/heartbeat-{{ beat_version }}{{if .Snapshot}}-SNAPSHOT{{end}}-{{.GOOS}}-{{.AgentArchName}}.tar.gz.asc:
+        source: '{{.AgentDropPath}}/heartbeat-{{ beat_version }}{{if .Snapshot}}-SNAPSHOT{{end}}-{{.GOOS}}-{{.AgentArchName}}.tar.gz.asc'
+        mode: 0644
+        skip_on_missing: true
+      /etc/{{.BeatName}}/data/{{.BeatName}}-{{ commit_short }}/downloads/metricbeat-{{ beat_version }}{{if .Snapshot}}-SNAPSHOT{{end}}-{{.GOOS}}-{{.AgentArchName}}.tar.gz:
+        source: '{{.AgentDropPath}}/metricbeat-{{ beat_version }}{{if .Snapshot}}-SNAPSHOT{{end}}-{{.GOOS}}-{{.AgentArchName}}.tar.gz'
+        mode: 0644
+      /etc/{{.BeatName}}/data/{{.BeatName}}-{{ commit_short }}/downloads/metricbeat-{{ beat_version }}{{if .Snapshot}}-SNAPSHOT{{end}}-{{.GOOS}}-{{.AgentArchName}}.tar.gz.sha512:
+        source: '{{.AgentDropPath}}/metricbeat-{{ beat_version }}{{if .Snapshot}}-SNAPSHOT{{end}}-{{.GOOS}}-{{.AgentArchName}}.tar.gz.sha512'
+        mode: 0644
+      /etc/{{.BeatName}}/data/{{.BeatName}}-{{ commit_short }}/downloads/metricbeat-{{ beat_version }}{{if .Snapshot}}-SNAPSHOT{{end}}-{{.GOOS}}-{{.AgentArchName}}.tar.gz.asc:
+        source: '{{.AgentDropPath}}/metricbeat-{{ beat_version }}{{if .Snapshot}}-SNAPSHOT{{end}}-{{.GOOS}}-{{.AgentArchName}}.tar.gz.asc'
+        mode: 0644
+        skip_on_missing: true
+      /etc/{{.BeatName}}/data/{{.BeatName}}-{{ commit_short }}/downloads/osquerybeat-{{ beat_version }}{{if .Snapshot}}-SNAPSHOT{{end}}-{{.GOOS}}-{{.AgentArchName}}.tar.gz:
+        source: '{{.AgentDropPath}}/osquerybeat-{{ beat_version }}{{if .Snapshot}}-SNAPSHOT{{end}}-{{.GOOS}}-{{.AgentArchName}}.tar.gz'
+        mode: 0644
+        skip_on_missing: true
+      /etc/{{.BeatName}}/data/{{.BeatName}}-{{ commit_short }}/downloads/osquerybeat-{{ beat_version }}{{if .Snapshot}}-SNAPSHOT{{end}}-{{.GOOS}}-{{.AgentArchName}}.tar.gz.sha512:
+        source: '{{.AgentDropPath}}/osquerybeat-{{ beat_version }}{{if .Snapshot}}-SNAPSHOT{{end}}-{{.GOOS}}-{{.AgentArchName}}.tar.gz.sha512'
+        mode: 0644
+        skip_on_missing: true
+      /etc/{{.BeatName}}/data/{{.BeatName}}-{{ commit_short }}/downloads/osquerybeat-{{ beat_version }}{{if .Snapshot}}-SNAPSHOT{{end}}-{{.GOOS}}-{{.AgentArchName}}.tar.gz.asc:
+        source: '{{.AgentDropPath}}/osquerybeat-{{ beat_version }}{{if .Snapshot}}-SNAPSHOT{{end}}-{{.GOOS}}-{{.AgentArchName}}.tar.gz.asc'
+        mode: 0644
+        skip_on_missing: true
+      /etc/{{.BeatName}}/data/{{.BeatName}}-{{ commit_short }}/downloads/endpoint-security-{{ beat_version }}{{if .Snapshot}}-SNAPSHOT{{end}}-{{.GOOS}}-{{.AgentArchName}}.tar.gz:
+        source: '{{.AgentDropPath}}/endpoint-security-{{ beat_version }}{{if .Snapshot}}-SNAPSHOT{{end}}-{{.GOOS}}-{{.AgentArchName}}.tar.gz'
+        mode: 0644
+        skip_on_missing: true
+      /etc/{{.BeatName}}/data/{{.BeatName}}-{{ commit_short }}/downloads/endpoint-security-{{ beat_version }}{{if .Snapshot}}-SNAPSHOT{{end}}-{{.GOOS}}-{{.AgentArchName}}.tar.gz.sha512:
+        source: '{{.AgentDropPath}}/endpoint-security-{{ beat_version }}{{if .Snapshot}}-SNAPSHOT{{end}}-{{.GOOS}}-{{.AgentArchName}}.tar.gz.sha512'
+        mode: 0644
+        skip_on_missing: true
+      /etc/{{.BeatName}}/data/{{.BeatName}}-{{ commit_short }}/downloads/endpoint-security-{{ beat_version }}{{if .Snapshot}}-SNAPSHOT{{end}}-{{.GOOS}}-{{.AgentArchName}}.tar.gz.asc:
+        source: '{{.AgentDropPath}}/endpoint-security-{{ beat_version }}{{if .Snapshot}}-SNAPSHOT{{end}}-{{.GOOS}}-{{.AgentArchName}}.tar.gz.asc'
+        mode: 0644
+        skip_on_missing: true
+      /etc/{{.BeatName}}/data/{{.BeatName}}-{{ commit_short }}/downloads/apm-server-{{ beat_version }}{{if .Snapshot}}-SNAPSHOT{{end}}-{{.GOOS}}-{{.AgentArchName}}.tar.gz:
+        source: '{{.AgentDropPath}}/apm-server-{{ beat_version }}{{if .Snapshot}}-SNAPSHOT{{end}}-{{.GOOS}}-{{.AgentArchName}}.tar.gz'
+        mode: 0644
+        skip_on_missing: true
+      /etc/{{.BeatName}}/data/{{.BeatName}}-{{ commit_short }}/downloads/apm-server-{{ beat_version }}{{if .Snapshot}}-SNAPSHOT{{end}}-{{.GOOS}}-{{.AgentArchName}}.tar.gz.sha512:
+        source: '{{.AgentDropPath}}/apm-server-{{ beat_version }}{{if .Snapshot}}-SNAPSHOT{{end}}-{{.GOOS}}-{{.AgentArchName}}.tar.gz.sha512'
+        mode: 0644
+        skip_on_missing: true
+      /etc/{{.BeatName}}/data/{{.BeatName}}-{{ commit_short }}/downloads/apm-server-{{ beat_version }}{{if .Snapshot}}-SNAPSHOT{{end}}-{{.GOOS}}-{{.AgentArchName}}.tar.gz.asc:
+        source: '{{.AgentDropPath}}/apm-server-{{ beat_version }}{{if .Snapshot}}-SNAPSHOT{{end}}-{{.GOOS}}-{{.AgentArchName}}.tar.gz.asc'
+        mode: 0644
+        skip_on_missing: true
+      /etc/{{.BeatName}}/data/{{.BeatName}}-{{ commit_short }}/downloads/fleet-server-{{ beat_version }}{{if .Snapshot}}-SNAPSHOT{{end}}-{{.GOOS}}-{{.AgentArchName}}.tar.gz:
+        source: '{{.AgentDropPath}}/fleet-server-{{ beat_version }}{{if .Snapshot}}-SNAPSHOT{{end}}-{{.GOOS}}-{{.AgentArchName}}.tar.gz'
+        mode: 0644
+        skip_on_missing: true
+      /etc/{{.BeatName}}/data/{{.BeatName}}-{{ commit_short }}/downloads/fleet-server-{{ beat_version }}{{if .Snapshot}}-SNAPSHOT{{end}}-{{.GOOS}}-{{.AgentArchName}}.tar.gz.sha512:
+        source: '{{.AgentDropPath}}/fleet-server-{{ beat_version }}{{if .Snapshot}}-SNAPSHOT{{end}}-{{.GOOS}}-{{.AgentArchName}}.tar.gz.sha512'
+        mode: 0644
+        skip_on_missing: true
+      /etc/{{.BeatName}}/data/{{.BeatName}}-{{ commit_short }}/downloads/fleet-server-{{ beat_version }}{{if .Snapshot}}-SNAPSHOT{{end}}-{{.GOOS}}-{{.AgentArchName}}.tar.gz.asc:
+        source: '{{.AgentDropPath}}/fleet-server-{{ beat_version }}{{if .Snapshot}}-SNAPSHOT{{end}}-{{.GOOS}}-{{.AgentArchName}}.tar.gz.asc'
+        mode: 0644
         skip_on_missing: true
 
   - &agent_binary_common_files
@@ -171,13 +333,6 @@
     <<: *agent_darwin_app_bundle_files
     <<: *agent_binary_common_files
 
-<<<<<<< HEAD
-  - &agent_components
-    'data/{{.BeatName}}-{{ commit_short }}/components':
-      source: '{{.AgentDropPath}}/{{.GOOS}}-{{.AgentArchName}}.tar.gz/'
-      mode: 0755
-      config_mode: 0644
-=======
   - &beats_targz_binary_files
     'data/{{.BeatName}}-{{ commit_short }}/downloads/filebeat-{{ beat_version }}{{if .Snapshot}}-SNAPSHOT{{end}}-{{.GOOS}}-{{.AgentArchName}}.tar.gz':
       source: '{{.AgentDropPath}}/filebeat-{{ beat_version }}{{if .Snapshot}}-SNAPSHOT{{end}}-{{.GOOS}}-{{.AgentArchName}}.tar.gz'
@@ -268,7 +423,6 @@
     'data/{{.BeatName}}-{{ commit_short }}/downloads/cloudbeat-{{ beat_version }}{{if .Snapshot}}-SNAPSHOT{{end}}-{{.GOOS}}-{{.AgentArchName}}.tar.gz.asc':
       source: '{{.AgentDropPath}}/cloudbeat-{{ beat_version }}{{if .Snapshot}}-SNAPSHOT{{end}}-{{.GOOS}}-{{.AgentArchName}}.tar.gz.asc'
       mode: 0644
->>>>>>> cc550b3c
       skip_on_missing: true
 
   # Binary package spec (tar.gz for linux) for community beats.
@@ -276,18 +430,8 @@
     <<: *common
     files:
       <<: *agent_binary_files
-<<<<<<< HEAD
-      <<: *agent_components
-
-=======
       <<: *beats_targz_binary_files
->>>>>>> cc550b3c
-
-  - &agent_darwin_binary_spec
-    <<: *common
-    files:
-      <<: *agent_darwin_binary_files
-      <<: *agent_components
+
 
   - &agent_darwin_binary_spec
     <<: *common
@@ -300,10 +444,95 @@
     <<: *common
     files:
       <<: *agent_binary_files
-      'data/{{.BeatName}}-{{ commit_short }}/components':
-        source: '{{.AgentDropPath}}/{{.GOOS}}-{{.AgentArchName}}.zip/'
-        mode: 0755
-        config_mode: 0644
+      'data/{{.BeatName}}-{{ commit_short }}/downloads/filebeat-{{ beat_version }}{{if .Snapshot}}-SNAPSHOT{{end}}-{{.GOOS}}-{{.AgentArchName}}.zip':
+        source: '{{.AgentDropPath}}/filebeat-{{ beat_version }}{{if .Snapshot}}-SNAPSHOT{{end}}-{{.GOOS}}-{{.AgentArchName}}.zip'
+        mode: 0644
+      'data/{{.BeatName}}-{{ commit_short }}/downloads/filebeat-{{ beat_version }}{{if .Snapshot}}-SNAPSHOT{{end}}-{{.GOOS}}-{{.AgentArchName}}.zip.sha512':
+        source: '{{.AgentDropPath}}/filebeat-{{ beat_version }}{{if .Snapshot}}-SNAPSHOT{{end}}-{{.GOOS}}-{{.AgentArchName}}.zip.sha512'
+        mode: 0644
+      'data/{{.BeatName}}-{{ commit_short }}/downloads/filebeat-{{ beat_version }}{{if .Snapshot}}-SNAPSHOT{{end}}-{{.GOOS}}-{{.AgentArchName}}.zip.asc':
+        source: '{{.AgentDropPath}}/filebeat-{{ beat_version }}{{if .Snapshot}}-SNAPSHOT{{end}}-{{.GOOS}}-{{.AgentArchName}}.zip.asc'
+        mode: 0644
+        skip_on_missing: true
+      'data/{{.BeatName}}-{{ commit_short }}/downloads/heartbeat-{{ beat_version }}{{if .Snapshot}}-SNAPSHOT{{end}}-{{.GOOS}}-{{.AgentArchName}}.zip':
+        source: '{{.AgentDropPath}}/heartbeat-{{ beat_version }}{{if .Snapshot}}-SNAPSHOT{{end}}-{{.GOOS}}-{{.AgentArchName}}.zip'
+        mode: 0644
+      'data/{{.BeatName}}-{{ commit_short }}/downloads/heartbeat-{{ beat_version }}{{if .Snapshot}}-SNAPSHOT{{end}}-{{.GOOS}}-{{.AgentArchName}}.zip.sha512':
+        source: '{{.AgentDropPath}}/heartbeat-{{ beat_version }}{{if .Snapshot}}-SNAPSHOT{{end}}-{{.GOOS}}-{{.AgentArchName}}.zip.sha512'
+        mode: 0644
+      'data/{{.BeatName}}-{{ commit_short }}/downloads/heartbeat-{{ beat_version }}{{if .Snapshot}}-SNAPSHOT{{end}}-{{.GOOS}}-{{.AgentArchName}}.zip.asc':
+        source: '{{.AgentDropPath}}/heartbeat-{{ beat_version }}{{if .Snapshot}}-SNAPSHOT{{end}}-{{.GOOS}}-{{.AgentArchName}}.zip.asc'
+        mode: 0644
+        skip_on_missing: true
+      'data/{{.BeatName}}-{{ commit_short }}/downloads/metricbeat-{{ beat_version }}{{if .Snapshot}}-SNAPSHOT{{end}}-{{.GOOS}}-{{.AgentArchName}}.zip':
+        source: '{{.AgentDropPath}}/metricbeat-{{ beat_version }}{{if .Snapshot}}-SNAPSHOT{{end}}-{{.GOOS}}-{{.AgentArchName}}.zip'
+        mode: 0644
+      'data/{{.BeatName}}-{{ commit_short }}/downloads/metricbeat-{{ beat_version }}{{if .Snapshot}}-SNAPSHOT{{end}}-{{.GOOS}}-{{.AgentArchName}}.zip.sha512':
+        source: '{{.AgentDropPath}}/metricbeat-{{ beat_version }}{{if .Snapshot}}-SNAPSHOT{{end}}-{{.GOOS}}-{{.AgentArchName}}.zip.sha512'
+        mode: 0644
+      'data/{{.BeatName}}-{{ commit_short }}/downloads/metricbeat-{{ beat_version }}{{if .Snapshot}}-SNAPSHOT{{end}}-{{.GOOS}}-{{.AgentArchName}}.zip.asc':
+        source: '{{.AgentDropPath}}/metricbeat-{{ beat_version }}{{if .Snapshot}}-SNAPSHOT{{end}}-{{.GOOS}}-{{.AgentArchName}}.zip.asc'
+        mode: 0644
+        skip_on_missing: true
+      'data/{{.BeatName}}-{{ commit_short }}/downloads/osquerybeat-{{ beat_version }}{{if .Snapshot}}-SNAPSHOT{{end}}-{{.GOOS}}-{{.AgentArchName}}.zip':
+        source: '{{.AgentDropPath}}/osquerybeat-{{ beat_version }}{{if .Snapshot}}-SNAPSHOT{{end}}-{{.GOOS}}-{{.AgentArchName}}.zip'
+        mode: 0644
+        skip_on_missing: true
+      'data/{{.BeatName}}-{{ commit_short }}/downloads/osquerybeat-{{ beat_version }}{{if .Snapshot}}-SNAPSHOT{{end}}-{{.GOOS}}-{{.AgentArchName}}.zip.sha512':
+        source: '{{.AgentDropPath}}/osquerybeat-{{ beat_version }}{{if .Snapshot}}-SNAPSHOT{{end}}-{{.GOOS}}-{{.AgentArchName}}.zip.sha512'
+        mode: 0644
+        skip_on_missing: true
+      'data/{{.BeatName}}-{{ commit_short }}/downloads/osquerybeat-{{ beat_version }}{{if .Snapshot}}-SNAPSHOT{{end}}-{{.GOOS}}-{{.AgentArchName}}.zip.asc':
+        source: '{{.AgentDropPath}}/osquerybeat-{{ beat_version }}{{if .Snapshot}}-SNAPSHOT{{end}}-{{.GOOS}}-{{.AgentArchName}}.zip.asc'
+        mode: 0644
+        skip_on_missing: true
+      'data/{{.BeatName}}-{{ commit_short }}/downloads/endpoint-security-{{ beat_version }}{{if .Snapshot}}-SNAPSHOT{{end}}-{{.GOOS}}-{{.AgentArchName}}.zip':
+        source: '{{.AgentDropPath}}/endpoint-security-{{ beat_version }}{{if .Snapshot}}-SNAPSHOT{{end}}-{{.GOOS}}-{{.AgentArchName}}.zip'
+        mode: 0644
+        skip_on_missing: true
+      'data/{{.BeatName}}-{{ commit_short }}/downloads/endpoint-security-{{ beat_version }}{{if .Snapshot}}-SNAPSHOT{{end}}-{{.GOOS}}-{{.AgentArchName}}.zip.sha512':
+        source: '{{.AgentDropPath}}/endpoint-security-{{ beat_version }}{{if .Snapshot}}-SNAPSHOT{{end}}-{{.GOOS}}-{{.AgentArchName}}.zip.sha512'
+        mode: 0644
+        skip_on_missing: true
+      'data/{{.BeatName}}-{{ commit_short }}/downloads/endpoint-security-{{ beat_version }}{{if .Snapshot}}-SNAPSHOT{{end}}-{{.GOOS}}-{{.AgentArchName}}.zip.asc':
+        source: '{{.AgentDropPath}}/endpoint-security-{{ beat_version }}{{if .Snapshot}}-SNAPSHOT{{end}}-{{.GOOS}}-{{.AgentArchName}}.zip.asc'
+        mode: 0644
+        skip_on_missing: true
+      'data/{{.BeatName}}-{{ commit_short }}/downloads/apm-server-{{ beat_version }}{{if .Snapshot}}-SNAPSHOT{{end}}-{{.GOOS}}-{{.AgentArchName}}.zip':
+        source: '{{.AgentDropPath}}/apm-server-{{ beat_version }}{{if .Snapshot}}-SNAPSHOT{{end}}-{{.GOOS}}-{{.AgentArchName}}.zip'
+        mode: 0644
+        skip_on_missing: true
+      'data/{{.BeatName}}-{{ commit_short }}/downloads/apm-server-{{ beat_version }}{{if .Snapshot}}-SNAPSHOT{{end}}-{{.GOOS}}-{{.AgentArchName}}.zip.sha512':
+        source: '{{.AgentDropPath}}/apm-server-{{ beat_version }}{{if .Snapshot}}-SNAPSHOT{{end}}-{{.GOOS}}-{{.AgentArchName}}.zip.sha512'
+        mode: 0644
+        skip_on_missing: true
+      'data/{{.BeatName}}-{{ commit_short }}/downloads/apm-server-{{ beat_version }}{{if .Snapshot}}-SNAPSHOT{{end}}-{{.GOOS}}-{{.AgentArchName}}.zip.asc':
+        source: '{{.AgentDropPath}}/apm-server-{{ beat_version }}{{if .Snapshot}}-SNAPSHOT{{end}}-{{.GOOS}}-{{.AgentArchName}}.zip.asc'
+        mode: 0644
+        skip_on_missing: true
+      'data/{{.BeatName}}-{{ commit_short }}/downloads/fleet-server-{{ beat_version }}{{if .Snapshot}}-SNAPSHOT{{end}}-{{.GOOS}}-{{.AgentArchName}}.zip':
+        source: '{{.AgentDropPath}}/fleet-server-{{ beat_version }}{{if .Snapshot}}-SNAPSHOT{{end}}-{{.GOOS}}-{{.AgentArchName}}.zip'
+        mode: 0644
+        skip_on_missing: true
+      'data/{{.BeatName}}-{{ commit_short }}/downloads/fleet-server-{{ beat_version }}{{if .Snapshot}}-SNAPSHOT{{end}}-{{.GOOS}}-{{.AgentArchName}}.zip.sha512':
+        source: '{{.AgentDropPath}}/fleet-server-{{ beat_version }}{{if .Snapshot}}-SNAPSHOT{{end}}-{{.GOOS}}-{{.AgentArchName}}.zip.sha512'
+        mode: 0644
+        skip_on_missing: true
+      'data/{{.BeatName}}-{{ commit_short }}/downloads/fleet-server-{{ beat_version }}{{if .Snapshot}}-SNAPSHOT{{end}}-{{.GOOS}}-{{.AgentArchName}}.zip.asc':
+        source: '{{.AgentDropPath}}/fleet-server-{{ beat_version }}{{if .Snapshot}}-SNAPSHOT{{end}}-{{.GOOS}}-{{.AgentArchName}}.zip.asc'
+        mode: 0644
+        skip_on_missing: true
+      'data/{{.BeatName}}-{{ commit_short }}/downloads/cloudbeat-{{ beat_version }}{{if .Snapshot}}-SNAPSHOT{{end}}-{{.GOOS}}-{{.AgentArchName}}.zip':
+        source: '{{.AgentDropPath}}/cloudbeat-{{ beat_version }}{{if .Snapshot}}-SNAPSHOT{{end}}-{{.GOOS}}-{{.AgentArchName}}.zip'
+        mode: 0644
+        skip_on_missing: true
+      'data/{{.BeatName}}-{{ commit_short }}/downloads/cloudbeat-{{ beat_version }}{{if .Snapshot}}-SNAPSHOT{{end}}-{{.GOOS}}-{{.AgentArchName}}.zip.sha512':
+        source: '{{.AgentDropPath}}/cloudbeat-{{ beat_version }}{{if .Snapshot}}-SNAPSHOT{{end}}-{{.GOOS}}-{{.AgentArchName}}.zip.sha512'
+        mode: 0644
+        skip_on_missing: true
+      'data/{{.BeatName}}-{{ commit_short }}/downloads/cloudbeat-{{ beat_version }}{{if .Snapshot}}-SNAPSHOT{{end}}-{{.GOOS}}-{{.AgentArchName}}.zip.asc':
+        source: '{{.AgentDropPath}}/cloudbeat-{{ beat_version }}{{if .Snapshot}}-SNAPSHOT{{end}}-{{.GOOS}}-{{.AgentArchName}}.zip.asc'
+        mode: 0644
         skip_on_missing: true
 
   - &agent_docker_spec
@@ -326,12 +555,6 @@
         content: >
           {{ commit }}
         mode: 0644
-      'data/cloud_downloads/metricbeat-{{ beat_version }}{{if .Snapshot}}-SNAPSHOT{{end}}-{{.GOOS}}-{{.AgentArchName}}.tar.gz':
-        source: '{{.AgentDropPath}}/archives/{{.GOOS}}-{{.AgentArchName}}.tar.gz/metricbeat-{{ beat_version }}{{if .Snapshot}}-SNAPSHOT{{end}}-{{.GOOS}}-{{.AgentArchName}}.tar.gz'
-        mode: 0755
-      'data/cloud_downloads/filebeat-{{ beat_version }}{{if .Snapshot}}-SNAPSHOT{{end}}-{{.GOOS}}-{{.AgentArchName}}.tar.gz':
-        source: '{{.AgentDropPath}}/archives/{{.GOOS}}-{{.AgentArchName}}.tar.gz/filebeat-{{ beat_version }}{{if .Snapshot}}-SNAPSHOT{{end}}-{{.GOOS}}-{{.AgentArchName}}.tar.gz'
-        mode: 0755
 
   - &agent_docker_arm_spec
     <<: *agent_docker_spec
