--- conflicted
+++ resolved
@@ -314,13 +314,11 @@
 		return "", fmt.Errorf("⚠️ Beats local path usage is deprecated and not used to fetch the binaries. Please use the packaging job to generate the artifacts to be consumed by these tests")
 	}
 
-<<<<<<< HEAD
-	fmt.Printf("XXX in FetchProjectBinaryForSnapshots project [%s] artifactName [%s]\n", project, artifactName)
-=======
 	if downloadPath == "" {
 		return "", errors.New("downloadPath cannot be empty")
 	}
->>>>>>> bb98f2a1
+
+	fmt.Printf("XXX in FetchProjectBinaryForSnapshots project [%s] artifactName [%s]\n", project, artifactName)
 
 	handleDownload := func(URL string) (string, error) {
 		fmt.Print("XXX in handleDownload func\n")
