// Copyright Elasticsearch B.V. and/or licensed to Elasticsearch B.V. under one
// or more contributor license agreements. Licensed under the Elastic License 2.0;
// you may not use this file except in compliance with the Elastic License 2.0.

package manifest

import (
	"context"
	"errors"
	"fmt"
	"log"
	"net/url"
	"os"
	"path"
	"path/filepath"
	"strings"
	"time"

	"github.com/magefile/mage/mg"
	"golang.org/x/sync/errgroup"

	"github.com/elastic/elastic-agent/pkg/version"
)

type Build struct {
	Projects             map[string]Project `json:"projects"`
	StartTime            string             `json:"start_time"`
	ReleaseBranch        string             `json:"release_branch"`
	Prefix               string             `json:"prefix"`
	EndTime              string             `json:"end_time"`
	ManifestVersion      string             `json:"manifest_version"`
	Version              string             `json:"version"`
	Branch               string             `json:"branch"`
	BuildID              string             `json:"build_id"`
	BuildDurationSeconds int                `json:"build_duration_seconds"`
}
type Project struct {
	Branch                       string             `json:"branch"`
	CommitHash                   string             `json:"commit_hash"`
	CommitURL                    string             `json:"commit_url"`
	ExternalArtifactsManifestURL string             `json:"external_artifacts_manifest_url"`
	BuildDurationSeconds         int                `json:"build_duration_seconds"`
	Packages                     map[string]Package `json:"packages"`
	Dependencies                 []Dependency       `json:"dependencies"`
}

type Package struct {
	URL          string   `json:"url"`
	ShaURL       string   `json:"sha_url"`
	AscURL       string   `json:"asc_url"`
	Type         string   `json:"type"`
	Architecture string   `json:"architecture"`
	Os           []string `json:"os"`
	Classifier   string   `json:"classifier"`
	Attributes   struct {
		IncludeInRepo string `json:"include_in_repo"`
		ArtifactNoKpi string `json:"artifactNoKpi"`
		Internal      string `json:"internal"`
		ArtifactID    string `json:"artifact_id"`
		Oss           string `json:"oss"`
		Group         string `json:"group"`
	} `json:"attributes"`
}

type Dependency struct {
	Prefix   string `json:"prefix"`
	BuildUri string `json:"build_uri"`
}

// A backoff schedule for when and how often to retry failed HTTP
// requests. The first element is the time to wait after the
// first failure, the second the time to wait after the second
// failure, etc. After reaching the last element, retries stop
// and the request is considered failed.
var backoffSchedule = []time.Duration{
	1 * time.Second,
	3 * time.Second,
	10 * time.Second,
}

var errorInvalidManifestURL = errors.New("invalid ManifestURL provided")
var errorNotAllowedManifestURL = errors.New("the provided ManifestURL is not allowed URL")

var AllowedManifestHosts = []string{"snapshots.elastic.co", "staging.elastic.co"}

var PlatformPackages = map[string]string{
	"darwin/amd64":  "darwin-x86_64.tar.gz",
	"darwin/arm64":  "darwin-aarch64.tar.gz",
	"linux/amd64":   "linux-x86_64.tar.gz",
	"linux/arm64":   "linux-arm64.tar.gz",
	"windows/amd64": "windows-x86_64.zip",
}

// ExpectedBinaries  is a map of binaries agent needs to their project in the unified-release manager.
// The project names are those used in the "projects" list in the unified release manifest.
// See the sample manifests in the testdata directory.
<<<<<<< HEAD
var ExpectedBinaries = []BinarySpec{
	{BinaryName: "agentbeat", ProjectName: "beats", Platforms: AllPlatforms},
	{BinaryName: "apm-server", ProjectName: "apm-server", Platforms: []Platform{{"linux", "x86_64"}, {"linux", "arm64"}, {"windows", "x86_64"}, {"darwin", "x86_64"}}},
	{BinaryName: "cloudbeat", ProjectName: "cloudbeat", Platforms: []Platform{{"linux", "x86_64"}, {"linux", "arm64"}}},
	{BinaryName: "connectors", ProjectName: "connectors", Platforms: []Platform{{"linux", "x86_64"}, {"linux", "arm64"}}, PythonWheel: true},
	{BinaryName: "cloud-defend", ProjectName: "cloud-defend", Platforms: []Platform{{"linux", "x86_64"}, {"linux", "arm64"}}},
	{BinaryName: "endpoint-security", ProjectName: "endpoint-dev", Platforms: AllPlatforms},
	{BinaryName: "fleet-server", ProjectName: "fleet-server", Platforms: AllPlatforms},
	{BinaryName: "pf-elastic-collector", ProjectName: "prodfiler", Platforms: []Platform{{"linux", "x86_64"}, {"linux", "arm64"}}},
	{BinaryName: "pf-elastic-symbolizer", ProjectName: "prodfiler", Platforms: []Platform{{"linux", "x86_64"}, {"linux", "arm64"}}},
	{BinaryName: "pf-host-agent", ProjectName: "prodfiler", Platforms: []Platform{{"linux", "x86_64"}, {"linux", "arm64"}}},
=======
var ExpectedBinaries = map[string]BinarySpec{
	"agentbeat":             {Name: "beats", Platforms: AllPlatforms},
	"apm-server":            {Name: "apm-server", Platforms: []Platform{{"linux", "x86_64"}, {"linux", "arm64"}, {"windows", "x86_64"}, {"darwin", "x86_64"}}},
	"cloudbeat":             {Name: "cloudbeat", Platforms: []Platform{{"linux", "x86_64"}, {"linux", "arm64"}}},
	"endpoint-security":     {Name: "endpoint-dev", Platforms: AllPlatforms},
	"fleet-server":          {Name: "fleet-server", Platforms: AllPlatforms},
	"pf-elastic-collector":  {Name: "prodfiler", Platforms: []Platform{{"linux", "x86_64"}, {"linux", "arm64"}}},
	"pf-elastic-symbolizer": {Name: "prodfiler", Platforms: []Platform{{"linux", "x86_64"}, {"linux", "arm64"}}},
	"pf-host-agent":         {Name: "prodfiler", Platforms: []Platform{{"linux", "x86_64"}, {"linux", "arm64"}}},
>>>>>>> 80ad6453
}

type BinarySpec struct {
	BinaryName  string
	ProjectName string
	Platforms   []Platform
	PythonWheel bool
}

func (proj BinarySpec) SupportsPlatform(platform string) bool {
	for _, p := range proj.Platforms {
		if p.Platform() == platform {
			return true
		}
	}
	return false
}

func (proj BinarySpec) GetPackageName(version string, platform string) string {
	if proj.PythonWheel {
		return fmt.Sprintf("%s-%s.zip", proj.BinaryName, version)
	}
	return fmt.Sprintf("%s-%s-%s", proj.BinaryName, version, PlatformPackages[platform])
}

type Platform struct {
	OS   string
	Arch string
}

// Converts to the format expected on the mage command line "linux", "x86_64" = "linux/amd64"
func (p Platform) Platform() string {
	if p.Arch == "x86_64" {
		p.Arch = "amd64"
	}
	if p.Arch == "aarch64" {
		p.Arch = "arm64"
	}
	return p.OS + "/" + p.Arch
}

var AllPlatforms = []Platform{{"linux", "x86_64"}, {"linux", "arm64"}, {"windows", "x86_64"}, {"darwin", "x86_64"}, {"darwin", "aarch64"}}

// DownloadManifest is going to download the given manifest file and return the ManifestResponse
func DownloadManifest(ctx context.Context, manifest string) (Build, error) {
	manifestUrl, urlError := url.Parse(manifest)
	if urlError != nil {
		return Build{}, errorInvalidManifestURL
	}
	var valid = false
	for _, manifestHost := range AllowedManifestHosts {
		if manifestHost == manifestUrl.Host {
			valid = true
		}
	}
	if !valid {
		log.Printf("Not allowed %s, valid ones are %+v", manifestUrl.Host, AllowedManifestHosts)
		return Build{}, errorNotAllowedManifestURL
	}
	sanitizedUrl := fmt.Sprintf("https://%s%s", manifestUrl.Host, manifestUrl.Path)
	f := func() (Build, error) { return downloadManifestData(ctx, sanitizedUrl) }
	manifestResponse, err := doWithRetries(f)
	if err != nil {
		return Build{}, fmt.Errorf("downloading manifest: %w", err)
	}
	if mg.Verbose() {
		log.Printf(">>>> Downloaded manifest %s", manifest)
		log.Printf(">>>> Packaging version: %s, build_id: %s, manifest_version:%s", manifestResponse.Version, manifestResponse.BuildID, manifestResponse.ManifestVersion)
	}
	return manifestResponse, nil
}

// DownloadComponents is going to download a set of components from the given manifest into the destination
// dropPath folder in order to later use that folder for packaging
func DownloadComponents(ctx context.Context, manifest string, platforms []string, dropPath string) error {
	manifestResponse, err := DownloadManifest(ctx, manifest)
	if err != nil {
		return fmt.Errorf("failed to download remote manifest file %w", err)
	}
	projects := manifestResponse.Projects

	parsedManifestVersion, err := version.ParseVersion(manifestResponse.Version)
	if err != nil {
		return fmt.Errorf("failed to parse manifest version: [%s]", manifestResponse.Version)
	}

	// For resolving manifest package name and version, just use the Major.Minor.Patch part of the version
	// for Staging builds, and Major.Minor.Patch-SNAPSHOT for snapshots.
	// This eliminates the "+buildYYYYMMDDHHMM" suffix on Independent Agent Release builds
	majorMinorPatchVersion := parsedManifestVersion.VersionWithPrerelease()

	errGrp, downloadsCtx := errgroup.WithContext(ctx)
	// for project, pkgs := range expectedProjectPkgs() {
	for _, spec := range ExpectedBinaries {
		for _, platform := range platforms {
			targetPath := filepath.Join(dropPath)
			err := os.MkdirAll(targetPath, 0755)
			if err != nil {
				return fmt.Errorf("failed to create directory %s", targetPath)
			}
			log.Printf("+++ Prepare to download [%s] project [%s] for [%s]", spec.BinaryName, spec.ProjectName, platform)

			if !spec.SupportsPlatform(platform) {
				log.Printf(">>>>>>>>> Binary [%s] does not support platform [%s] ", spec.BinaryName, platform)
				continue
			}

			pkgURL, err := resolveManifestPackage(projects[spec.ProjectName], spec, majorMinorPatchVersion, platform)
			if err != nil {
				return err
			}

			for _, p := range pkgURL {
				log.Printf(">>>>>>>>> Downloading [%s] [%s] ", spec.BinaryName, p)
				pkgFilename := path.Base(p)
				downloadTarget := filepath.Join(targetPath, pkgFilename)
				if _, err := os.Stat(downloadTarget); err != nil {
					errGrp.Go(func(ctx context.Context, url, target string) func() error {
						return func() error { return DownloadPackage(ctx, url, target) }
					}(downloadsCtx, p, downloadTarget))
				}
			}
		}
	}

	err = errGrp.Wait()
	if err != nil {
		return fmt.Errorf("error downloading files: %w", err)
	}

	log.Printf("Downloads for manifest %q complete.", manifest)
	return nil
}

func resolveManifestPackage(project Project, spec BinarySpec, version string, platform string) ([]string, error) {
	var val Package
	var ok bool

	// Try the normal/easy case first
	packageName := spec.GetPackageName(version, platform)
	val, ok = project.Packages[packageName]
	if !ok {
		// If we didn't find it, it may be an Independent Agent Release, where
		// the opted-in projects will have a patch version one higher than
		// the rest of the projects, so we need to seek that out
		if mg.Verbose() {
			log.Printf(">>>>>>>>>>> Looking for package [%s] of type [%s]", spec.BinaryName, PlatformPackages[platform])
		}

		var foundIt bool
		for pkgName := range project.Packages {
			if strings.HasPrefix(pkgName, spec.BinaryName) {
				firstSplit := strings.Split(pkgName, spec.BinaryName+"-")
				if len(firstSplit) < 2 {
					continue
				}

				secondHalf := firstSplit[1]
				// Make sure we're finding one w/ the same required package type
				if strings.Contains(secondHalf, PlatformPackages[platform]) {

					// Split again after the version with the required package string
					secondSplit := strings.Split(secondHalf, "-"+PlatformPackages[platform])
					if len(secondSplit) < 2 {
						continue
					}

					// The first element after the split should normally be the version
					pkgVersion := secondSplit[0]
					if mg.Verbose() {
						log.Printf(">>>>>>>>>>> Using derived version for package [%s]: %s ", pkgName, pkgVersion)
					}

					// Create a project/package key with the package, derived version, and required package
					foundPkgKey := fmt.Sprintf("%s-%s-%s", spec.BinaryName, pkgVersion, PlatformPackages[platform])
					if mg.Verbose() {
						log.Printf(">>>>>>>>>>> Looking for project package key: [%s]", foundPkgKey)
					}

					// Get the package value, if it exists
					val, ok = project.Packages[foundPkgKey]
					if !ok {
						continue
					}

					if mg.Verbose() {
						log.Printf(">>>>>>>>>>> Found package key [%s]", foundPkgKey)
					}

					foundIt = true
				}
			}
		}

		if !foundIt {
			return nil, fmt.Errorf("package [%s] not found in project manifest at %s", packageName, project.ExternalArtifactsManifestURL)
		}
	}

	if mg.Verbose() {
		log.Printf(">>>>>>>>>>> Project branch/commit [%s, %s]", project.Branch, project.CommitHash)
	}

	return []string{val.URL, val.ShaURL, val.AscURL}, nil
}

func DownloadPackage(ctx context.Context, downloadUrl string, target string) error {
	parsedURL, errorUrl := url.Parse(downloadUrl)
	if errorUrl != nil {
		return errorInvalidManifestURL
	}
	var valid = false
	for _, manifestHost := range AllowedManifestHosts {
		if manifestHost == parsedURL.Host {
			valid = true
		}
	}
	if !valid {
		log.Printf("Not allowed %s, valid ones are %+v", parsedURL.Host, AllowedManifestHosts)
		return errorNotAllowedManifestURL
	}
	cleanUrl := fmt.Sprintf("https://%s%s", parsedURL.Host, parsedURL.Path)
	_, err := doWithRetries(func() (string, error) { return downloadFile(ctx, cleanUrl, target) })
	return err
}<|MERGE_RESOLUTION|>--- conflicted
+++ resolved
@@ -94,29 +94,16 @@
 // ExpectedBinaries  is a map of binaries agent needs to their project in the unified-release manager.
 // The project names are those used in the "projects" list in the unified release manifest.
 // See the sample manifests in the testdata directory.
-<<<<<<< HEAD
 var ExpectedBinaries = []BinarySpec{
 	{BinaryName: "agentbeat", ProjectName: "beats", Platforms: AllPlatforms},
 	{BinaryName: "apm-server", ProjectName: "apm-server", Platforms: []Platform{{"linux", "x86_64"}, {"linux", "arm64"}, {"windows", "x86_64"}, {"darwin", "x86_64"}}},
 	{BinaryName: "cloudbeat", ProjectName: "cloudbeat", Platforms: []Platform{{"linux", "x86_64"}, {"linux", "arm64"}}},
 	{BinaryName: "connectors", ProjectName: "connectors", Platforms: []Platform{{"linux", "x86_64"}, {"linux", "arm64"}}, PythonWheel: true},
-	{BinaryName: "cloud-defend", ProjectName: "cloud-defend", Platforms: []Platform{{"linux", "x86_64"}, {"linux", "arm64"}}},
 	{BinaryName: "endpoint-security", ProjectName: "endpoint-dev", Platforms: AllPlatforms},
 	{BinaryName: "fleet-server", ProjectName: "fleet-server", Platforms: AllPlatforms},
 	{BinaryName: "pf-elastic-collector", ProjectName: "prodfiler", Platforms: []Platform{{"linux", "x86_64"}, {"linux", "arm64"}}},
 	{BinaryName: "pf-elastic-symbolizer", ProjectName: "prodfiler", Platforms: []Platform{{"linux", "x86_64"}, {"linux", "arm64"}}},
 	{BinaryName: "pf-host-agent", ProjectName: "prodfiler", Platforms: []Platform{{"linux", "x86_64"}, {"linux", "arm64"}}},
-=======
-var ExpectedBinaries = map[string]BinarySpec{
-	"agentbeat":             {Name: "beats", Platforms: AllPlatforms},
-	"apm-server":            {Name: "apm-server", Platforms: []Platform{{"linux", "x86_64"}, {"linux", "arm64"}, {"windows", "x86_64"}, {"darwin", "x86_64"}}},
-	"cloudbeat":             {Name: "cloudbeat", Platforms: []Platform{{"linux", "x86_64"}, {"linux", "arm64"}}},
-	"endpoint-security":     {Name: "endpoint-dev", Platforms: AllPlatforms},
-	"fleet-server":          {Name: "fleet-server", Platforms: AllPlatforms},
-	"pf-elastic-collector":  {Name: "prodfiler", Platforms: []Platform{{"linux", "x86_64"}, {"linux", "arm64"}}},
-	"pf-elastic-symbolizer": {Name: "prodfiler", Platforms: []Platform{{"linux", "x86_64"}, {"linux", "arm64"}}},
-	"pf-host-agent":         {Name: "prodfiler", Platforms: []Platform{{"linux", "x86_64"}, {"linux", "arm64"}}},
->>>>>>> 80ad6453
 }
 
 type BinarySpec struct {
