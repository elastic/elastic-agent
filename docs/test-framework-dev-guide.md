# Developer Guide for the Integration and E2E Testing Framework

## Prerequisites

### Dependencies

Go version should be at least the same than the one in [.go-version](https://github.com/elastic/elastic-agent/blob/main/.go-version) file at the root of this repository

[GCloud CLI](https://cloud.google.com/sdk/gcloud)

### Configuration

ESS (QA) API Key to create on https://console.qa.cld.elstc.co/deployment-features/keys

Warning: if you never created a deployment on it, you won't have permission to get this key, so you will need to create one first.

## Running tests

Some integration and E2E tests are safe to run locally. These tests set
`Local: true` in their test functions' `define.Require` directive. Tests that
don't set `Local: true` or explicitly set `Local: false` are not considered
safe to run locally and will be executed on remote VMs instead.

The framework will look for the agent version defined by the `AGENT_VERSION`
environment variable, even for local tests, **regardless of what was defined in
the test Fixture**. If `AGENT_VERSION` isn't set, it'll default to the current
version without SNAPSHOT.

### Setup
One-time setup is required to run any integration and E2E tests. Run
`mage integration:auth` to perform this setup.

### Running the tests

The test are run with mage using the `integration` namespace:

- `mage integration:test` to execute all tests under the `testing/integration`
  folder. All tests are executed on remote VMs, including those that set `Local: true`.

- `mage integration:local [testName|all]` to execute only those tests under the
  `testing/integration` folder that set `Local: true`. It'll run all the tests if
`all` is passed as argument, or it'll pass `[testName]` to `go test` as
- `--run=[testName]`.These tests are executed on your local machine.

- `mage integration:local [testName]` same as `mage integration:local`, but it'll
pass `[testName]` to `go test` as `--run=[testName]`.

- `mage integration:single [testName]` to execute a single test under the `testing/integration` folder. Only the selected test will be executed on remote VMs.

- `mage integration:matrix` to run all tests on the complete matrix of supported operating systems and architectures of the Elastic Agent.

<<<<<<< HEAD
#### Cleaning up resources

The test run will keep provisioned resources (instances and stacks) around after the tests have been ran. This allows
following `mage integration:*` commands to re-use the already provisioned resources.

- `mage integration:clean` will de-provision the allocated resources and cleanup any local state.
=======
### Manually running the tests

If you want to run the tests manually, skipping the test runner, set the
`TEST_DEFINE_PREFIX` environment variable to any value and run your tests normally
with `go test`. E.g.:

```shell
TEST_DEFINE_PREFIX=gambiarra go test -v -tags integration -run TestProxyURL ./testing/integration/
```

Tests with external dependencies might need more environment variables to be set
when running them manually, such as `ELASTICSEARCH_HOST`, `ELASTICSEARCH_USERNAME`,
`ELASTICSEARCH_PASSWORD`, `KIBANA_HOST`, `KIBANA_USERNAME`, and `KIBANA_PASSWORD`.
>>>>>>> 732d7c0e

#### Passing additional go test flags

When running the tests we can pass additional go test flag using the env variable `GOTEST_FLAGS`.

These flags are passed also when calculating batches for remote execution of integration tests.
This allows for selecting a subset of test in a convenient way (see examples below)

This feature is intended mostly for integration tests debugging/development without the need for
new mage targets corresponding to a new set of test flags.

A few examples:

##### Run a single test with an exact match
We want to run only the test named "TestStandaloneUpgrade"
`GOTEST_FLAGS="-test.run ^TestStandaloneUpgrade$" mage integration:test`

##### Run a tests matching a partial expression
We want to run any test with "Upgrade" in the name
`GOTEST_FLAGS="-test.run Upgrade" mage integration:test`

##### Run a single test and signal that we want the short version
We pass a `-test.short` flag along with the name match
`GOTEST_FLAGS="-test.run ^TestStandaloneUpgrade$ -test.short" mage integration:test`

##### Run a single test multiple times
We pass a `-test.count` flag along with the name match
`GOTEST_FLAGS="-test.run ^TestStandaloneUpgrade$ -test.count 10" mage integration:test`

##### Run specific tests
We pass a `-test.run` flag along with the names of the tests we want to run in OR
`GOTEST_FLAGS="-test.run ^(TestStandaloneUpgrade|TestFleetManagedUpgrade)$" mage integration:test`

##### Limitations
Due to the way the parameters are passed to `devtools.GoTest` the value of the environment variable
is split on space, so not all combination of flags and their values may be correctly split.

## Writing tests

Write integration and E2E tests by adding them to the `testing/integration`
folder.

// TODO: Replace with a comprehensive write-up of `define.*` directives,
// environment variables, etc. useful when writing tests. Until then...

Look at existing tests under the `testing/integration` for examples of how
to write tests using the integration and E2E testing framework. Also look at
the `github.com/elastic/elastic-agent/pkg/testing/define` package for the test
framework's API and the `github.com/elastic/elastic-agent/pkg/testing/tools`
package for helper utilities.

### Test namespaces

Every test has access to its own unique namespace (a string value). This namespace can
be accessed from the `info.Namespace` field, where `info` is the struct value returned
from the `define.Require(...)` call made at the start of the test.

Namespaces should be used whenever test data is being written to or read from a persistent store that's
shared across all tests. Most commonly, this store will be the Elasticsearch cluster that Agent
components may index their data into. All tests share a single stack deployment and, therefore,
a single Elasticsearch cluster as well.

Some examples of where namespaces should be used:
* When creating a policy in Fleet. The Create Policy and Update Policy APIs takes a namespace parameter.
* When searching for documents in `logs-*` or `metrics-*` data streams. Every document in these
  data streams has a `data_stream.namespace` field.

:warning: Not using namespaces when accessing data in a shared persistent store can cause tests to
be flaky.

## Troubleshooting Tips

### Error: GCE service token missing; run 'mage integration:auth'
If you encounter this error when running `mage integration:test`, it's because
the test runner is unable to create VMs on GCP to execute the tests.

As the error message suggests, run `mage integration:auth` to resolve this error.

### Error: missing required Elastic Agent package builds for integration runner to execute: ...
If you encounter this error when running `mage integration:test` or
`mage integration:local`, it's because the test runner couldn't find the appropriate
Agent packages in the `build/distributions` folder.

Run `mage package` with the appropriate value(s) in `PLATFORMS`, as suggested by the
error message, to build the necessary Agent packages first.

If the issue is that the built Agent packages contain `-SNAPSHOT` in their versions,
whereas the package names in the error message do not, either omit `SNAPSHOT=true` from
the `mage package` command OR set the `AGENT_VERSION` environment variable to a version
that includes the `-SNAPSHOT` suffix when running `mage integration:test` or
`mage integration:local`.

### Failures on reused resources
The integration framework tries to re-use resource when it can. This improves the speed at
which the tests can run, but also means its possible for a failed test to leave state behind
that can break future runs.

Run `mage integration:clean` before running `mage integration:test` to ensure the tests are
being run with fresh instances and stack.

### OGC-related errors
If you encounter any errors mentioning `ogc`, try running `mage integration:clean` and then
re-running whatever `mage integration:*` target you were trying to run originally when you
encountered the error.

### Using a different agent version from the stack version

The agent version is used as a fallback for the stack version to use in integration tests
if no other version is specified.

If we need to use a different version between agent and stack we can specify the stack version
using a separate env variable `AGENT_STACK_VERSION` like in this example (we used a
custom package version for the agent):

```AGENT_VERSION="8.10.0-testpkgversion.1-SNAPSHOT" AGENT_STACK_VERSION="8.10.0-SNAPSHOT" mage integration:test```<|MERGE_RESOLUTION|>--- conflicted
+++ resolved
@@ -49,28 +49,16 @@
 
 - `mage integration:matrix` to run all tests on the complete matrix of supported operating systems and architectures of the Elastic Agent.
 
-<<<<<<< HEAD
 #### Cleaning up resources
 
 The test run will keep provisioned resources (instances and stacks) around after the tests have been ran. This allows
 following `mage integration:*` commands to re-use the already provisioned resources.
 
 - `mage integration:clean` will de-provision the allocated resources and cleanup any local state.
-=======
-### Manually running the tests
-
-If you want to run the tests manually, skipping the test runner, set the
-`TEST_DEFINE_PREFIX` environment variable to any value and run your tests normally
-with `go test`. E.g.:
-
-```shell
-TEST_DEFINE_PREFIX=gambiarra go test -v -tags integration -run TestProxyURL ./testing/integration/
-```
 
 Tests with external dependencies might need more environment variables to be set
 when running them manually, such as `ELASTICSEARCH_HOST`, `ELASTICSEARCH_USERNAME`,
 `ELASTICSEARCH_PASSWORD`, `KIBANA_HOST`, `KIBANA_USERNAME`, and `KIBANA_PASSWORD`.
->>>>>>> 732d7c0e
 
 #### Passing additional go test flags
 
@@ -107,6 +95,16 @@
 ##### Limitations
 Due to the way the parameters are passed to `devtools.GoTest` the value of the environment variable
 is split on space, so not all combination of flags and their values may be correctly split.
+
+## Manually running the tests
+
+If you want to run the tests manually, skipping the test runner, set the
+`TEST_DEFINE_PREFIX` environment variable to any value and run your tests normally
+with `go test`. E.g.:
+
+```shell
+TEST_DEFINE_PREFIX=gambiarra go test -v -tags integration -run TestProxyURL ./testing/integration/
+```
 
 ## Writing tests
 
