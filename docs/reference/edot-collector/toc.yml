--- conflicted
+++ resolved
@@ -19,11 +19,8 @@
       - file: components/k8sclusterreceiver.md
       - file: components/elasticapmprocessor.md
       - file: components/filelogreceiver.md
-<<<<<<< HEAD
       - file: components/k8sobjectsreceiver.md
-=======
       - file: components/hostmetricsreceiver.md
->>>>>>> 7421d08c
   - file: customization.md
     children:
       - file: custom-collector.md
