--- conflicted
+++ resolved
@@ -16,11 +16,8 @@
     children:
       - file: components/elasticsearchexporter.md
       - file: components/elasticapmintakereceiver.md
-<<<<<<< HEAD
       - file: components/k8sclusterreceiver.md
-=======
       - file: components/elasticapmprocessor.md
->>>>>>> 4389ac1c
       - file: components/filelogreceiver.md
   - file: customization.md
     children:
