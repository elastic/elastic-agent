toc:
  - file: index.md
  - file: download.md
  - file: modes.md
  - file: config/index.md
    children:
      - file: config/default-config-standalone.md
      - file: config/default-config-k8s.md
      - file: config/configure-logs-collection.md
      - file: config/configure-metrics-collection.md
      - file: config/tail-based-sampling.md
      - file: config/authentication-methods.md
      - file: config/configure-profiles-collection.md
      - file: config/proxy.md
  - file: components.md
    children:
      - file: components/elasticsearchexporter.md
      - file: components/elasticapmintakereceiver.md
<<<<<<< HEAD
      - file: components/k8sclusterreceiver.md
=======
>>>>>>> 9575385b
      - file: components/elasticapmprocessor.md
      - file: components/filelogreceiver.md
      - file: components/hostmetricsreceiver.md
  - file: customization.md
    children:
      - file: custom-collector.md
  - file: upstream-collector.md
  - title: Troubleshooting
    crosslink: docs-content://troubleshoot/ingest/opentelemetry/edot-collector/index.md<|MERGE_RESOLUTION|>--- conflicted
+++ resolved
@@ -16,10 +16,7 @@
     children:
       - file: components/elasticsearchexporter.md
       - file: components/elasticapmintakereceiver.md
-<<<<<<< HEAD
       - file: components/k8sclusterreceiver.md
-=======
->>>>>>> 9575385b
       - file: components/elasticapmprocessor.md
       - file: components/filelogreceiver.md
       - file: components/hostmetricsreceiver.md
