toc:
  - file: index.md
  - file: download.md
  - file: modes.md
  - file: config/index.md
    children:
      - file: config/default-config-standalone.md
      - file: config/default-config-k8s.md
      - file: config/configure-logs-collection.md
      - file: config/configure-metrics-collection.md
      - file: config/tail-based-sampling.md
      - file: config/authentication-methods.md
      - file: config/configure-profiles-collection.md
<<<<<<< HEAD
      - file: config/custom-data-streams.md
=======
      - file: components/migrate-components.md
>>>>>>> 3fd8171e
      - file: config/proxy.md
  - file: components.md
    children:
      - file: components/apmconfigextension.md
      - file: components/attributesprocessor.md
      - file: components/elasticapmconnector.md
      - file: components/elasticapmintakereceiver.md
      - file: components/elasticapmprocessor.md
      - file: components/elasticsearchexporter.md
      - file: components/filelogreceiver.md
      - file: components/hostmetricsreceiver.md
      - file: components/k8sclusterreceiver.md
      - file: components/k8sobjectsreceiver.md
      - file: components/kubeletstatsreceiver.md
  - file: customization.md
    children:
      - file: custom-collector.md
  - file: upstream-collector.md
  - title: Troubleshooting
    crosslink: docs-content://troubleshoot/ingest/opentelemetry/edot-collector/index.md<|MERGE_RESOLUTION|>--- conflicted
+++ resolved
@@ -11,11 +11,8 @@
       - file: config/tail-based-sampling.md
       - file: config/authentication-methods.md
       - file: config/configure-profiles-collection.md
-<<<<<<< HEAD
       - file: config/custom-data-streams.md
-=======
       - file: components/migrate-components.md
->>>>>>> 3fd8171e
       - file: config/proxy.md
   - file: components.md
     children:
