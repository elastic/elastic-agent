toc:
  - file: index.md
  - file: download.md
  - file: modes.md
  - file: config/index.md
    children:
      - file: config/default-config-standalone.md
      - file: config/default-config-k8s.md
      - file: config/configure-logs-collection.md
      - file: config/configure-metrics-collection.md
      - file: config/tail-based-sampling.md
      - file: config/authentication-methods.md
      - file: config/configure-profiles-collection.md
      - file: config/proxy.md
  - file: components.md
    children:
      - file: components/elasticsearchexporter.md
      - file: components/elasticapmintakereceiver.md
<<<<<<< HEAD
      - file: components/k8sclusterreceiver.md
=======
>>>>>>> d0a45088
      - file: components/elasticapmprocessor.md
      - file: components/filelogreceiver.md
  - file: customization.md
    children:
      - file: custom-collector.md
  - file: upstream-collector.md
  - title: Troubleshooting
    crosslink: docs-content://troubleshoot/ingest/opentelemetry/edot-collector/index.md<|MERGE_RESOLUTION|>--- conflicted
+++ resolved
@@ -16,10 +16,7 @@
     children:
       - file: components/elasticsearchexporter.md
       - file: components/elasticapmintakereceiver.md
-<<<<<<< HEAD
       - file: components/k8sclusterreceiver.md
-=======
->>>>>>> d0a45088
       - file: components/elasticapmprocessor.md
       - file: components/filelogreceiver.md
   - file: customization.md
