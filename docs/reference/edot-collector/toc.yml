--- conflicted
+++ resolved
@@ -17,11 +17,8 @@
       - file: components/apmconfigextension.md
       - file: components/elasticapmconnector.md
       - file: components/elasticapmintakereceiver.md
-<<<<<<< HEAD
       - file: components/k8sclusterreceiver.md
       - file: components/attributesprocessor.md
-=======
->>>>>>> 0d53bef9
       - file: components/elasticapmprocessor.md
       - file: components/elasticsearchexporter.md
       - file: components/filelogreceiver.md
