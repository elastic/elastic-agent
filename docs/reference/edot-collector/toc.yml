toc:
  - file: index.md
  - file: download.md
  - file: modes.md
  - file: config/index.md
    children:
      - file: config/default-config-standalone.md
      - file: config/default-config-k8s.md
      - file: config/configure-logs-collection.md
      - file: config/configure-metrics-collection.md
      - file: config/tail-based-sampling.md
      - file: config/authentication-methods.md
      - file: config/configure-profiles-collection.md
      - file: config/proxy.md
  - file: components.md
    children:
      - file: components/apmconfigextension.md
      - file: components/elasticapmintakereceiver.md
      - file: components/elasticapmprocessor.md
<<<<<<< HEAD
      - file: components/elasticsearchexporter.md
=======
      - file: components/elasticapmconnector.md
>>>>>>> 85241ff3
      - file: components/filelogreceiver.md
      - file: components/hostmetricsreceiver.md
<<<<<<< HEAD
      - file: components/k8sclusterreceiver.md
      - file: components/k8sobjectsreceiver.md
=======
      - file: components/kubeletstatsreceiver.md
>>>>>>> 85241ff3
  - file: customization.md
    children:
      - file: custom-collector.md
  - file: upstream-collector.md
  - title: Troubleshooting
    crosslink: docs-content://troubleshoot/ingest/opentelemetry/edot-collector/index.md<|MERGE_RESOLUTION|>--- conflicted
+++ resolved
@@ -15,21 +15,15 @@
   - file: components.md
     children:
       - file: components/apmconfigextension.md
+      - file: components/elasticapmconnector.md
       - file: components/elasticapmintakereceiver.md
       - file: components/elasticapmprocessor.md
-<<<<<<< HEAD
       - file: components/elasticsearchexporter.md
-=======
-      - file: components/elasticapmconnector.md
->>>>>>> 85241ff3
       - file: components/filelogreceiver.md
       - file: components/hostmetricsreceiver.md
-<<<<<<< HEAD
       - file: components/k8sclusterreceiver.md
       - file: components/k8sobjectsreceiver.md
-=======
       - file: components/kubeletstatsreceiver.md
->>>>>>> 85241ff3
   - file: customization.md
     children:
       - file: custom-collector.md
