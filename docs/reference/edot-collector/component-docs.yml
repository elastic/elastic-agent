# Component Documentation Registry
# Maps component names to their documentation files
# Used by tools.py to generate links to local documentation

components:
  # Exporters
  elasticsearchexporter:
    doc_path: "/reference/edot-collector/components/elasticsearchexporter.md"
    title: "Elasticsearch exporter"
    
  # Receivers  
  elasticapmintakereceiver:
    doc_path: "/reference/edot-collector/components/elasticapmintakereceiver.md"
    title: "Elastic APM intake receiver"

  filelogreceiver:
    doc_path: "/reference/edot-collector/components/filelogreceiver.md"
    title: "File log receiver"

  apikeyauthextension:
    doc_path: "/reference/edot-collector/config/authentication-methods.md"
    title: "Authentication methods"

  bearertokenauthextension:
    doc_path: "/reference/edot-collector/config/authentication-methods.md"
    title: "Authentication methods"

<<<<<<< HEAD
=======
  hostmetricsreceiver:
    doc_path: "/reference/edot-collector/components/hostmetricsreceiver.md"
    title: "Host metrics receiver"

>>>>>>> 0d1a1f24
  # Processors
  elasticapmprocessor:
    doc_path: "/reference/edot-collector/components/elasticapmprocessor.md"
    title: "Elastic APM processor"

  # Add more components as documentation is created
  # elasticapmconnector:
  #   doc_path: "/reference/edot-collector/components/elasticapmconnector"
  #   title: "Elastic APM connector"<|MERGE_RESOLUTION|>--- conflicted
+++ resolved
@@ -25,13 +25,10 @@
     doc_path: "/reference/edot-collector/config/authentication-methods.md"
     title: "Authentication methods"
 
-<<<<<<< HEAD
-=======
   hostmetricsreceiver:
     doc_path: "/reference/edot-collector/components/hostmetricsreceiver.md"
     title: "Host metrics receiver"
 
->>>>>>> 0d1a1f24
   # Processors
   elasticapmprocessor:
     doc_path: "/reference/edot-collector/components/elasticapmprocessor.md"
