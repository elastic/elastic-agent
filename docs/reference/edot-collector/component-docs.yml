# Component Documentation Registry
# Maps component names to their documentation files
# Used by tools.py to generate links to local documentation

components:
  # Exporters
  elasticsearchexporter:
    doc_path: "/reference/edot-collector/components/elasticsearchexporter.md"
    title: "Elasticsearch exporter"
    
  # Receivers  
  elasticapmintakereceiver:
    doc_path: "/reference/edot-collector/components/elasticapmintakereceiver.md"
    title: "Elastic APM intake receiver"

<<<<<<< HEAD
  elasticapmprocessor:
    doc_path: "/reference/edot-collector/components/elasticapmprocessor.md"
    title: "Elastic APM processor"

=======
>>>>>>> 240553ba
  filelogreceiver:
    doc_path: "/reference/edot-collector/components/filelogreceiver.md"
    title: "File log receiver"

  apikeyauthextension:
    doc_path: "/reference/edot-collector/config/authentication-methods.md"
    title: "Authentication methods"

  bearertokenauthextension:
    doc_path: "/reference/edot-collector/config/authentication-methods.md"
    title: "Authentication methods"

  # Processors
  elasticapmprocessor:
    doc_path: "/reference/edot-collector/components/elasticapmprocessor.md"
    title: "Elastic APM processor"

  # Add more components as documentation is created
  # elasticapmconnector:
  #   doc_path: "/reference/edot-collector/components/elasticapmconnector"
  #   title: "Elastic APM connector"<|MERGE_RESOLUTION|>--- conflicted
+++ resolved
@@ -13,13 +13,6 @@
     doc_path: "/reference/edot-collector/components/elasticapmintakereceiver.md"
     title: "Elastic APM intake receiver"
 
-<<<<<<< HEAD
-  elasticapmprocessor:
-    doc_path: "/reference/edot-collector/components/elasticapmprocessor.md"
-    title: "Elastic APM processor"
-
-=======
->>>>>>> 240553ba
   filelogreceiver:
     doc_path: "/reference/edot-collector/components/filelogreceiver.md"
     title: "File log receiver"
