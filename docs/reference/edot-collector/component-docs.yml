--- conflicted
+++ resolved
@@ -29,16 +29,14 @@
     doc_path: "/reference/edot-collector/config/authentication-methods.md"
     title: "Authentication methods"
 
-<<<<<<< HEAD
   hostmetricsreceiver:
     doc_path: "/reference/edot-collector/components/hostmetricsreceiver.md"
     title: "Host metrics receiver"
-=======
+
   # Processors
   elasticapmprocessor:
     doc_path: "/reference/edot-collector/components/elasticapmprocessor.md"
     title: "Elastic APM processor"
->>>>>>> 4389ac1c
 
   # Add more components as documentation is created
   # elasticapmconnector:
