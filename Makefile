--- conflicted
+++ resolved
@@ -18,10 +18,6 @@
 else
 	@echo Mage $(MAGE_VERSION) already installed.
 endif
-<<<<<<< HEAD
-=======
-	@true
->>>>>>> a3fb47e4
 
 ## help : Show this help.
 help: Makefile
