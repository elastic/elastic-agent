--- conflicted
+++ resolved
@@ -81,15 +81,8 @@
 }
 
 // ToComponents returns the components that should be running based on the policy and the current runtime specification.
-<<<<<<< HEAD
-func (r *RuntimeSpecs) ToComponents(policy map[string]interface{}) ([]Component, error) {
-	const revisionKey = "revision"
-
-	outputsMap, err := toIntermediate(policy)
-=======
 func (r *RuntimeSpecs) ToComponents(policy map[string]interface{}, monitoringInjector GenerateMonitoringCfgFn) ([]Component, error) {
 	components, binaryMapping, err := r.PolicyToComponents(policy)
->>>>>>> ec83c2c7
 	if err != nil {
 		return nil, err
 	}
@@ -115,6 +108,7 @@
 }
 
 func (r *RuntimeSpecs) PolicyToComponents(policy map[string]interface{}) ([]Component, map[string]string, error) {
+	const revisionKey = "revision"
 	outputsMap, err := toIntermediate(policy)
 	if err != nil {
 		return nil, nil, err
