--- conflicted
+++ resolved
@@ -631,40 +631,7 @@
 		if err != nil {
 			return nil, err
 		}
-
-<<<<<<< HEAD
-		// inject headers configured during enroll
-		if t == elasticsearchType && headers != nil {
-			// can be nil when called from install/uninstall
-			if agentHeaders := headers.Headers(); len(agentHeaders) > 0 {
-				headers := make(map[string]interface{})
-				if existingHeadersRaw, found := output[headersKey]; found {
-					existingHeaders, ok := existingHeadersRaw.(map[string]interface{})
-					if !ok {
-						return nil, fmt.Errorf("invalid 'outputs.headers', expected a map not a %T", outputRaw)
-					}
-					headers = existingHeaders
-				}
-
-				for headerName, headerVal := range agentHeaders {
-					headers[headerName] = headerVal
-				}
-
-				output[headersKey] = headers
-			}
-		}
-
-		outputsMap[name] = outputI{
-			name:       name,
-			enabled:    enabled,
-			logLevel:   logLevel,
-			outputType: t,
-			config:     output,
-			inputs:     make(map[string][]inputI),
-		}
-=======
 		outputsMap[name] = *parsedOutput
->>>>>>> 2c4c615f1 (Ensure the self-monitoring configuration knows the actual component runtime (#11300))
 	}
 
 	// map the inputs to the outputs
