--- conflicted
+++ resolved
@@ -6,19 +6,15 @@
 package component
 
 import (
-	"encoding/json"
 	"errors"
 	"fmt"
 	"path/filepath"
 	"sort"
 	"testing"
 
-<<<<<<< HEAD
 	"github.com/google/go-cmp/cmp"
 	"google.golang.org/protobuf/testing/protocmp"
-=======
 	"google.golang.org/protobuf/types/known/structpb"
->>>>>>> 6cce427d
 
 	"github.com/stretchr/testify/assert"
 	"github.com/stretchr/testify/require"
@@ -1509,17 +1505,11 @@
 						assert.Equal(t, expected.ShipperSpec.ShipperType, actual.ShipperSpec.ShipperType)
 						assert.Equal(t, expected.ShipperSpec.BinaryName, actual.ShipperSpec.BinaryName)
 						assert.Equal(t, expected.ShipperSpec.BinaryPath, actual.ShipperSpec.BinaryPath)
-<<<<<<< HEAD
-=======
-						expectedUnits, _ := json.Marshal(expected.Units)
-						actualUnits, _ := json.Marshal(actual.Units)
-						assert.EqualValues(t, expected.Units, actual.Units, "%d units not equal expected: \n%q \nactual:\n%q", i, string(expectedUnits), string(actualUnits))
 
->>>>>>> 6cce427d
 						assert.Nil(t, actual.Shipper)
 						assert.Len(t, actual.Units, len(expected.Units))
 						for i := range expected.Units {
-							assertEqualUnit(t, &expected.Units[i], &actual.Units[i])
+							assertEqualUnitExpectedConfigs(t, &expected.Units[i], &actual.Units[i])
 						}
 					}
 				}
@@ -1528,7 +1518,7 @@
 	}
 }
 
-func assertEqualUnit(t *testing.T, expected *Unit, actual *Unit) {
+func assertEqualUnitExpectedConfigs(t *testing.T, expected *Unit, actual *Unit) {
 	t.Helper()
 	assert.Equal(t, expected.ID, actual.ID)
 	assert.Equal(t, expected.Type, actual.Type)
