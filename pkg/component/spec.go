// Copyright Elasticsearch B.V. and/or licensed to Elasticsearch B.V. under one
// or more contributor license agreements. Licensed under the Elastic License;
// you may not use this file except in compliance with the Elastic License.

package component

import (
	"errors"
	"fmt"
	"runtime"
	"strings"
	"time"

<<<<<<< HEAD
	"github.com/elastic/elastic-agent/internal/pkg/agent/program/spec"
=======
	"github.com/elastic/elastic-agent/internal/pkg/eql"
>>>>>>> 7bb4acdb
)

// Spec a components specification.
type Spec struct {
	Name    string       `yaml:"name,omitempty"`
	Version int          `config:"version" yaml:"version" validate:"required"`
	Inputs  []InputSpec  `config:"inputs,omitempty" yaml:"inputs,omitempty"`
	Outputs []OutputSpec `config:"outputs,omitempty" yaml:"outputs,omitempty"`

	// TODO: For backward comp, removed later
	ProgramSpec spec.Spec `config:",inline" yaml:",inline"`
}

// Validate ensures correctness of component specification.
func (s *Spec) Validate() error {
	if s.Version != 2 {
		return errors.New("only version 2 is allowed")
	}
	inputsToPlatforms := make(map[string][]string)
	for i, input := range s.Inputs {
		a, ok := inputsToPlatforms[input.Name]
		if !ok {
			inputsToPlatforms[input.Name] = make([]string, len(input.Platforms))
			copy(inputsToPlatforms[input.Name], input.Platforms)
			continue
		}
		for _, platform := range input.Platforms {
			for _, existing := range a {
				if existing == platform {
					return fmt.Errorf("input '%s' at inputs.%d defines the same platform as a previous definition", input.Name, i)
				}
			}
			a = append(a, platform)
			inputsToPlatforms[input.Name] = a
		}
	}
	return nil
}

// CommandName is a command but without any OS specific suffixes.
func (s *Spec) CommandName() string {
	return strings.ToLower(s.Name)
}

<<<<<<< HEAD
func (s *Spec) Command() string {
	name := strings.ToLower(s.Name)
	if runtime.GOOS == "windows" {
		return name + ".exe"
	}

	return name
}

func (s *Spec) Args() []string {
	// TODO: once we run input per input:output combination match args to that
	// meaning load args per input set
	if len(s.Inputs) > 0 && s.Inputs[0].Command != nil {
		return s.Inputs[0].Command.Args
	} else if len(s.Outputs) > 0 {
		return s.Outputs[0].Command.Args
	}

=======
// Validate ensures correctness of input specification.
func (s *InputSpec) Validate() error {
	if s.Command == nil && s.Service == nil {
		return fmt.Errorf("input '%s' must define either command or service", s.Name)
	}
	for i, a := range s.Platforms {
		if !GlobalPlatforms.Exists(a) {
			return fmt.Errorf("input '%s' defines an unknown platform '%s'", s.Name, a)
		}
		for j, b := range s.Platforms {
			if i != j && a == b {
				return fmt.Errorf("input '%s' defines the platform '%s' more than once", s.Name, a)
			}
		}
	}
	for i, a := range s.Outputs {
		for j, b := range s.Outputs {
			if i != j && a == b {
				return fmt.Errorf("input '%s' defines the output '%s' more than once", s.Name, a)
			}
		}
	}
	for idx, prevention := range s.Runtime.Preventions {
		_, err := eql.New(prevention.Condition)
		if err != nil {
			return fmt.Errorf("input '%s' defined 'runtime.preventions.%d.condition' failed to compile: %w", s.Name, idx, err)
		}
	}
>>>>>>> 7bb4acdb
	return nil
}

// RuntimeSpec is the specification for runtime options.
type RuntimeSpec struct {
	Preventions []RuntimePreventionSpec `config:"preventions" yaml:"preventions"`
}

// RuntimePreventionSpec is the specification that prevents an input to run at execution time.
type RuntimePreventionSpec struct {
	Condition string `config:"condition" yaml:"condition" validate:"required"`
	Message   string `config:"message" yaml:"message" validate:"required"`
}

// CommandSpec is the specification for an input that executes as a subprocess.
type CommandSpec struct {
	Args []string         `config:"args,omitempty" yaml:"args,omitempty"`
	Env  []CommandEnvSpec `config:"env,omitempty" yaml:"env,omitempty"`
}

// CommandEnvSpec is the specification that defines environment variables that will be set to execute the subprocess.
type CommandEnvSpec struct {
	Name  string `config:"name" yaml:"name" validate:"required"`
	Value string `config:"value" yaml:"value" validate:"required"`
}

// ServiceSpec is the specification for an input that executes as a service.
type ServiceSpec struct {
	Operations ServiceOperationsSpec `config:"operations" yaml:"operations" validate:"required"`
}

// ServiceOperationsSpec is the specification of the operations that need to be performed to get a service installed/uninstalled.
type ServiceOperationsSpec struct {
	Check     *ServiceOperationsCommandSpec `config:"check,omitempty" yaml:"check,omitempty"`
	Install   *ServiceOperationsCommandSpec `config:"install" yaml:"install" validate:"required"`
	Uninstall *ServiceOperationsCommandSpec `config:"uninstall" yaml:"uninstall" validate:"required"`
}

// ServiceOperationsCommandSpec is the specification for execution of binaries to perform the check, install, and uninstall.
type ServiceOperationsCommandSpec struct {
	Args    []string         `config:"args,omitempty" yaml:"args,omitempty"`
	Env     []CommandEnvSpec `config:"env,omitempty" yaml:"env,omitempty"`
	Timeout time.Duration    `config:"timeout,omitempty" yaml:"timeout,omitempty"`
}<|MERGE_RESOLUTION|>--- conflicted
+++ resolved
@@ -11,11 +11,7 @@
 	"strings"
 	"time"
 
-<<<<<<< HEAD
 	"github.com/elastic/elastic-agent/internal/pkg/agent/program/spec"
-=======
-	"github.com/elastic/elastic-agent/internal/pkg/eql"
->>>>>>> 7bb4acdb
 )
 
 // Spec a components specification.
@@ -60,7 +56,6 @@
 	return strings.ToLower(s.Name)
 }
 
-<<<<<<< HEAD
 func (s *Spec) Command() string {
 	name := strings.ToLower(s.Name)
 	if runtime.GOOS == "windows" {
@@ -79,36 +74,6 @@
 		return s.Outputs[0].Command.Args
 	}
 
-=======
-// Validate ensures correctness of input specification.
-func (s *InputSpec) Validate() error {
-	if s.Command == nil && s.Service == nil {
-		return fmt.Errorf("input '%s' must define either command or service", s.Name)
-	}
-	for i, a := range s.Platforms {
-		if !GlobalPlatforms.Exists(a) {
-			return fmt.Errorf("input '%s' defines an unknown platform '%s'", s.Name, a)
-		}
-		for j, b := range s.Platforms {
-			if i != j && a == b {
-				return fmt.Errorf("input '%s' defines the platform '%s' more than once", s.Name, a)
-			}
-		}
-	}
-	for i, a := range s.Outputs {
-		for j, b := range s.Outputs {
-			if i != j && a == b {
-				return fmt.Errorf("input '%s' defines the output '%s' more than once", s.Name, a)
-			}
-		}
-	}
-	for idx, prevention := range s.Runtime.Preventions {
-		_, err := eql.New(prevention.Condition)
-		if err != nil {
-			return fmt.Errorf("input '%s' defined 'runtime.preventions.%d.condition' failed to compile: %w", s.Name, idx, err)
-		}
-	}
->>>>>>> 7bb4acdb
 	return nil
 }
 
