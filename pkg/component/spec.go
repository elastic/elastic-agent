// Copyright Elasticsearch B.V. and/or licensed to Elasticsearch B.V. under one
// or more contributor license agreements. Licensed under the Elastic License;
// you may not use this file except in compliance with the Elastic License.

package component

import (
	"errors"
	"fmt"
	"time"
)

// Spec a components specification.
type Spec struct {
	Name    string      `yaml:"name,omitempty"`
	Version int         `config:"version" yaml:"version" validate:"required"`
	Inputs  []InputSpec `config:"inputs,omitempty" yaml:"inputs,omitempty"`
}

// Validate ensures correctness of component specification.
func (s *Spec) Validate() error {
	if s.Version != 2 {
		return errors.New("only version 2 is allowed")
	}
	inputsToPlatforms := make(map[string][]string)
	for i, input := range s.Inputs {
		a, ok := inputsToPlatforms[input.Name]
		if !ok {
			inputsToPlatforms[input.Name] = make([]string, len(input.Platforms))
			copy(inputsToPlatforms[input.Name], input.Platforms)
			continue
		}
		for _, platform := range input.Platforms {
			for _, existing := range a {
				if existing == platform {
					return fmt.Errorf("input '%s' at inputs.%d defines the same platform as a previous definition", input.Name, i)
				}
			}
			a = append(a, platform)
			inputsToPlatforms[input.Name] = a
		}
	}
	return nil
}

// RuntimeSpec is the specification for runtime options.
type RuntimeSpec struct {
	Preventions []RuntimePreventionSpec `config:"preventions" yaml:"preventions"`
}

// RuntimePreventionSpec is the specification that prevents an input to run at execution time.
type RuntimePreventionSpec struct {
	Condition string `config:"condition" yaml:"condition" validate:"required"`
	Message   string `config:"message" yaml:"message" validate:"required"`
}

// CommandSpec is the specification for an input that executes as a subprocess.
type CommandSpec struct {
	Args     []string           `config:"args,omitempty" yaml:"args,omitempty"`
	Env      []CommandEnvSpec   `config:"env,omitempty" yaml:"env,omitempty"`
	Timeouts CommandTimeoutSpec `config:"timeouts" yaml:"timeouts"`
}

// CommandEnvSpec is the specification that defines environment variables that will be set to execute the subprocess.
type CommandEnvSpec struct {
	Name  string `config:"name" yaml:"name" validate:"required"`
	Value string `config:"value" yaml:"value" validate:"required"`
}

// CommandTimeoutSpec is the timeout specification for subprocess.
type CommandTimeoutSpec struct {
	Checkin time.Duration `config:"checkin" yaml:"checkin"`
	Restart time.Duration `config:"restart" yaml:"restart"`
	Stop    time.Duration `config:"stop" yaml:"stop"`
}

// InitDefaults initialized the defaults for the timeouts.
func (t *CommandTimeoutSpec) InitDefaults() {
	t.Checkin = 30 * time.Second
	t.Restart = 10 * time.Second
	t.Stop = 30 * time.Second
}

// ServiceTimeoutSpec is the timeout specification for subprocess.
type ServiceTimeoutSpec struct {
	Checkin time.Duration `config:"checkin" yaml:"checkin"`
}

// InitDefaults initialized the defaults for the timeouts.
func (t *ServiceTimeoutSpec) InitDefaults() {
	t.Checkin = 30 * time.Second
}

// ServiceSpec is the specification for an input that executes as a service.
type ServiceSpec struct {
<<<<<<< HEAD
	Name       string                `config:"name" yaml:"name" validate:"required"`
	CPort      int                   `config:"cport" yaml:"cport" validate:"required"`
=======
	Log        *ServiceLogSpec       `config:"log,omitempty" yaml:"log,omitempty"`
>>>>>>> 9d1cea33
	Operations ServiceOperationsSpec `config:"operations" yaml:"operations" validate:"required"`
	Timeouts   ServiceTimeoutSpec    `config:"timeouts" yaml:"timeouts"`
}

// ServiceLogSpec is the specification for the log path that the service logs to.
type ServiceLogSpec struct {
	Path string `config:"path,omitempty" yaml:"path,omitempty"`
}

// ServiceOperationsSpec is the specification of the operations that need to be performed to get a service installed/uninstalled.
type ServiceOperationsSpec struct {
	Check     *ServiceOperationsCommandSpec `config:"check,omitempty" yaml:"check,omitempty"`
	Install   *ServiceOperationsCommandSpec `config:"install" yaml:"install" validate:"required"`
	Uninstall *ServiceOperationsCommandSpec `config:"uninstall" yaml:"uninstall" validate:"required"`
}

// ServiceOperationsCommandSpec is the specification for execution of binaries to perform the check, install, and uninstall.
type ServiceOperationsCommandSpec struct {
	Args    []string         `config:"args,omitempty" yaml:"args,omitempty"`
	Env     []CommandEnvSpec `config:"env,omitempty" yaml:"env,omitempty"`
	Timeout time.Duration    `config:"timeout,omitempty" yaml:"timeout,omitempty"`
}<|MERGE_RESOLUTION|>--- conflicted
+++ resolved
@@ -93,12 +93,10 @@
 
 // ServiceSpec is the specification for an input that executes as a service.
 type ServiceSpec struct {
-<<<<<<< HEAD
 	Name       string                `config:"name" yaml:"name" validate:"required"`
+	Label      string                `config:"label" yaml:"label" validate:"required"`
 	CPort      int                   `config:"cport" yaml:"cport" validate:"required"`
-=======
 	Log        *ServiceLogSpec       `config:"log,omitempty" yaml:"log,omitempty"`
->>>>>>> 9d1cea33
 	Operations ServiceOperationsSpec `config:"operations" yaml:"operations" validate:"required"`
 	Timeouts   ServiceTimeoutSpec    `config:"timeouts" yaml:"timeouts"`
 }
