--- conflicted
+++ resolved
@@ -582,8 +582,8 @@
 
 	sub := m.Subscribe(subscriptionCtx, compID)
 
-<<<<<<< HEAD
-	err = m.Update(component.Model{Components: []component.Component{comp}})
+	m.Update(component.Model{Components: []component.Component{comp}})
+	err = <-m.errCh
 	require.NoError(t, err, "manager Update call must succeed")
 
 	// testStep tracks how far into the test sequence we've progressed.
@@ -599,60 +599,11 @@
 			require.Fail(t, "timed out waiting for state update")
 		case componentState := <-sub.Ch():
 			t.Logf("component state changed: %+v", componentState)
-=======
-				case client.UnitStateHealthy:
-					healthIteration++
-					t.Logf("Healthy iteration %d starting at %s", healthIteration, time.Now())
-					switch healthIteration {
-					case 1: // yes, it's starting on 1
-						comp.Component = &proto.Component{
-							ApmConfig: initialAPMConfig,
-						}
-						m.Update(component.Model{Components: []component.Component{comp}})
-						err := <-m.errCh
-						if err != nil {
-							subscriptionErrCh <- fmt.Errorf("[case %d]: failed to update component: %w",
-								healthIteration, err)
-							return
-						}
->>>>>>> 80c29c0a
 
 			require.NotEqual(t, client.UnitStateFailed, componentState.State, "component failed: %v", componentState.Message)
 
-<<<<<<< HEAD
 			unit, ok := componentState.Units[ComponentUnitKey{UnitType: client.UnitTypeInput, UnitID: "fake-input"}]
 			require.True(t, ok, "input unit missing: fake-input")
-=======
-						comp.Component = &proto.Component{
-							ApmConfig: modifiedAPMConfig,
-						}
-						m.Update(component.Model{Components: []component.Component{comp}})
-						err := <-m.errCh
-						if err != nil {
-							subscriptionErrCh <- fmt.Errorf("[case %d]: failed to update component: %w",
-								healthIteration, err)
-							return
-						}
-					// Set a new APM config to check that we update correctly
-					case 3:
-						// In the previous iteration, the (fake) component has received another CheckinExpected
-						// message to propagate a modified APM configuration. In this iteration we are about to
-						// retrieve the APM configuration from the same component via the retrieve_apm_config
-						// action.
-						assert.Eventuallyf(t, func() bool {
-							// check the component
-							res, err := m.PerformAction(
-								context.Background(),
-								comp,
-								comp.Units[0],
-								fakecmp.ActionRetrieveAPMConfig,
-								nil)
-							if err != nil {
-								subscriptionErrCh <- fmt.Errorf("[case %d]: failed to PerformAction %s: %w",
-									healthIteration, fakecmp.ActionRetrieveAPMConfig, err)
-								return false
-							}
->>>>>>> 80c29c0a
 
 			if unit.State == client.UnitStateStarting || unit.State == client.UnitStateConfiguring {
 				// Unit is still starting or reconfiguring, skip to next update
@@ -661,7 +612,6 @@
 
 			require.Equal(t, client.UnitStateHealthy, unit.State, "unit isn't healthy: %v", unit.Message)
 
-<<<<<<< HEAD
 			t.Logf("Healthy iteration %d starting at %s", testStep, time.Now())
 			switch testStep {
 			case 0:
@@ -669,7 +619,8 @@
 				comp.Component = &proto.Component{
 					ApmConfig: initialAPMConfig,
 				}
-				err := m.Update(component.Model{Components: []component.Component{comp}})
+				m.Update(component.Model{Components: []component.Component{comp}})
+				err = <-m.errCh
 				require.NoError(t, err, "manager Update call must succeed")
 
 			case 1:
@@ -678,18 +629,6 @@
 				if componentState.Component == nil {
 					continue STATELOOP
 				}
-=======
-						comp.Component = &proto.Component{
-							ApmConfig: nil,
-						}
-						m.Update(component.Model{Components: []component.Component{comp}})
-						err := <-m.errCh
-						if err != nil {
-							subscriptionErrCh <- fmt.Errorf("[case %d]: failed to update component: %w",
-								healthIteration, err)
-							return
-						}
->>>>>>> 80c29c0a
 
 				// The APM config has propagated to the component state, now make sure
 				// it's visible when retrieving via action.
@@ -710,7 +649,8 @@
 				comp.Component = &proto.Component{
 					ApmConfig: modifiedAPMConfig,
 				}
-				err = m.Update(component.Model{Components: []component.Component{comp}})
+				m.Update(component.Model{Components: []component.Component{comp}})
+				err = <-m.errCh
 				require.NoError(t, err, "manager Update call must succeed")
 
 			case 2:
@@ -725,19 +665,13 @@
 					50*time.Millisecond,
 					"Updated APM config should be reported by Actions")
 
-<<<<<<< HEAD
 				// Both configs were reported correctly, now clear the APM config
 				comp.Component = &proto.Component{
 					ApmConfig: nil,
 				}
-=======
-					m.Update(component.Model{Components: []component.Component{comp}})
-					err := <-m.errCh
-					if err != nil {
-						t.Logf("error updating component state to health: %v", err)
->>>>>>> 80c29c0a
-
-				err = m.Update(component.Model{Components: []component.Component{comp}})
+
+				m.Update(component.Model{Components: []component.Component{comp}})
+				err = <-m.errCh
 				require.NoError(t, err, "manager Update call must succeed")
 
 			case 3:
@@ -765,12 +699,7 @@
 	subCancel()
 	cancel()
 
-<<<<<<< HEAD
 	err = <-managerErrCh
-=======
-	m.Update(component.Model{Components: []component.Component{comp}})
-	err = <-m.errCh
->>>>>>> 80c29c0a
 	require.NoError(t, err)
 }
 
