--- conflicted
+++ resolved
@@ -25,9 +25,6 @@
 func TestManager_SimpleComponentErr(t *testing.T) {
 	ctx, cancel := context.WithCancel(context.Background())
 	defer cancel()
-
-	cfg := configuration.DefaultGRPCConfig()
-	cfg.Port = 0
 
 	ai := &info.AgentInfo{}
 	m, err := NewManager(
@@ -36,11 +33,7 @@
 		ai,
 		apmtest.DiscardTracer,
 		newTestMonitoringMgr(),
-<<<<<<< HEAD
-		cfg,
-=======
 		testGrpcConfig(),
->>>>>>> 872d69c9
 		false,
 	)
 	require.NoError(t, err)
