--- conflicted
+++ resolved
@@ -162,3166 +162,6 @@
 	for !m.serverReady.Load() {
 		select {
 		case <-ctx.Done():
-<<<<<<< HEAD
-			require.Fail(t, "timed out waiting for state update")
-		case componentState := <-sub.Ch():
-			t.Logf("component state changed: %+v", componentState)
-
-			require.NotEqual(t, client.UnitStateFailed, componentState.State, "component failed: %v", componentState.Message)
-
-			unit, ok := componentState.Units[ComponentUnitKey{UnitType: client.UnitTypeInput, UnitID: "fake-input"}]
-			require.True(t, ok, "input unit missing: fake-input")
-
-			if unit.State == client.UnitStateStarting || unit.State == client.UnitStateConfiguring {
-				// Unit is still starting or reconfiguring, skip to next update
-				continue STATELOOP
-			}
-
-			require.Equal(t, client.UnitStateHealthy, unit.State, "unit isn't healthy: %v", unit.Message)
-
-			t.Logf("Healthy iteration %d starting at %s", testStep, time.Now())
-			switch testStep {
-			case 0:
-				// Add an APM config to the component config and send an update.
-				comp.Component = &proto.Component{
-					ApmConfig: initialAPMConfig,
-				}
-				m.Update(component.Model{Components: []component.Component{comp}})
-				err = <-m.errCh
-				require.NoError(t, err, "manager Update call must succeed")
-
-			case 1:
-				// First, check that the APM config set in the previous step is
-				// visible, if not then we need to wait for a future update
-				if componentState.Component == nil {
-					continue STATELOOP
-				}
-
-				// The APM config has propagated to the component state, now make sure
-				// it's visible when retrieving via action.
-				// We use require.Eventually because the new value isn't guaranteed
-				// to immediately propagate via Action even after it appears in the
-				// component checkin.
-
-				require.Eventually(t,
-					func() bool {
-						retrievedAPMConfig := fetchAPMConfigWithAction(t, ctx, m, comp)
-						return gproto.Equal(initialAPMConfig, retrievedAPMConfig)
-					},
-					3*time.Second,
-					50*time.Millisecond,
-					"Updated APM config should be reported by Actions")
-
-				// Config matches, we now try updating to a new APM config
-				comp.Component = &proto.Component{
-					ApmConfig: modifiedAPMConfig,
-				}
-				m.Update(component.Model{Components: []component.Component{comp}})
-				err = <-m.errCh
-				require.NoError(t, err, "manager Update call must succeed")
-
-			case 2:
-				require.NotNil(t, componentState.Component, "ApmConfig must not be nil")
-
-				require.Eventually(t,
-					func() bool {
-						retrievedAPMConfig := fetchAPMConfigWithAction(t, ctx, m, comp)
-						return gproto.Equal(modifiedAPMConfig, retrievedAPMConfig)
-					},
-					3*time.Second,
-					50*time.Millisecond,
-					"Updated APM config should be reported by Actions")
-
-				// Both configs were reported correctly, now clear the APM config
-				comp.Component = &proto.Component{
-					ApmConfig: nil,
-				}
-
-				m.Update(component.Model{Components: []component.Component{comp}})
-				err = <-m.errCh
-				require.NoError(t, err, "manager Update call must succeed")
-
-			case 3:
-				if componentState.Component != nil && componentState.Component.ApmConfig != nil {
-					// APM config is still present, wait for next update
-					continue STATELOOP
-				}
-
-				require.Eventually(t,
-					func() bool {
-						retrievedAPMConfig := fetchAPMConfigWithAction(t, ctx, m, comp)
-						return retrievedAPMConfig == nil
-					},
-					3*time.Second,
-					50*time.Millisecond,
-					"Final APM config should be nil")
-
-				// Success, end the loop
-				break STATELOOP
-			}
-			testStep++
-		}
-	}
-
-	subCancel()
-	cancel()
-
-	err = <-managerErrCh
-	require.NoError(t, err)
-}
-
-func fetchAPMConfigWithAction(t *testing.T, ctx context.Context, m *Manager, comp component.Component) *proto.APMConfig {
-	res, err := m.PerformAction(
-		context.Background(),
-		comp,
-		comp.Units[0],
-		fakecmp.ActionRetrieveAPMConfig,
-		nil)
-	require.NoError(t, err, "failed to retrieve APM config")
-
-	apmCfg, ok := res["apm"]
-	require.True(t, ok, "ActionResult must contain top-level 'apm' key")
-	if apmCfg == nil {
-		// the APM config is not set on the component
-		return nil
-	}
-
-	jsonApmConfig, ok := apmCfg.(string)
-	require.True(t, ok, "'apm' key must contain a string")
-
-	retrievedApmConfig := new(proto.APMConfig)
-	err = protojson.Unmarshal([]byte(jsonApmConfig), retrievedApmConfig)
-	require.NoError(t, err, "'apm' key must contain valid json", jsonApmConfig)
-	return retrievedApmConfig
-}
-
-func TestManager_FakeInput_Limits(t *testing.T) {
-	testPaths(t)
-
-	ctx, cancel := context.WithCancel(context.Background())
-	defer cancel()
-
-	agentInfo, _ := info.NewAgentInfo(ctx, true)
-	m, err := NewManager(
-		newDebugLogger(t),
-		newDebugLogger(t),
-		"localhost:0",
-		agentInfo,
-		apmtest.DiscardTracer,
-		newTestMonitoringMgr(),
-		configuration.DefaultGRPCConfig(),
-	)
-	require.NoError(t, err)
-
-	managerErrCh := make(chan error)
-	go func() {
-		err := m.Run(ctx)
-		if errors.Is(err, context.Canceled) {
-			err = nil
-		}
-		managerErrCh <- err
-	}()
-
-	waitCtx, waitCancel := context.WithTimeout(ctx, 1*time.Second)
-	defer waitCancel()
-	if err := waitForReady(waitCtx, m); err != nil {
-		require.NoError(t, err)
-	}
-
-	binaryPath := testBinary(t, "component")
-	const compID = "fake-default"
-	var compMu sync.Mutex
-	comp := component.Component{
-		ID: compID,
-		Component: &proto.Component{
-			Limits: &proto.ComponentLimits{
-				GoMaxProcs: 99,
-			},
-		},
-		InputSpec: &component.InputRuntimeSpec{
-			InputType:  "fake",
-			BinaryName: "",
-			BinaryPath: binaryPath,
-			Spec:       fakeInputSpec,
-		},
-		Units: []component.Unit{},
-	}
-
-	subscriptionCtx, subCancel := context.WithCancel(context.Background())
-	defer subCancel()
-	subscriptionErrCh := make(chan error)
-	doneCh := make(chan struct{})
-
-	go func() {
-		sub := m.Subscribe(subscriptionCtx, compID)
-		var healthyIteration int
-
-		for {
-			select {
-			case <-subscriptionCtx.Done():
-				return
-
-			case componentState := <-sub.Ch():
-
-				t.Logf("component state changed: %+v", componentState)
-
-				switch componentState.State {
-				case client.UnitStateHealthy:
-					compMu.Lock()
-					comp := comp // local copy for changes
-					compMu.Unlock()
-					healthyIteration++
-
-					switch healthyIteration {
-					// check that the initial value was set correctly
-					case 1:
-						assert.NotNil(t, componentState.Component)
-						assert.NotNil(t, componentState.Component.Limits)
-						assert.Equal(t, uint64(99), componentState.Component.Limits.GoMaxProcs)
-
-						// then make a change and see how it's reflected on the next healthy state
-						// we must replace the whole section to keep it thread-safe
-						comp.Component = &proto.Component{
-							Limits: &proto.ComponentLimits{
-								GoMaxProcs: 101,
-							},
-						}
-						m.Update(component.Model{
-							Components: []component.Component{comp},
-						})
-						err := <-m.errCh
-						if err != nil {
-							subscriptionErrCh <- fmt.Errorf("[case %d]: failed to update component: %w",
-								healthyIteration, err)
-							return
-						}
-					// check if the change was handled
-					case 2:
-						assert.NotNil(t, componentState.Component)
-						assert.NotNil(t, componentState.Component.Limits)
-						assert.Equal(t, uint64(101), componentState.Component.Limits.GoMaxProcs)
-
-						comp.Component = nil
-						m.Update(component.Model{
-							Components: []component.Component{comp},
-						})
-						err := <-m.errCh
-						if err != nil {
-							subscriptionErrCh <- fmt.Errorf("[case %d]: failed to update component: %w",
-								healthyIteration, err)
-							return
-						}
-					// check if the empty config is handled
-					case 3:
-						assert.Nil(t, componentState.Component)
-						doneCh <- struct{}{}
-					}
-				// allowed states
-				case client.UnitStateStarting:
-				case client.UnitStateConfiguring:
-				default:
-					// unexpected state that should not have occurred
-					subscriptionErrCh <- fmt.Errorf("unit reported unexpected state: %v",
-						componentState.State)
-				}
-			}
-		}
-	}()
-
-	defer drainErrChan(managerErrCh)
-	defer drainErrChan(subscriptionErrCh)
-
-	m.Update(component.Model{Components: []component.Component{comp}})
-	err = <-m.errCh
-	require.NoError(t, err)
-
-	timeout := 30 * time.Second
-	timeoutTimer := time.NewTimer(timeout)
-	defer timeoutTimer.Stop()
-
-	// Wait for a success, an error or time out
-	for {
-		select {
-		case <-timeoutTimer.C:
-			t.Fatalf("timed out after %s", timeout)
-		case err := <-managerErrCh:
-			require.NoError(t, err)
-		case err := <-subscriptionErrCh:
-			require.NoError(t, err)
-		case <-doneCh:
-			subCancel()
-			cancel()
-
-			err = <-managerErrCh
-			require.NoError(t, err)
-			return
-		}
-	}
-}
-
-func TestManager_FakeShipper_Limits(t *testing.T) {
-	testPaths(t)
-
-	ctx, cancel := context.WithCancel(context.Background())
-	defer cancel()
-
-	agentInfo, _ := info.NewAgentInfo(ctx, true)
-	m, err := NewManager(
-		newDebugLogger(t),
-		newDebugLogger(t),
-		"localhost:0",
-		agentInfo,
-		apmtest.DiscardTracer,
-		newTestMonitoringMgr(),
-		configuration.DefaultGRPCConfig(),
-	)
-	require.NoError(t, err)
-
-	managerErrCh := make(chan error)
-	go func() {
-		err := m.Run(ctx)
-		if errors.Is(err, context.Canceled) {
-			err = nil
-		}
-		managerErrCh <- err
-	}()
-
-	waitCtx, waitCancel := context.WithTimeout(ctx, 1*time.Second)
-	defer waitCancel()
-	if err := waitForReady(waitCtx, m); err != nil {
-		require.NoError(t, err)
-	}
-
-	shipperPath := testBinary(t, "shipper")
-	const compID = "fake-shipper-default"
-	var compMu sync.Mutex
-	comp := component.Component{
-		ID: compID,
-		ShipperSpec: &component.ShipperRuntimeSpec{
-			ShipperType: "fake-shipper",
-			BinaryName:  "",
-			BinaryPath:  shipperPath,
-			Spec:        fakeShipperSpec,
-		},
-		Component: &proto.Component{
-			Limits: &proto.ComponentLimits{
-				GoMaxProcs: 99,
-			},
-		},
-		Units: []component.Unit{},
-	}
-
-	subscriptionCtx, subCancel := context.WithCancel(context.Background())
-	defer subCancel()
-	subscriptionErrCh := make(chan error)
-	doneCh := make(chan struct{})
-
-	go func() {
-		sub := m.Subscribe(subscriptionCtx, compID)
-		var healthyIteration int
-
-		for {
-			select {
-			case <-subscriptionCtx.Done():
-				return
-
-			case componentState := <-sub.Ch():
-
-				t.Logf("component state changed: %+v", componentState)
-
-				switch componentState.State {
-				case client.UnitStateHealthy:
-					compMu.Lock()
-					comp := comp // local copy for changes
-					compMu.Unlock()
-					healthyIteration++
-
-					switch healthyIteration {
-					// check that the initial value was set correctly
-					case 1:
-						assert.NotNil(t, componentState.Component)
-						assert.NotNil(t, componentState.Component.Limits)
-						assert.Equal(t, uint64(99), componentState.Component.Limits.GoMaxProcs)
-
-						// then make a change and see how it's reflected on the next healthy state
-						// we must replace the whole section to keep it thread-safe
-						comp.Component = &proto.Component{
-							Limits: &proto.ComponentLimits{
-								GoMaxProcs: 101,
-							},
-						}
-						m.Update(component.Model{
-							Components: []component.Component{comp},
-						})
-						err := <-m.errCh
-						if err != nil {
-							subscriptionErrCh <- fmt.Errorf("[case %d]: failed to update component: %w",
-								healthyIteration, err)
-							return
-						}
-					// check if the change was handled
-					case 2:
-						assert.NotNil(t, componentState.Component)
-						assert.NotNil(t, componentState.Component.Limits)
-						assert.Equal(t, uint64(101), componentState.Component.Limits.GoMaxProcs)
-
-						comp.Component = nil
-						m.Update(component.Model{
-							Components: []component.Component{comp},
-						})
-						err := <-m.errCh
-						if err != nil {
-							subscriptionErrCh <- fmt.Errorf("[case %d]: failed to update component: %w",
-								healthyIteration, err)
-							return
-						}
-					// check if the empty config is handled
-					case 3:
-						assert.Nil(t, componentState.Component)
-						doneCh <- struct{}{}
-					}
-				// allowed states
-				case client.UnitStateStarting:
-				case client.UnitStateConfiguring:
-				default:
-					// unexpected state that should not have occurred
-					subscriptionErrCh <- fmt.Errorf("unit reported unexpected state: %v",
-						componentState.State)
-				}
-			}
-		}
-	}()
-
-	defer drainErrChan(managerErrCh)
-	defer drainErrChan(subscriptionErrCh)
-
-	m.Update(component.Model{Components: []component.Component{comp}})
-	err = <-m.errCh
-	require.NoError(t, err)
-
-	timeout := 30 * time.Second
-	timeoutTimer := time.NewTimer(timeout)
-	defer timeoutTimer.Stop()
-
-	// Wait for a success, an error or time out
-	for {
-		select {
-		case <-timeoutTimer.C:
-			t.Fatalf("timed out after %s", timeout)
-		case err := <-managerErrCh:
-			require.NoError(t, err)
-		case err := <-subscriptionErrCh:
-			require.NoError(t, err)
-		case <-doneCh:
-			subCancel()
-			cancel()
-
-			err = <-managerErrCh
-			require.NoError(t, err)
-			return
-		}
-	}
-}
-
-func TestManager_FakeInput_BadUnitToGood(t *testing.T) {
-	testPaths(t)
-
-	ctx, cancel := context.WithCancel(context.Background())
-	defer cancel()
-
-	ai, _ := info.NewAgentInfo(ctx, true)
-	m, err := NewManager(newDebugLogger(t), newDebugLogger(t), "localhost:0", ai, apmtest.DiscardTracer, newTestMonitoringMgr(), configuration.DefaultGRPCConfig())
-	require.NoError(t, err)
-	errCh := make(chan error)
-	go func() {
-		err := m.Run(ctx)
-		if errors.Is(err, context.Canceled) {
-			err = nil
-		}
-		errCh <- err
-	}()
-
-	waitCtx, waitCancel := context.WithTimeout(ctx, 1*time.Second)
-	defer waitCancel()
-	if err := waitForReady(waitCtx, m); err != nil {
-		require.NoError(t, err)
-	}
-
-	binaryPath := testBinary(t, "component")
-	comp := component.Component{
-		ID: "fake-default",
-		InputSpec: &component.InputRuntimeSpec{
-			InputType:  "fake",
-			BinaryName: "",
-			BinaryPath: binaryPath,
-			Spec:       fakeInputSpec,
-		},
-		Units: []component.Unit{
-			{
-				ID:       "fake-input",
-				Type:     client.UnitTypeInput,
-				LogLevel: client.UnitLogLevelTrace,
-				Config: component.MustExpectedConfig(map[string]interface{}{
-					"type":    "fake",
-					"state":   int(client.UnitStateHealthy),
-					"message": "Fake Healthy",
-				}),
-			},
-			{
-				ID:   "bad-input",
-				Type: client.UnitTypeInput,
-				Err:  errors.New("hard-error for config"),
-			},
-		},
-	}
-
-	subCtx, subCancel := context.WithCancel(context.Background())
-	defer subCancel()
-	subErrCh := make(chan error)
-	go func() {
-		unitBad := true
-
-		sub := m.Subscribe(subCtx, "fake-default")
-		for {
-			select {
-			case <-subCtx.Done():
-				return
-			case state := <-sub.Ch():
-				t.Logf("component state changed: %+v", state)
-				if state.State == client.UnitStateFailed {
-					subErrCh <- fmt.Errorf("component failed: %s", state.Message)
-				} else {
-					unit, ok := state.Units[ComponentUnitKey{UnitType: client.UnitTypeInput, UnitID: "fake-input"}]
-					if ok {
-						if unit.State == client.UnitStateFailed {
-							subErrCh <- fmt.Errorf("unit failed: %s", unit.Message)
-						} else if unit.State == client.UnitStateHealthy {
-							// update the bad unit to be good; so it will transition to healthy
-							updatedComp := comp
-							updatedComp.Units = make([]component.Unit, len(comp.Units))
-							copy(updatedComp.Units, comp.Units)
-							updatedComp.Units[1] = component.Unit{
-								ID:       "bad-input",
-								Type:     client.UnitTypeInput,
-								LogLevel: client.UnitLogLevelTrace,
-								Config: component.MustExpectedConfig(map[string]interface{}{
-									"type":    "fake",
-									"state":   int(client.UnitStateHealthy),
-									"message": "Fake Healthy 2",
-								}),
-							}
-
-							unitBad = false
-							m.Update(component.Model{Components: []component.Component{updatedComp}})
-							err := <-m.errCh
-							if err != nil {
-								subErrCh <- err
-							}
-						} else if unit.State == client.UnitStateStopped || unit.State == client.UnitStateStarting {
-							// acceptable
-						} else {
-							// unknown state that should not have occurred
-							subErrCh <- fmt.Errorf("unit reported unexpected state: %v", unit.State)
-						}
-					} else {
-						subErrCh <- errors.New("unit missing: fake-input")
-					}
-					unit, ok = state.Units[ComponentUnitKey{UnitType: client.UnitTypeInput, UnitID: "bad-input"}]
-					if ok {
-						if unitBad {
-							if unit.State != client.UnitStateFailed {
-								subErrCh <- errors.New("bad-input unit should be failed")
-							}
-						} else {
-							if unit.State == client.UnitStateFailed {
-								if unit.Message == "hard-error for config" {
-									// still hard-error; wait for it to go healthy
-								} else {
-									subErrCh <- fmt.Errorf("unit failed: %s", unit.Message)
-								}
-							} else if unit.State == client.UnitStateHealthy {
-								// bad unit is now healthy; stop the component
-								m.Update(component.Model{Components: []component.Component{}})
-								err := <-m.errCh
-								if err != nil {
-									subErrCh <- err
-								}
-							} else if unit.State == client.UnitStateStopped {
-								subErrCh <- nil
-							} else if unit.State == client.UnitStateStarting {
-								// acceptable
-							} else {
-								// unknown state that should not have occurred
-								subErrCh <- fmt.Errorf("unit reported unexpected state: %v", unit.State)
-							}
-						}
-					} else {
-						subErrCh <- errors.New("unit missing: bad-input")
-					}
-				}
-			}
-		}
-	}()
-
-	defer drainErrChan(errCh)
-	defer drainErrChan(subErrCh)
-
-	m.Update(component.Model{Components: []component.Component{comp}})
-	err = <-m.errCh
-	require.NoError(t, err)
-
-	endTimer := time.NewTimer(30 * time.Second)
-	defer endTimer.Stop()
-LOOP:
-	for {
-		select {
-		case <-endTimer.C:
-			t.Fatalf("timed out after 30 seconds")
-		case err := <-errCh:
-			require.NoError(t, err)
-		case err := <-subErrCh:
-			require.NoError(t, err)
-			break LOOP
-		}
-	}
-
-	subCancel()
-	cancel()
-
-	err = <-errCh
-	require.NoError(t, err)
-}
-
-func TestManager_FakeInput_GoodUnitToBad(t *testing.T) {
-	testPaths(t)
-
-	ctx, cancel := context.WithCancel(context.Background())
-	defer cancel()
-
-	ai, _ := info.NewAgentInfo(ctx, true)
-	m, err := NewManager(newDebugLogger(t), newDebugLogger(t), "localhost:0", ai, apmtest.DiscardTracer, newTestMonitoringMgr(), configuration.DefaultGRPCConfig())
-	require.NoError(t, err)
-	runResultChan := make(chan error, 1)
-	go func() {
-		runResultChan <- m.Run(ctx)
-	}()
-
-	binaryPath := testBinary(t, "component")
-	healthyComp := component.Component{
-		ID: "fake-default",
-		InputSpec: &component.InputRuntimeSpec{
-			InputType:  "fake",
-			BinaryName: "",
-			BinaryPath: binaryPath,
-			Spec:       fakeInputSpec,
-		},
-		Units: []component.Unit{
-			{
-				ID:       "fake-input",
-				Type:     client.UnitTypeInput,
-				LogLevel: client.UnitLogLevelTrace,
-				Config: component.MustExpectedConfig(map[string]interface{}{
-					"type":    "fake",
-					"state":   int(client.UnitStateHealthy),
-					"message": "Fake Healthy",
-				}),
-			},
-			{
-				ID:       "good-input",
-				Type:     client.UnitTypeInput,
-				LogLevel: client.UnitLogLevelTrace,
-				Config: component.MustExpectedConfig(map[string]interface{}{
-					"type":    "fake",
-					"state":   int(client.UnitStateHealthy),
-					"message": "Fake Health 2",
-				}),
-			},
-		},
-	}
-	// unhealthyComp is a copy of healthyComp with an error inserted in the
-	// second unit
-	unhealthyComp := healthyComp
-	unhealthyComp.Units = make([]component.Unit, len(healthyComp.Units))
-	copy(unhealthyComp.Units, healthyComp.Units)
-	unhealthyComp.Units[1] = component.Unit{
-		ID:   "good-input",
-		Type: client.UnitTypeInput,
-		Err:  errors.New("hard-error for config"),
-	}
-	goodUnitKey := ComponentUnitKey{UnitType: client.UnitTypeInput, UnitID: "good-input"}
-
-	// Wait for Manager to start up
-	timedWaitForReady(t, m, 1*time.Second)
-
-	sub := m.Subscribe(ctx, "fake-default")
-
-	endTimer := time.NewTimer(30 * time.Second)
-	defer endTimer.Stop()
-
-	m.Update(component.Model{Components: []component.Component{healthyComp}})
-	err = <-m.errCh
-	require.NoError(t, err)
-
-	// nextState tracks the stage of the test. We expect the sequence
-	// Starting -> Healthy -> Failed -> Stopped.
-	nextState := client.UnitStateHealthy
-
-LOOP:
-	for {
-		var state ComponentState
-		select {
-		case <-endTimer.C:
-			require.Fail(t, "timed out waiting for component state update")
-		case state = <-sub.Ch():
-			t.Logf("component state changed: %+v", state)
-		}
-
-		require.NotEqual(t, client.UnitStateFailed, state.State, "component should not fail")
-		unit, ok := state.Units[goodUnitKey]
-		require.True(t, ok, "unit good-input must be present")
-
-		if nextState == client.UnitStateHealthy {
-			// Waiting for unit to become healthy, if it's still starting skip
-			// to the next update
-			if unit.State == client.UnitStateStarting {
-				continue LOOP
-			}
-			if unit.State == client.UnitStateHealthy {
-				// good unit is healthy; now make it bad
-				t.Logf("marking good-input as having a hard-error for config")
-				m.Update(component.Model{Components: []component.Component{unhealthyComp}})
-				err := <-m.errCh
-				require.NoError(t, err, "Component model update should succeed")
-
-				// We next expect to transition to Failed
-				nextState = client.UnitStateFailed
-			} else {
-				// Unit should only be starting or healthy in this stage,
-				// anything else is an error.
-				require.FailNowf(t, "Incorrect state", "Expected STARTING or HEALTHY, got %v", unit.State)
-			}
-		} else if nextState == client.UnitStateFailed {
-			// Waiting for unit to fail, if it's still healthy skip to the next
-			// update
-			if unit.State == client.UnitStateHealthy {
-				continue LOOP
-			}
-			if unit.State == client.UnitStateFailed {
-				// Reached the expected state, now send an empty component model
-				// to stop everything.
-				m.Update(component.Model{Components: []component.Component{}})
-				err := <-m.errCh
-				require.NoError(t, err, "Component model update should succeed")
-				nextState = client.UnitStateStopped
-			} else {
-				// Unit should only be healthy or failed in this stage, anything
-				// else is an error.
-				require.FailNow(t, "Incorrect state", "Expected HEALTHY or FAILED, got %v", unit.State)
-			}
-		} else if nextState == client.UnitStateStopped {
-			// Waiting for component to stop, if it's still Failed skip to
-			// the next update
-			if unit.State == client.UnitStateFailed {
-				continue LOOP
-			}
-			if unit.State == client.UnitStateStopped {
-				// Success, we've finished the whole sequence
-				break LOOP
-			} else {
-				// Unit should only be failed or stopped in this stage, anything
-				// else is an error.
-				require.FailNowf(t, "Incorrect state", "Expected FAILED or STOPPED, got %v", unit.State)
-			}
-		}
-	}
-
-	cancel()
-	err = <-runResultChan
-	require.Equal(t, context.Canceled, err, "Run should return with context canceled, got %v", err.Error())
-}
-
-func TestManager_FakeInput_NoDeadlock(t *testing.T) {
-	// NOTE: This is a long-running test that spams the runtime managers `Update` function to try and
-	// trigger a deadlock. This test takes 2 minutes to run trying to re-produce issue:
-	// https://github.com/elastic/elastic-agent/issues/2691
-
-	testPaths(t)
-
-	ctx, cancel := context.WithCancel(context.Background())
-	defer cancel()
-
-	ai, _ := info.NewAgentInfo(ctx, true)
-	m, err := NewManager(newDebugLogger(t), newDebugLogger(t), "localhost:0", ai, apmtest.DiscardTracer, newTestMonitoringMgr(), configuration.DefaultGRPCConfig())
-	require.NoError(t, err)
-	errCh := make(chan error)
-	go func() {
-		err := m.Run(ctx)
-		if errors.Is(err, context.Canceled) {
-			err = nil
-		}
-		errCh <- err
-	}()
-
-	waitCtx, waitCancel := context.WithTimeout(ctx, 1*time.Second)
-	defer waitCancel()
-	if err := waitForReady(waitCtx, m); err != nil {
-		require.NoError(t, err)
-	}
-
-	binaryPath := testBinary(t, "component")
-	comp := component.Component{
-		ID: "fake-default",
-		InputSpec: &component.InputRuntimeSpec{
-			InputType:  "fake",
-			BinaryName: "",
-			BinaryPath: binaryPath,
-			Spec:       fakeInputSpec,
-		},
-		Units: []component.Unit{
-			{
-				ID:       "fake-input",
-				Type:     client.UnitTypeInput,
-				LogLevel: client.UnitLogLevelError, // test log will get spammed with the constant updates (error to prevent spam)
-				Config: component.MustExpectedConfig(map[string]interface{}{
-					"type":    "fake",
-					"state":   int(client.UnitStateHealthy),
-					"message": "Fake Healthy",
-				}),
-			},
-		},
-	}
-
-	updatedCh := make(chan time.Time)
-	updatedErr := make(chan error)
-	updatedCtx, updatedCancel := context.WithCancel(context.Background())
-	defer updatedCancel()
-	go func() {
-		// spam update on component trying to cause a deadlock
-		comp := comp
-		i := 0
-		for {
-			if updatedCtx.Err() != nil {
-				return
-			}
-			updatedComp := comp
-			updatedComp.Units = make([]component.Unit, 1)
-			updatedComp.Units[0] = component.Unit{
-				ID:       "fake-input",
-				Type:     client.UnitTypeInput,
-				LogLevel: client.UnitLogLevelError, // test log will get spammed with the constant updates (error to prevent spam)
-				Config: component.MustExpectedConfig(map[string]interface{}{
-					"type":    "fake",
-					"state":   int(client.UnitStateHealthy),
-					"message": fmt.Sprintf("Fake Healthy %d", i),
-				}),
-			}
-			i += 1
-			comp = updatedComp
-			m.Update(component.Model{Components: []component.Component{updatedComp}})
-			err := <-m.errCh
-			if err != nil {
-				updatedErr <- err
-				return
-			}
-			updatedCh <- time.Now()
-		}
-	}()
-
-	deadlockErr := make(chan error)
-	go func() {
-		t := time.NewTimer(15 * time.Second)
-		defer t.Stop()
-		for {
-			select {
-			case <-updatedCtx.Done():
-				return
-			case <-updatedCh:
-				// update did occur
-				t.Reset(15 * time.Second)
-			case <-t.C:
-				// timeout hit waiting for another update to work
-				deadlockErr <- errors.New("hit deadlock")
-				return
-			}
-		}
-	}()
-
-	defer drainErrChan(errCh)
-	defer drainErrChan(updatedErr)
-	defer drainErrChan(deadlockErr)
-
-	// wait 2 minutes for a deadlock to occur
-	endTimer := time.NewTimer(2 * time.Minute)
-	defer endTimer.Stop()
-LOOP:
-	for {
-		select {
-		case <-endTimer.C:
-			// no deadlock after timeout (all good stop the component)
-			updatedCancel()
-			m.Update(component.Model{Components: []component.Component{}})
-			<-m.errCh // Don't care about the result of Update, just that it runs
-			break LOOP
-		case err := <-errCh:
-			require.NoError(t, err)
-		case err := <-updatedErr:
-			require.NoError(t, err)
-			break LOOP
-		case err := <-deadlockErr:
-			require.NoError(t, err)
-			break LOOP
-		}
-	}
-
-	updatedCancel()
-	cancel()
-
-	err = <-errCh
-	require.NoError(t, err)
-}
-
-func TestManager_FakeInput_Configure(t *testing.T) {
-	testPaths(t)
-
-	ctx, cancel := context.WithCancel(context.Background())
-	defer cancel()
-
-	ai, _ := info.NewAgentInfo(ctx, true)
-	m, err := NewManager(newDebugLogger(t), newDebugLogger(t), "localhost:0", ai, apmtest.DiscardTracer, newTestMonitoringMgr(), configuration.DefaultGRPCConfig())
-	require.NoError(t, err)
-	errCh := make(chan error)
-	go func() {
-		err := m.Run(ctx)
-		if errors.Is(err, context.Canceled) {
-			err = nil
-		}
-		errCh <- err
-	}()
-
-	waitCtx, waitCancel := context.WithTimeout(ctx, 1*time.Second)
-	defer waitCancel()
-	if err := waitForReady(waitCtx, m); err != nil {
-		require.NoError(t, err)
-	}
-
-	binaryPath := testBinary(t, "component")
-	comp := component.Component{
-		ID: "fake-default",
-		InputSpec: &component.InputRuntimeSpec{
-			InputType:  "fake",
-			BinaryName: "",
-			BinaryPath: binaryPath,
-			Spec:       fakeInputSpec,
-		},
-		Units: []component.Unit{
-			{
-				ID:       "fake-input",
-				Type:     client.UnitTypeInput,
-				LogLevel: client.UnitLogLevelTrace,
-				Config: component.MustExpectedConfig(map[string]interface{}{
-					"type":    "fake",
-					"state":   int(client.UnitStateHealthy),
-					"message": "Fake Healthy",
-				}),
-			},
-		},
-	}
-
-	subCtx, subCancel := context.WithCancel(context.Background())
-	defer subCancel()
-	subErrCh := make(chan error)
-	go func() {
-		sub := m.Subscribe(subCtx, "fake-default")
-		for {
-			select {
-			case <-subCtx.Done():
-				return
-			case state := <-sub.Ch():
-				t.Logf("component state changed: %+v", state)
-				if state.State == client.UnitStateFailed {
-					subErrCh <- fmt.Errorf("component failed: %s", state.Message)
-				} else {
-					unit, ok := state.Units[ComponentUnitKey{UnitType: client.UnitTypeInput, UnitID: "fake-input"}]
-					if ok {
-						if unit.State == client.UnitStateFailed {
-							subErrCh <- fmt.Errorf("unit failed: %s", unit.Message)
-						} else if unit.State == client.UnitStateHealthy {
-							// update config to change the state to degraded
-							comp.Units[0].Config = component.MustExpectedConfig(map[string]interface{}{
-								"type":    "fake",
-								"state":   int(client.UnitStateDegraded),
-								"message": "Fake Degraded",
-							})
-							m.Update(component.Model{Components: []component.Component{comp}})
-							err := <-m.errCh
-							if err != nil {
-								subErrCh <- err
-							}
-						} else if unit.State == client.UnitStateDegraded {
-							subErrCh <- nil
-						} else if unit.State == client.UnitStateStarting {
-							// acceptable
-						} else {
-							// unknown state that should not have occurred
-							subErrCh <- fmt.Errorf("unit reported unexpected state: %v", unit.State)
-						}
-					} else {
-						subErrCh <- errors.New("unit missing: fake-input")
-					}
-				}
-			}
-		}
-	}()
-
-	defer drainErrChan(errCh)
-	defer drainErrChan(subErrCh)
-
-	m.Update(component.Model{Components: []component.Component{comp}})
-	err = <-m.errCh
-	require.NoError(t, err)
-
-	endTimer := time.NewTimer(30 * time.Second)
-	defer endTimer.Stop()
-LOOP:
-	for {
-		select {
-		case <-endTimer.C:
-			t.Fatalf("timed out after 30 seconds")
-		case err := <-errCh:
-			require.NoError(t, err)
-		case err := <-subErrCh:
-			require.NoError(t, err)
-			break LOOP
-		}
-	}
-
-	subCancel()
-	cancel()
-
-	err = <-errCh
-	require.NoError(t, err)
-}
-
-func TestManager_FakeInput_RemoveUnit(t *testing.T) {
-	testPaths(t)
-
-	ctx, cancel := context.WithCancel(context.Background())
-	defer cancel()
-
-	ai, _ := info.NewAgentInfo(ctx, true)
-	m, err := NewManager(newDebugLogger(t), newDebugLogger(t), "localhost:0", ai, apmtest.DiscardTracer, newTestMonitoringMgr(), configuration.DefaultGRPCConfig())
-	require.NoError(t, err)
-	errCh := make(chan error)
-	go func() {
-		err := m.Run(ctx)
-		if errors.Is(err, context.Canceled) {
-			err = nil
-		}
-		errCh <- err
-	}()
-
-	waitCtx, waitCancel := context.WithTimeout(ctx, 1*time.Second)
-	defer waitCancel()
-	if err := waitForReady(waitCtx, m); err != nil {
-		require.NoError(t, err)
-	}
-
-	binaryPath := testBinary(t, "component")
-	comp := component.Component{
-		ID: "fake-default",
-		InputSpec: &component.InputRuntimeSpec{
-			InputType:  "fake",
-			BinaryName: "",
-			BinaryPath: binaryPath,
-			Spec:       fakeInputSpec,
-		},
-		Units: []component.Unit{
-			{
-				ID:       "fake-input-0",
-				Type:     client.UnitTypeInput,
-				LogLevel: client.UnitLogLevelTrace,
-				Config: component.MustExpectedConfig(map[string]interface{}{
-					"type":    "fake",
-					"state":   int(client.UnitStateHealthy),
-					"message": "Fake Healthy 0",
-				}),
-			},
-			{
-				ID:       "fake-input-1",
-				Type:     client.UnitTypeInput,
-				LogLevel: client.UnitLogLevelTrace,
-				Config: component.MustExpectedConfig(map[string]interface{}{
-					"type":    "fake",
-					"state":   int(client.UnitStateHealthy),
-					"message": "Fake Healthy 1",
-				}),
-			},
-		},
-	}
-
-	subCtx, subCancel := context.WithCancel(context.Background())
-	defer subCancel()
-	subErrCh := make(chan error)
-	go func() {
-		unit1Stopped := false
-
-		sub := m.Subscribe(subCtx, "fake-default")
-		for {
-			select {
-			case <-subCtx.Done():
-				return
-			case state := <-sub.Ch():
-				t.Logf("component state changed: %+v", state)
-				if state.State == client.UnitStateFailed {
-					subErrCh <- fmt.Errorf("component failed: %s", state.Message)
-				} else {
-					unit0, ok := state.Units[ComponentUnitKey{UnitType: client.UnitTypeInput, UnitID: "fake-input-0"}]
-					if ok {
-						if unit0.State == client.UnitStateFailed {
-							subErrCh <- fmt.Errorf("unit 0 failed: %s", unit0.Message)
-						} else if unit0.State == client.UnitStateStarting || unit0.State == client.UnitStateHealthy {
-							// acceptable
-						} else {
-							// unknown state that should not have occurred
-							subErrCh <- fmt.Errorf("unit 0 reported unexpected state: %v", unit0.State)
-						}
-					} else {
-						subErrCh <- errors.New("unit missing: fake-input-0")
-					}
-					unit1, ok := state.Units[ComponentUnitKey{UnitType: client.UnitTypeInput, UnitID: "fake-input-1"}]
-					if ok {
-						if unit1.State == client.UnitStateFailed {
-							subErrCh <- fmt.Errorf("unit 1 failed: %s", unit1.Message)
-						} else if unit1.State == client.UnitStateHealthy {
-							// unit1 is healthy lets remove it from the component
-							comp.Units = comp.Units[0:1]
-							m.Update(component.Model{Components: []component.Component{comp}})
-							err = <-m.errCh
-							if err != nil {
-								subErrCh <- err
-							}
-						} else if unit1.State == client.UnitStateStarting || unit1.State == client.UnitStateStopping {
-							// acceptable
-						} else if unit1.State == client.UnitStateStopped {
-							// unit should have been reported stopped before being removed
-							unit1Stopped = true
-						} else {
-							// unknown state that should not have occurred
-							subErrCh <- fmt.Errorf("unit 1 reported unexpected state: %v", unit1.State)
-						}
-					} else {
-						if len(comp.Units) == 1 {
-							if unit1Stopped {
-								// unit reported stopped then removed (perfect!)
-								subErrCh <- nil
-							} else {
-								// never reported stopped
-								subErrCh <- errors.New("unit 1 removed but not reported stop first")
-							}
-						} else {
-							// should not be removed
-							subErrCh <- errors.New("unit missing: fake-input-1")
-						}
-					}
-				}
-			}
-		}
-	}()
-
-	defer drainErrChan(errCh)
-	defer drainErrChan(subErrCh)
-
-	m.Update(component.Model{Components: []component.Component{comp}})
-	err = <-m.errCh
-	require.NoError(t, err)
-
-	endTimer := time.NewTimer(30 * time.Second)
-	defer endTimer.Stop()
-LOOP:
-	for {
-		select {
-		case <-endTimer.C:
-			t.Fatalf("timed out after 30 seconds")
-		case err := <-errCh:
-			require.NoError(t, err)
-		case err := <-subErrCh:
-			require.NoError(t, err)
-			break LOOP
-		}
-	}
-
-	subCancel()
-	cancel()
-
-	err = <-errCh
-	require.NoError(t, err)
-}
-
-func TestManager_FakeInput_ActionState(t *testing.T) {
-	testPaths(t)
-
-	ctx, cancel := context.WithCancel(context.Background())
-	defer cancel()
-
-	ai, _ := info.NewAgentInfo(ctx, true)
-	m, err := NewManager(newDebugLogger(t), newDebugLogger(t), "localhost:0", ai, apmtest.DiscardTracer, newTestMonitoringMgr(), configuration.DefaultGRPCConfig())
-	require.NoError(t, err)
-	errCh := make(chan error)
-	go func() {
-		err := m.Run(ctx)
-		if errors.Is(err, context.Canceled) {
-			err = nil
-		}
-		errCh <- err
-	}()
-
-	waitCtx, waitCancel := context.WithTimeout(ctx, 1*time.Second)
-	defer waitCancel()
-	if err := waitForReady(waitCtx, m); err != nil {
-		require.NoError(t, err)
-	}
-
-	binaryPath := testBinary(t, "component")
-	comp := component.Component{
-		ID: "fake-default",
-		InputSpec: &component.InputRuntimeSpec{
-			InputType:  "fake",
-			BinaryName: "",
-			BinaryPath: binaryPath,
-			Spec:       fakeInputSpec,
-		},
-		Units: []component.Unit{
-			{
-				ID:       "fake-input",
-				Type:     client.UnitTypeInput,
-				LogLevel: client.UnitLogLevelTrace,
-				Config: component.MustExpectedConfig(map[string]interface{}{
-					"type":    "fake",
-					"state":   int(client.UnitStateHealthy),
-					"message": "Fake Healthy",
-				}),
-			},
-		},
-	}
-
-	subCtx, subCancel := context.WithCancel(context.Background())
-	defer subCancel()
-	subErrCh := make(chan error)
-	go func() {
-		sub := m.Subscribe(subCtx, "fake-default")
-		for {
-			select {
-			case <-subCtx.Done():
-				return
-			case state := <-sub.Ch():
-				t.Logf("component state changed: %+v", state)
-				if state.State == client.UnitStateFailed {
-					subErrCh <- fmt.Errorf("component failed: %s", state.Message)
-				} else {
-					unit, ok := state.Units[ComponentUnitKey{UnitType: client.UnitTypeInput, UnitID: "fake-input"}]
-					if ok {
-						if unit.State == client.UnitStateFailed {
-							subErrCh <- fmt.Errorf("unit failed: %s", unit.Message)
-						} else if unit.State == client.UnitStateHealthy {
-							// must be called in a separate go routine because it cannot block receiving from the
-							// subscription channel
-							go func() {
-								actionCtx, actionCancel := context.WithTimeout(context.Background(), 15*time.Second)
-								_, err := m.PerformAction(actionCtx, comp, comp.Units[0], "set_state", map[string]interface{}{
-									"state":   int(client.UnitStateDegraded),
-									"message": "Action Set Degraded",
-								})
-								actionCancel()
-								if err != nil {
-									subErrCh <- err
-								}
-							}()
-						} else if unit.State == client.UnitStateDegraded {
-							// action set it to degraded
-							subErrCh <- nil
-						} else if unit.State == client.UnitStateStarting {
-							// acceptable
-						} else {
-							// unknown state that should not have occurred
-							subErrCh <- fmt.Errorf("unit reported unexpected state: %v", unit.State)
-						}
-					} else {
-						subErrCh <- errors.New("unit missing: fake-input")
-					}
-				}
-			}
-		}
-	}()
-
-	defer drainErrChan(errCh)
-	defer drainErrChan(subErrCh)
-
-	m.Update(component.Model{Components: []component.Component{comp}})
-	err = <-m.errCh
-	require.NoError(t, err)
-
-	endTimer := time.NewTimer(30 * time.Second)
-	defer endTimer.Stop()
-LOOP:
-	for {
-		select {
-		case <-endTimer.C:
-			t.Fatalf("timed out after 30 seconds")
-		case err := <-errCh:
-			require.NoError(t, err)
-		case err := <-subErrCh:
-			require.NoError(t, err)
-			break LOOP
-		}
-	}
-
-	subCancel()
-	cancel()
-
-	err = <-errCh
-	require.NoError(t, err)
-}
-
-func TestManager_FakeInput_Restarts(t *testing.T) {
-	testPaths(t)
-
-	ctx, cancel := context.WithCancel(context.Background())
-	defer cancel()
-
-	ai, _ := info.NewAgentInfo(ctx, true)
-	m, err := NewManager(newDebugLogger(t), newDebugLogger(t), "localhost:0", ai, apmtest.DiscardTracer, newTestMonitoringMgr(), configuration.DefaultGRPCConfig())
-	require.NoError(t, err)
-	errCh := make(chan error)
-	go func() {
-		err := m.Run(ctx)
-		if errors.Is(err, context.Canceled) {
-			err = nil
-		}
-		errCh <- err
-	}()
-
-	waitCtx, waitCancel := context.WithTimeout(ctx, 1*time.Second)
-	defer waitCancel()
-	if err := waitForReady(waitCtx, m); err != nil {
-		require.NoError(t, err)
-	}
-
-	binaryPath := testBinary(t, "component")
-	comp := component.Component{
-		ID: "fake-default",
-		InputSpec: &component.InputRuntimeSpec{
-			InputType:  "fake",
-			BinaryName: "",
-			BinaryPath: binaryPath,
-			Spec:       fakeInputSpec,
-		},
-		Units: []component.Unit{
-			{
-				ID:       "fake-input",
-				Type:     client.UnitTypeInput,
-				LogLevel: client.UnitLogLevelTrace,
-				Config: component.MustExpectedConfig(map[string]interface{}{
-					"type":    "fake",
-					"state":   int(client.UnitStateHealthy),
-					"message": "Fake Healthy",
-				}),
-			},
-		},
-	}
-
-	subCtx, subCancel := context.WithCancel(context.Background())
-	defer subCancel()
-	subErrCh := make(chan error)
-	go func() {
-		killed := false
-
-		sub := m.Subscribe(subCtx, "fake-default")
-		for {
-			select {
-			case <-subCtx.Done():
-				return
-			case state := <-sub.Ch():
-				t.Logf("component state changed: %+v", state)
-				if state.State == client.UnitStateFailed {
-					if !killed {
-						subErrCh <- fmt.Errorf("component failed: %s", state.Message)
-					}
-				} else {
-					unit, ok := state.Units[ComponentUnitKey{UnitType: client.UnitTypeInput, UnitID: "fake-input"}]
-					if ok {
-						if unit.State == client.UnitStateFailed {
-							if !killed {
-								subErrCh <- fmt.Errorf("unit failed: %s", unit.Message)
-							}
-						} else if unit.State == client.UnitStateHealthy {
-							// force the input to exit and it should be restarted
-							if !killed {
-								killed = true
-
-								t.Log("triggering kill through action")
-								actionCtx, actionCancel := context.WithTimeout(context.Background(), 500*time.Millisecond)
-								_, err := m.PerformAction(actionCtx, comp, comp.Units[0], "kill", nil)
-								actionCancel()
-								if !errors.Is(err, context.DeadlineExceeded) {
-									// should have got deadline exceeded for this call
-									if err == nil {
-										err = fmt.Errorf("should have got deadline exceeded")
-									} else {
-										err = fmt.Errorf("should have got deadline exceeded, instead got: %w", err)
-									}
-									subErrCh <- err
-								}
-							} else {
-								// got back to healthy after kill
-								subErrCh <- nil
-							}
-						} else if unit.State == client.UnitStateStarting {
-							// acceptable
-						} else {
-							// unknown state that should not have occurred
-							subErrCh <- fmt.Errorf("unit reported unexpected state: %v", unit.State)
-						}
-					} else {
-						subErrCh <- errors.New("unit missing: fake-input")
-					}
-				}
-			}
-		}
-	}()
-
-	defer drainErrChan(errCh)
-	defer drainErrChan(subErrCh)
-
-	m.Update(component.Model{Components: []component.Component{comp}})
-	err = <-m.errCh
-	require.NoError(t, err)
-
-	endTimer := time.NewTimer(30 * time.Second)
-	defer endTimer.Stop()
-LOOP:
-	for {
-		select {
-		case <-endTimer.C:
-			t.Fatalf("timed out after 30 seconds")
-		case err := <-errCh:
-			require.NoError(t, err)
-		case err := <-subErrCh:
-			require.NoError(t, err)
-			break LOOP
-		}
-	}
-
-	subCancel()
-	cancel()
-
-	err = <-errCh
-	require.NoError(t, err)
-}
-
-func TestManager_FakeInput_Restarts_ConfigKill(t *testing.T) {
-	testPaths(t)
-
-	ctx, cancel := context.WithCancel(context.Background())
-	defer cancel()
-
-	ai, _ := info.NewAgentInfo(ctx, true)
-	m, err := NewManager(newDebugLogger(t), newDebugLogger(t), "localhost:0", ai, apmtest.DiscardTracer, newTestMonitoringMgr(), configuration.DefaultGRPCConfig())
-	require.NoError(t, err)
-	errCh := make(chan error)
-	go func() {
-		err := m.Run(ctx)
-		if errors.Is(err, context.Canceled) {
-			err = nil
-		}
-		errCh <- err
-	}()
-
-	waitCtx, waitCancel := context.WithTimeout(ctx, 1*time.Second)
-	defer waitCancel()
-	if err := waitForReady(waitCtx, m); err != nil {
-		require.NoError(t, err)
-	}
-
-	// adjust input spec to allow restart
-	cmdSpec := *fakeInputSpec.Command
-	cmdSpec.RestartMonitoringPeriod = 1 * time.Second
-	cmdSpec.MaxRestartsPerPeriod = 10
-	inputSpec := fakeInputSpec
-	inputSpec.Command = &cmdSpec
-
-	binaryPath := testBinary(t, "component")
-	comp := component.Component{
-		ID: "fake-default",
-		InputSpec: &component.InputRuntimeSpec{
-			InputType:  "fake",
-			BinaryName: "",
-			BinaryPath: binaryPath,
-			Spec:       inputSpec,
-		},
-		Units: []component.Unit{
-			{
-				ID:       "fake-input",
-				Type:     client.UnitTypeInput,
-				LogLevel: client.UnitLogLevelTrace,
-				Config: component.MustExpectedConfig(map[string]interface{}{
-					"type":    "fake",
-					"state":   int(client.UnitStateHealthy),
-					"message": "Fake Healthy",
-				}),
-			},
-		},
-	}
-
-	subCtx, subCancel := context.WithCancel(context.Background())
-	defer subCancel()
-	subErrCh := make(chan error)
-	go func() {
-		killed := false
-
-		sub := m.Subscribe(subCtx, "fake-default")
-		for {
-			select {
-			case <-subCtx.Done():
-				return
-			case state := <-sub.Ch():
-				t.Logf("component state changed: %+v", state)
-				if state.State == client.UnitStateFailed {
-					if !killed {
-						subErrCh <- fmt.Errorf("component failed: %s", state.Message)
-					}
-				} else {
-					unit, ok := state.Units[ComponentUnitKey{UnitType: client.UnitTypeInput, UnitID: "fake-input"}]
-					if ok {
-						if unit.State == client.UnitStateFailed {
-							if !killed {
-								subErrCh <- fmt.Errorf("unit failed: %s", unit.Message)
-							}
-						} else if unit.State == client.UnitStateHealthy {
-							// force the input to exit and it should be restarted
-							if !killed {
-								killed = true
-
-								r := regexp.MustCompile(`pid \'(?P<pid>\d+)\'`)
-								rp := r.FindStringSubmatch(state.Message)
-								t.Logf("triggering kill through config on pid %s", rp)
-								comp.Units[0].Config = component.MustExpectedConfig(map[string]interface{}{
-									"type":    "fake",
-									"state":   int(client.UnitStateHealthy),
-									"message": "Fake Healthy",
-									"kill":    rp[1],
-								})
-								m.Update(component.Model{Components: []component.Component{comp}})
-								err := <-m.errCh
-								if err != nil {
-									subErrCh <- err
-								}
-							} else {
-								// got back to healthy after kill
-								subErrCh <- nil
-							}
-						} else if unit.State == client.UnitStateStarting || unit.State == client.UnitStateStopped {
-							// acceptable
-						} else {
-							// unknown state that should not have occurred
-							subErrCh <- fmt.Errorf("unit reported unexpected state: %v", unit.State)
-						}
-					} else {
-						subErrCh <- errors.New("unit missing: fake-input")
-					}
-				}
-			}
-		}
-	}()
-
-	defer drainErrChan(errCh)
-	defer drainErrChan(subErrCh)
-
-	m.Update(component.Model{Components: []component.Component{comp}})
-	err = <-m.errCh
-	require.NoError(t, err)
-
-	endTimer := time.NewTimer(1 * time.Minute)
-	defer endTimer.Stop()
-LOOP:
-	for {
-		select {
-		case <-endTimer.C:
-			t.Fatalf("timed out after 1 minute")
-		case err := <-errCh:
-			require.NoError(t, err)
-		case err := <-subErrCh:
-			require.NoError(t, err)
-			break LOOP
-		}
-	}
-
-	subCancel()
-	cancel()
-
-	err = <-errCh
-	require.NoError(t, err)
-}
-
-func TestManager_FakeInput_KeepsRestarting(t *testing.T) {
-	testPaths(t)
-
-	ctx, cancel := context.WithCancel(context.Background())
-	defer cancel()
-
-	ai, _ := info.NewAgentInfo(ctx, true)
-	m, err := NewManager(newDebugLogger(t), newDebugLogger(t), "localhost:0", ai, apmtest.DiscardTracer, newTestMonitoringMgr(), configuration.DefaultGRPCConfig())
-	require.NoError(t, err)
-	errCh := make(chan error)
-	go func() {
-		err := m.Run(ctx)
-		if errors.Is(err, context.Canceled) {
-			err = nil
-		}
-		errCh <- err
-	}()
-
-	waitCtx, waitCancel := context.WithTimeout(ctx, 1*time.Second)
-	defer waitCancel()
-	if err := waitForReady(waitCtx, m); err != nil {
-		require.NoError(t, err)
-	}
-
-	// adjust input spec to allow restart
-	cmdSpec := *fakeInputSpec.Command
-	cmdSpec.RestartMonitoringPeriod = 1 * time.Second
-	cmdSpec.MaxRestartsPerPeriod = 10
-	inputSpec := fakeInputSpec
-	inputSpec.Command = &cmdSpec
-
-	binaryPath := testBinary(t, "component")
-	comp := component.Component{
-		ID: "fake-default",
-		InputSpec: &component.InputRuntimeSpec{
-			InputType:  "fake",
-			BinaryName: "",
-			BinaryPath: binaryPath,
-			Spec:       inputSpec,
-		},
-		Units: []component.Unit{
-			{
-				ID:       "fake-input",
-				Type:     client.UnitTypeInput,
-				LogLevel: client.UnitLogLevelTrace,
-				Config: component.MustExpectedConfig(map[string]interface{}{
-					"type":             "fake",
-					"state":            int(client.UnitStateHealthy),
-					"message":          "Fake Healthy",
-					"kill_on_interval": true,
-				}),
-			},
-		},
-	}
-
-	subCtx, subCancel := context.WithCancel(context.Background())
-	defer subCancel()
-	subErrCh := make(chan error)
-	go func() {
-		lastStoppedCount := 0
-		stoppedCount := 0
-
-		sub := m.Subscribe(subCtx, "fake-default")
-		for {
-			select {
-			case <-subCtx.Done():
-				return
-			case state := <-sub.Ch():
-				t.Logf("component state changed: %+v", state)
-				if state.State == client.UnitStateFailed {
-					// should not go failed because we allow restart per period
-					subErrCh <- fmt.Errorf("component failed: %s", state.Message)
-				} else {
-					unit, ok := state.Units[ComponentUnitKey{UnitType: client.UnitTypeInput, UnitID: "fake-input"}]
-					if ok {
-						if unit.State == client.UnitStateFailed {
-							// unit should not be failed because we allow restart per period
-							subErrCh <- fmt.Errorf("unit failed: %s", unit.Message)
-						} else if unit.State == client.UnitStateHealthy {
-							if lastStoppedCount != stoppedCount {
-								lastStoppedCount = stoppedCount
-
-								// send new config on each healthy report
-								comp.Units[0].Config = component.MustExpectedConfig(map[string]interface{}{
-									"type":             "fake",
-									"state":            int(client.UnitStateHealthy),
-									"message":          fmt.Sprintf("Fake Healthy %d", lastStoppedCount),
-									"kill_on_interval": true,
-								})
-								m.Update(component.Model{Components: []component.Component{comp}})
-								err := <-m.errCh
-								if err != nil {
-									subErrCh <- err
-								}
-							}
-							if stoppedCount >= 3 {
-								// got stopped 3 times and got back to healthy
-								subErrCh <- nil
-							}
-						} else if unit.State == client.UnitStateStarting {
-							// acceptable
-						} else if unit.State == client.UnitStateStopped {
-							stoppedCount += 1
-						} else {
-							// unknown state that should not have occurred
-							subErrCh <- fmt.Errorf("unit reported unexpected state: %v", unit.State)
-						}
-					} else {
-						subErrCh <- errors.New("unit missing: fake-input")
-					}
-				}
-			}
-		}
-	}()
-
-	defer drainErrChan(errCh)
-	defer drainErrChan(subErrCh)
-
-	m.Update(component.Model{Components: []component.Component{comp}})
-	err = <-m.errCh
-	require.NoError(t, err)
-
-	endTimer := time.NewTimer(1 * time.Minute)
-	defer endTimer.Stop()
-LOOP:
-	for {
-		select {
-		case <-endTimer.C:
-			t.Fatalf("timed out after 1 minute")
-		case err := <-errCh:
-			require.NoError(t, err)
-		case err := <-subErrCh:
-			require.NoError(t, err)
-			break LOOP
-		}
-	}
-
-	subCancel()
-	cancel()
-
-	err = <-errCh
-	require.NoError(t, err)
-}
-
-func TestManager_FakeInput_RestartsOnMissedCheckins(t *testing.T) {
-	testPaths(t)
-
-	ctx, cancel := context.WithCancel(context.Background())
-	defer cancel()
-
-	ai, _ := info.NewAgentInfo(ctx, true)
-	m, err := NewManager(newDebugLogger(t), newDebugLogger(t), "localhost:0", ai, apmtest.DiscardTracer, newTestMonitoringMgr(), configuration.DefaultGRPCConfig())
-	require.NoError(t, err)
-	errCh := make(chan error)
-	go func() {
-		err := m.Run(ctx)
-		if errors.Is(err, context.Canceled) {
-			err = nil
-		}
-		errCh <- err
-	}()
-
-	waitCtx, waitCancel := context.WithTimeout(ctx, 1*time.Second)
-	defer waitCancel()
-	if err := waitForReady(waitCtx, m); err != nil {
-		require.NoError(t, err)
-	}
-
-	binaryPath := testBinary(t, "component")
-	comp := component.Component{
-		ID: "fake-default",
-		InputSpec: &component.InputRuntimeSpec{
-			InputType:  "fake",
-			BinaryName: "",
-			BinaryPath: binaryPath,
-			Spec: component.InputSpec{
-				Name: "fake",
-				Command: &component.CommandSpec{
-					Timeouts: component.CommandTimeoutSpec{
-						// very low checkin timeout so we can cause missed check-ins
-						Checkin: 100 * time.Millisecond,
-						Restart: 10 * time.Second,
-						Stop:    30 * time.Second,
-					},
-				},
-			},
-		},
-		Units: []component.Unit{
-			{
-				ID:   "fake-input",
-				Type: client.UnitTypeInput,
-				Config: component.MustExpectedConfig(map[string]interface{}{
-					"type":    "fake",
-					"state":   int(client.UnitStateHealthy),
-					"message": "Fake Healthy",
-				}),
-			},
-		},
-	}
-
-	subCtx, subCancel := context.WithCancel(context.Background())
-	defer subCancel()
-	subErrCh := make(chan error)
-	go func() {
-		wasDegraded := false
-
-		sub := m.Subscribe(subCtx, "fake-default")
-		for {
-			select {
-			case <-subCtx.Done():
-				return
-			case state := <-sub.Ch():
-				t.Logf("component state changed: %+v", state)
-
-				switch state.State {
-				case client.UnitStateStarting:
-				case client.UnitStateHealthy:
-					// starting and healthy are allowed
-				case client.UnitStateDegraded:
-					// should go to degraded first
-					wasDegraded = true
-				case client.UnitStateFailed:
-					if wasDegraded {
-						subErrCh <- nil
-					} else {
-						subErrCh <- errors.New("should have been degraded before failed")
-					}
-				default:
-					subErrCh <- fmt.Errorf("unknown component state: %v", state.State)
-				}
-			}
-		}
-	}()
-
-	defer drainErrChan(errCh)
-	defer drainErrChan(subErrCh)
-
-	m.Update(component.Model{Components: []component.Component{comp}})
-	err = <-m.errCh
-	require.NoError(t, err)
-
-	endTimer := time.NewTimer(30 * time.Second)
-	defer endTimer.Stop()
-LOOP:
-	for {
-		select {
-		case <-endTimer.C:
-			t.Fatalf("timed out after 30 seconds")
-		case err := <-errCh:
-			require.NoError(t, err)
-		case err := <-subErrCh:
-			require.NoError(t, err)
-			break LOOP
-		}
-	}
-
-	subCancel()
-	cancel()
-
-	err = <-errCh
-	require.NoError(t, err)
-}
-
-func TestManager_FakeInput_InvalidAction(t *testing.T) {
-	testPaths(t)
-
-	ctx, cancel := context.WithCancel(context.Background())
-	defer cancel()
-
-	ai, _ := info.NewAgentInfo(ctx, true)
-	m, err := NewManager(newDebugLogger(t), newDebugLogger(t), "localhost:0", ai, apmtest.DiscardTracer, newTestMonitoringMgr(), configuration.DefaultGRPCConfig())
-	require.NoError(t, err)
-	errCh := make(chan error)
-	go func() {
-		err := m.Run(ctx)
-		if errors.Is(err, context.Canceled) {
-			err = nil
-		}
-		errCh <- err
-	}()
-
-	waitCtx, waitCancel := context.WithTimeout(ctx, 1*time.Second)
-	defer waitCancel()
-	if err := waitForReady(waitCtx, m); err != nil {
-		require.NoError(t, err)
-	}
-
-	binaryPath := testBinary(t, "component")
-	comp := component.Component{
-		ID: "fake-default",
-		InputSpec: &component.InputRuntimeSpec{
-			InputType:  "fake",
-			BinaryName: "",
-			BinaryPath: binaryPath,
-			Spec:       fakeInputSpec,
-		},
-		Units: []component.Unit{
-			{
-				ID:   "fake-input",
-				Type: client.UnitTypeInput,
-				Config: component.MustExpectedConfig(map[string]interface{}{
-					"type":    "fake",
-					"state":   int(client.UnitStateHealthy),
-					"message": "Fake Healthy",
-				}),
-			},
-		},
-	}
-
-	subCtx, subCancel := context.WithCancel(context.Background())
-	defer subCancel()
-	subErrCh := make(chan error)
-	go func() {
-		sub := m.Subscribe(subCtx, "fake-default")
-		for {
-			select {
-			case <-subCtx.Done():
-				return
-			case state := <-sub.Ch():
-				t.Logf("component state changed: %+v", state)
-				if state.State == client.UnitStateFailed {
-					subErrCh <- fmt.Errorf("component failed: %s", state.Message)
-				} else {
-					unit, ok := state.Units[ComponentUnitKey{UnitType: client.UnitTypeInput, UnitID: "fake-input"}]
-					if ok {
-						if unit.State == client.UnitStateFailed {
-							subErrCh <- fmt.Errorf("unit failed: %s", unit.Message)
-						} else if unit.State == client.UnitStateHealthy {
-							actionCtx, actionCancel := context.WithTimeout(context.Background(), 5*time.Second)
-							_, err := m.PerformAction(actionCtx, comp, comp.Units[0], "invalid_missing_action", nil)
-							actionCancel()
-							if err == nil {
-								subErrCh <- fmt.Errorf("should have returned an error")
-							} else if err.Error() != errActionUndefined {
-								subErrCh <- fmt.Errorf("should have returned error: action undefined")
-							} else {
-								subErrCh <- nil
-							}
-						} else if unit.State == client.UnitStateStarting {
-							// acceptable
-						} else {
-							// unknown state that should not have occurred
-							subErrCh <- fmt.Errorf("unit reported unexpected state: %v", unit.State)
-						}
-					} else {
-						subErrCh <- errors.New("unit missing: fake-input")
-					}
-				}
-			}
-		}
-	}()
-
-	defer drainErrChan(errCh)
-	defer drainErrChan(subErrCh)
-
-	m.Update(component.Model{Components: []component.Component{comp}})
-	err = <-m.errCh
-	require.NoError(t, err)
-
-	endTimer := time.NewTimer(30 * time.Second)
-	defer endTimer.Stop()
-LOOP:
-	for {
-		select {
-		case <-endTimer.C:
-			t.Fatalf("timed out after 30 seconds")
-		case err := <-errCh:
-			require.NoError(t, err)
-		case err := <-subErrCh:
-			require.NoError(t, err)
-			break LOOP
-		}
-	}
-
-	subCancel()
-	cancel()
-
-	err = <-errCh
-	require.NoError(t, err)
-}
-
-func TestManager_FakeInput_MultiComponent(t *testing.T) {
-	testPaths(t)
-
-	ctx, cancel := context.WithCancel(context.Background())
-	defer cancel()
-
-	agentInfo, _ := info.NewAgentInfo(ctx, true)
-	m, err := NewManager(
-		newDebugLogger(t),
-		newDebugLogger(t),
-		"localhost:0",
-		agentInfo,
-		apmtest.DiscardTracer,
-		newTestMonitoringMgr(),
-		configuration.DefaultGRPCConfig())
-	require.NoError(t, err)
-
-	errCh := make(chan error)
-	go func() {
-		err := m.Run(ctx)
-		if errors.Is(err, context.Canceled) {
-			err = nil
-		}
-		errCh <- err
-	}()
-
-	waitCtx, waitCancel := context.WithTimeout(ctx, 1*time.Second)
-	defer waitCancel()
-	if err := waitForReady(waitCtx, m); err != nil {
-		require.NoError(t, err)
-	}
-
-	binaryPath := testBinary(t, "component")
-	runtimeSpec := component.InputRuntimeSpec{
-		InputType:  "fake",
-		BinaryName: "",
-		BinaryPath: binaryPath,
-		Spec:       fakeInputSpec,
-	}
-	components := []component.Component{
-		{
-			ID:        "fake-0",
-			InputSpec: &runtimeSpec,
-			Units: []component.Unit{
-				{
-					ID:   "fake-input-0-0",
-					Type: client.UnitTypeInput,
-					Config: component.MustExpectedConfig(map[string]interface{}{
-						"type":    "fake",
-						"state":   int(client.UnitStateHealthy),
-						"message": "Fake Healthy 0-0",
-					}),
-				},
-				{
-					ID:   "fake-input-0-1",
-					Type: client.UnitTypeInput,
-					Config: component.MustExpectedConfig(map[string]interface{}{
-						"type":    "fake",
-						"state":   int(client.UnitStateHealthy),
-						"message": "Fake Healthy 0-1",
-					}),
-				},
-				{
-					ID:   "fake-input-0-2",
-					Type: client.UnitTypeInput,
-					Config: component.MustExpectedConfig(map[string]interface{}{
-						"type":    "fake",
-						"state":   int(client.UnitStateHealthy),
-						"message": "Fake Healthy 0-2",
-					}),
-				},
-			},
-		},
-		{
-			ID:        "fake-1",
-			InputSpec: &runtimeSpec,
-			Units: []component.Unit{
-				{
-					ID:   "fake-input-1-0",
-					Type: client.UnitTypeInput,
-					Config: component.MustExpectedConfig(map[string]interface{}{
-						"type":    "fake",
-						"state":   int(client.UnitStateHealthy),
-						"message": "Fake Healthy 1-0",
-					}),
-				},
-				{
-					ID:   "fake-input-1-1",
-					Type: client.UnitTypeInput,
-					Config: component.MustExpectedConfig(map[string]interface{}{
-						"type":    "fake",
-						"state":   int(client.UnitStateHealthy),
-						"message": "Fake Healthy 1-1",
-					}),
-				},
-				{
-					ID:   "fake-input-1-2",
-					Type: client.UnitTypeInput,
-					Config: component.MustExpectedConfig(map[string]interface{}{
-						"type":    "fake",
-						"state":   int(client.UnitStateHealthy),
-						"message": "Fake Healthy 1-2",
-					}),
-				},
-			},
-		},
-		{
-			ID:        "fake-2",
-			InputSpec: &runtimeSpec,
-			Units: []component.Unit{
-				{
-					ID:   "fake-input-2-0",
-					Type: client.UnitTypeInput,
-					Config: component.MustExpectedConfig(map[string]interface{}{
-						"type":    "fake",
-						"state":   int(client.UnitStateHealthy),
-						"message": "Fake Healthy 2-0",
-					}),
-				},
-				{
-					ID:   "fake-input-2-1",
-					Type: client.UnitTypeInput,
-					Config: component.MustExpectedConfig(map[string]interface{}{
-						"type":    "fake",
-						"state":   int(client.UnitStateHealthy),
-						"message": "Fake Healthy 2-1",
-					}),
-				},
-				{
-					ID:   "fake-input-2-2",
-					Type: client.UnitTypeInput,
-					Config: component.MustExpectedConfig(map[string]interface{}{
-						"type":    "fake",
-						"state":   int(client.UnitStateHealthy),
-						"message": "Fake Healthy 2-2",
-					}),
-				},
-			},
-		},
-	}
-
-	subCtx, subCancel := context.WithCancel(context.Background())
-	defer subCancel()
-	subErrCh0 := make(chan error)
-	subErrCh1 := make(chan error)
-	subErrCh2 := make(chan error)
-	go func() {
-		sub0 := m.Subscribe(subCtx, "fake-0")
-		sub1 := m.Subscribe(subCtx, "fake-1")
-		sub2 := m.Subscribe(subCtx, "fake-2")
-		for {
-			select {
-			case <-subCtx.Done():
-				return
-			case state := <-sub0.Ch():
-				t.Logf("component fake-0 state changed: %+v", state)
-				signalState(subErrCh0, &state, []client.UnitState{client.UnitStateHealthy})
-			case state := <-sub1.Ch():
-				t.Logf("component fake-1 state changed: %+v", state)
-				signalState(subErrCh1, &state, []client.UnitState{client.UnitStateHealthy})
-			case state := <-sub2.Ch():
-				t.Logf("component fake-2 state changed: %+v", state)
-				signalState(subErrCh2, &state, []client.UnitState{client.UnitStateHealthy})
-			}
-		}
-	}()
-
-	defer drainErrChan(errCh)
-	defer drainErrChan(subErrCh0)
-	defer drainErrChan(subErrCh1)
-	defer drainErrChan(subErrCh2)
-
-	m.Update(component.Model{Components: components})
-	err = <-m.errCh
-	require.NoError(t, err)
-
-	count := 0
-	endTimer := time.NewTimer(30 * time.Second)
-	defer endTimer.Stop()
-LOOP:
-	for {
-		select {
-		case <-endTimer.C:
-			t.Fatalf("timed out after 30 seconds")
-		case err := <-errCh:
-			require.NoError(t, err)
-		case err := <-subErrCh0:
-			require.NoError(t, err)
-			count++
-			if count >= 3 {
-				break LOOP
-			}
-		case err := <-subErrCh1:
-			require.NoError(t, err)
-			count++
-			if count >= 3 {
-				break LOOP
-			}
-		case err := <-subErrCh2:
-			require.NoError(t, err)
-			count++
-			if count >= 3 {
-				break LOOP
-			}
-		}
-	}
-
-	subCancel()
-	cancel()
-
-	err = <-errCh
-	require.NoError(t, err)
-}
-
-func TestManager_FakeInput_LogLevel(t *testing.T) {
-	testPaths(t)
-
-	ctx, cancel := context.WithCancel(context.Background())
-	defer cancel()
-
-	ai, _ := info.NewAgentInfo(ctx, true)
-	m, err := NewManager(
-		newDebugLogger(t),
-		newDebugLogger(t),
-		"localhost:0",
-		ai,
-		apmtest.DiscardTracer,
-		newTestMonitoringMgr(),
-		configuration.DefaultGRPCConfig())
-	require.NoError(t, err)
-
-	errCh := make(chan error)
-	go func() {
-		err := m.Run(ctx)
-		if errors.Is(err, context.Canceled) {
-			err = nil
-		}
-		errCh <- err
-	}()
-
-	waitCtx, waitCancel := context.WithTimeout(ctx, 1*time.Second)
-	defer waitCancel()
-	if err := waitForReady(waitCtx, m); err != nil {
-		require.NoError(t, err)
-	}
-
-	binaryPath := testBinary(t, "component")
-	comp := component.Component{
-		ID: "fake-default",
-		InputSpec: &component.InputRuntimeSpec{
-			InputType:  "fake",
-			BinaryName: "",
-			BinaryPath: binaryPath,
-			Spec:       fakeInputSpec,
-		},
-		Units: []component.Unit{
-			{
-				ID:       "fake-input",
-				Type:     client.UnitTypeInput,
-				LogLevel: client.UnitLogLevelInfo,
-				Config: component.MustExpectedConfig(map[string]interface{}{
-					"type":    "fake",
-					"state":   int(client.UnitStateHealthy),
-					"message": "Fake Healthy",
-				}),
-			},
-		},
-	}
-
-	subCtx, subCancel := context.WithCancel(context.Background())
-	defer subCancel()
-	subErrCh := make(chan error)
-	go func() {
-		sub := m.Subscribe(subCtx, "fake-default")
-		for {
-			select {
-			case <-subCtx.Done():
-				return
-			case state := <-sub.Ch():
-				t.Logf("component state changed: %+v", state)
-				if state.State == client.UnitStateFailed {
-					subErrCh <- fmt.Errorf("component failed: %s", state.Message)
-				} else {
-					unit, ok := state.Units[ComponentUnitKey{UnitType: client.UnitTypeInput, UnitID: "fake-input"}]
-					if ok {
-						if unit.State == client.UnitStateFailed {
-							subErrCh <- fmt.Errorf("unit failed: %s", unit.Message)
-						} else if unit.State == client.UnitStateHealthy {
-							updatedComp := comp
-							updatedComp.Units = make([]component.Unit, len(comp.Units))
-							copy(updatedComp.Units, comp.Units)
-							updatedComp.Units[0] = component.Unit{
-								ID:       "fake-input",
-								Type:     client.UnitTypeInput,
-								LogLevel: client.UnitLogLevelTrace,
-								Config: component.MustExpectedConfig(map[string]interface{}{
-									"type":    "fake",
-									"state":   int(client.UnitStateHealthy),
-									"message": "Fake Healthy",
-								}),
-							}
-
-							actionCtx, actionCancel := context.WithTimeout(context.Background(), 5*time.Second)
-							_, err := m.PerformAction(actionCtx, comp, comp.Units[0], "invalid_missing_action", nil)
-							actionCancel()
-							if err == nil {
-								subErrCh <- fmt.Errorf("should have returned an error")
-							} else if err.Error() != errActionUndefined {
-								subErrCh <- fmt.Errorf("should have returned error: action undefined")
-							} else {
-								subErrCh <- nil
-							}
-						} else if unit.State == client.UnitStateStarting {
-							// acceptable
-						} else {
-							// unknown state that should not have occurred
-							subErrCh <- fmt.Errorf("unit reported unexpected state: %v", unit.State)
-						}
-					} else {
-						subErrCh <- errors.New("unit missing: fake-input")
-					}
-				}
-			}
-		}
-	}()
-
-	defer drainErrChan(errCh)
-	defer drainErrChan(subErrCh)
-
-	m.Update(component.Model{Components: []component.Component{comp}})
-	err = <-m.errCh
-	require.NoError(t, err)
-
-	endTimer := time.NewTimer(30 * time.Second)
-	defer endTimer.Stop()
-LOOP:
-	for {
-		select {
-		case <-endTimer.C:
-			t.Fatalf("timed out after 30 seconds")
-		case err := <-errCh:
-			require.NoError(t, err)
-		case err := <-subErrCh:
-			require.NoError(t, err)
-			break LOOP
-		}
-	}
-
-	subCancel()
-	cancel()
-
-	err = <-errCh
-	require.NoError(t, err)
-}
-
-func TestManager_FakeShipper(t *testing.T) {
-	/*
-		This test runs one instance of the fake/component and an instance of the fake/shipper. They get connected
-		together, and it ensures that a test event is sent between each instance. Below is a breakdown on how this
-		test performs this work and ensures that an event is sent between the two instances.
-
-		1. Wait for the shipper input (GRPC server) is healthy.
-		2. Wait for the component output (GRPC client) is healthy.
-		3. Create a unique ID to use for the event ID.
-		4. Send `record_event` action to the shipper input (GRPC server); won't return until it actually gets the event.
-		5. Send `send_event` action to the component fake input (GRPC client); returns once sent.
-		6. Wait for `record_event` action to return from the shipper input (GRPC server).
-	*/
-	testPaths(t)
-
-	ctx, cancel := context.WithCancel(context.Background())
-	defer cancel()
-
-	ai, _ := info.NewAgentInfo(ctx, true)
-	m, err := NewManager(newDebugLogger(t), newDebugLogger(t), "localhost:0", ai, apmtest.DiscardTracer, newTestMonitoringMgr(), configuration.DefaultGRPCConfig())
-	require.NoError(t, err)
-	errCh := make(chan error)
-	go func() {
-		err := m.Run(ctx)
-		if errors.Is(err, context.Canceled) {
-			err = nil
-		}
-		errCh <- err
-	}()
-
-	waitCtx, waitCancel := context.WithTimeout(ctx, 1*time.Second)
-	defer waitCancel()
-	if err := waitForReady(waitCtx, m); err != nil {
-		require.NoError(t, err)
-	}
-
-	componentPath := testBinary(t, "component")
-	shipperPath := testBinary(t, "shipper")
-	comps := []component.Component{
-		{
-			ID: "fake-default",
-			InputSpec: &component.InputRuntimeSpec{
-				InputType:  "fake",
-				BinaryName: "",
-				BinaryPath: componentPath,
-				Spec:       fakeInputSpec,
-			},
-			Units: []component.Unit{
-				{
-					ID:       "fake-input",
-					Type:     client.UnitTypeInput,
-					LogLevel: client.UnitLogLevelTrace,
-					Config: component.MustExpectedConfig(map[string]interface{}{
-						"type":    "fake",
-						"state":   int(client.UnitStateHealthy),
-						"message": "Fake Healthy",
-					}),
-				},
-				{
-					ID:       "fake-default",
-					Type:     client.UnitTypeOutput,
-					LogLevel: client.UnitLogLevelTrace,
-					Config: component.MustExpectedConfig(map[string]interface{}{
-						"type": "fake-shipper",
-					}),
-				},
-			},
-			ShipperRef: &component.ShipperReference{
-				ComponentID: "fake-shipper-default",
-				UnitID:      "fake-default",
-			},
-		},
-		{
-			ID: "fake-shipper-default",
-			ShipperSpec: &component.ShipperRuntimeSpec{
-				ShipperType: "fake-shipper",
-				BinaryName:  "",
-				BinaryPath:  shipperPath,
-				Spec:        fakeShipperSpec,
-			},
-			Units: []component.Unit{
-				{
-					ID:       "fake-default",
-					Type:     client.UnitTypeInput,
-					LogLevel: client.UnitLogLevelTrace,
-					Config: component.MustExpectedConfig(map[string]interface{}{
-						"id":   "fake-default",
-						"type": "fake-shipper",
-						"units": []interface{}{
-							map[string]interface{}{
-								"id": "fake-input",
-								"config": map[string]interface{}{
-									"type":    "fake",
-									"state":   int(client.UnitStateHealthy),
-									"message": "Fake Healthy",
-								},
-							},
-						},
-					}),
-				},
-				{
-					ID:       "fake-default",
-					Type:     client.UnitTypeOutput,
-					LogLevel: client.UnitLogLevelTrace,
-					Config: component.MustExpectedConfig(map[string]interface{}{
-						"type": "fake-action-output",
-					}),
-				},
-			},
-		},
-	}
-
-	subCtx, subCancel := context.WithCancel(context.Background())
-	defer subCancel()
-	subErrCh := make(chan error)
-	go func() {
-		shipperInputOn := false
-		shipperOutputOn := false
-		compConnected := false
-		eventSent := false
-
-		sendEvent := func() (bool, error) {
-			if !shipperInputOn || !shipperOutputOn || !compConnected {
-				// wait until connected
-				return false, nil
-			}
-			if eventSent {
-				// other path already sent event
-				return false, nil
-			}
-			eventSent = true
-
-			// send an event between component and the fake shipper
-			eventID, err := uuid.NewV4()
-			if err != nil {
-				return true, err
-			}
-
-			// wait for the event on the shipper side
-			gotEvt := make(chan error)
-			go func() {
-				actionCtx, actionCancel := context.WithTimeout(context.Background(), 30*time.Second)
-				_, err := m.PerformAction(actionCtx, comps[1], comps[1].Units[1], "record_event", map[string]interface{}{
-					"id": eventID.String(),
-				})
-				actionCancel()
-				gotEvt <- err
-			}()
-
-			// send the fake event
-			actionCtx, actionCancel := context.WithTimeout(context.Background(), 15*time.Second)
-			_, err = m.PerformAction(actionCtx, comps[0], comps[0].Units[0], "send_event", map[string]interface{}{
-				"id": eventID.String(),
-			})
-			actionCancel()
-			if err != nil {
-				return true, err
-			}
-
-			err = <-gotEvt
-			if err == nil {
-				t.Logf("successfully sent event from fake input to fake shipper, event ID: %s", eventID.String())
-			}
-			return true, err
-		}
-
-		shipperSub := m.Subscribe(subCtx, "fake-shipper-default")
-		compSub := m.Subscribe(subCtx, "fake-default")
-		for {
-			select {
-			case <-subCtx.Done():
-				return
-			case state := <-shipperSub.Ch():
-				t.Logf("shipper state changed: %+v", state)
-				if state.State == client.UnitStateFailed {
-					subErrCh <- fmt.Errorf("shipper failed: %s", state.Message)
-				} else {
-					unit, ok := state.Units[ComponentUnitKey{UnitType: client.UnitTypeInput, UnitID: "fake-default"}]
-					if ok {
-						if unit.State == client.UnitStateFailed {
-							subErrCh <- fmt.Errorf("unit failed: %s", unit.Message)
-						} else if unit.State == client.UnitStateHealthy {
-							shipperInputOn = true
-							ok, err := sendEvent()
-							if ok {
-								if err != nil {
-									subErrCh <- err
-								} else {
-									// successful; turn it all off
-									m.Update(component.Model{Components: []component.Component{}})
-									err = <-m.errCh
-									if err != nil {
-										subErrCh <- err
-									}
-								}
-							}
-						} else if unit.State == client.UnitStateStopped {
-							subErrCh <- nil
-						} else if unit.State == client.UnitStateStarting {
-							// acceptable
-						} else {
-							// unknown state that should not have occurred
-							subErrCh <- fmt.Errorf("unit reported unexpected state: %v", unit.State)
-						}
-					} else {
-						subErrCh <- errors.New("input unit missing: fake-default")
-					}
-					unit, ok = state.Units[ComponentUnitKey{UnitType: client.UnitTypeOutput, UnitID: "fake-default"}]
-					if ok {
-						if unit.State == client.UnitStateFailed {
-							subErrCh <- fmt.Errorf("unit failed: %s", unit.Message)
-						} else if unit.State == client.UnitStateHealthy {
-							shipperOutputOn = true
-							ok, err := sendEvent()
-							if ok {
-								if err != nil {
-									subErrCh <- err
-								} else {
-									// successful; turn it all off
-									m.Update(component.Model{Components: []component.Component{}})
-									err := <-m.errCh
-									if err != nil {
-										subErrCh <- err
-									}
-								}
-							}
-						} else if unit.State == client.UnitStateStopped {
-							subErrCh <- nil
-						} else if unit.State == client.UnitStateStarting {
-							// acceptable
-						} else {
-							// unknown state that should not have occurred
-							subErrCh <- fmt.Errorf("unit reported unexpected state: %v", unit.State)
-						}
-					} else {
-						subErrCh <- errors.New("output unit missing: fake-default")
-					}
-				}
-			case state := <-compSub.Ch():
-				t.Logf("component state changed: %+v", state)
-				if state.State == client.UnitStateFailed {
-					subErrCh <- fmt.Errorf("component failed: %s", state.Message)
-				} else {
-					unit, ok := state.Units[ComponentUnitKey{UnitType: client.UnitTypeOutput, UnitID: "fake-default"}]
-					if ok {
-						if unit.State == client.UnitStateFailed {
-							subErrCh <- fmt.Errorf("unit failed: %s", unit.Message)
-						} else if unit.State == client.UnitStateHealthy {
-							compConnected = true
-							ok, err := sendEvent()
-							if ok {
-								if err != nil {
-									subErrCh <- err
-								} else {
-									// successful; turn it all off
-									m.Update(component.Model{Components: []component.Component{}})
-									err := <-m.errCh
-									if err != nil {
-										subErrCh <- err
-									}
-								}
-							}
-						} else if unit.State == client.UnitStateStopped {
-							subErrCh <- nil
-						} else if unit.State == client.UnitStateStarting || unit.State == client.UnitStateConfiguring {
-							// acceptable
-						} else {
-							// unknown state that should not have occurred
-							subErrCh <- fmt.Errorf("unit reported unexpected state: %v", unit.State)
-						}
-					} else {
-						subErrCh <- errors.New("unit missing: fake-input")
-					}
-				}
-			}
-		}
-	}()
-
-	defer drainErrChan(errCh)
-	defer drainErrChan(subErrCh)
-
-	m.Update(component.Model{Components: comps})
-	err = <-m.errCh
-	require.NoError(t, err)
-
-	timeout := 2 * time.Minute
-	endTimer := time.NewTimer(timeout)
-	defer endTimer.Stop()
-LOOP:
-	for {
-		select {
-		case <-endTimer.C:
-			t.Fatalf("timed out after %s", timeout)
-		case err := <-errCh:
-			require.NoError(t, err)
-		case err := <-subErrCh:
-			require.NoError(t, err)
-			break LOOP
-		}
-	}
-
-	subCancel()
-	cancel()
-
-	err = <-errCh
-	require.NoError(t, err)
-}
-
-func TestManager_FakeInput_OutputChange(t *testing.T) {
-	testPaths(t)
-
-	ctx, cancel := context.WithCancel(context.Background())
-	defer cancel()
-
-	ai, _ := info.NewAgentInfo(ctx, true)
-	m, err := NewManager(
-		newDebugLogger(t),
-		newDebugLogger(t),
-		"localhost:0",
-		ai,
-		apmtest.DiscardTracer,
-		newTestMonitoringMgr(),
-		configuration.DefaultGRPCConfig())
-	require.NoError(t, err, "could not crete new manager")
-
-	errCh := make(chan error)
-	t.Cleanup(func() { drainErrChan(errCh) })
-	go func() {
-		err := m.Run(ctx)
-		if errors.Is(err, context.Canceled) {
-			err = nil
-		}
-		errCh <- err
-	}()
-
-	waitCtx, waitCancel := context.WithTimeout(ctx, 1*time.Second)
-	defer waitCancel()
-	if err := waitForReady(waitCtx, m); err != nil {
-		require.NoError(t, err)
-	}
-
-	binaryPath := testBinary(t, "component")
-	runtimeSpec := component.InputRuntimeSpec{
-		InputType:  "fake",
-		BinaryName: "",
-		BinaryPath: binaryPath,
-		Spec:       fakeInputSpec,
-	}
-	const IDComp0 = "fake-0"
-	const IDComp1 = "fake-1"
-
-	components := []component.Component{
-		{
-			ID:        IDComp0,
-			InputSpec: &runtimeSpec,
-			Units: []component.Unit{
-				{
-					ID:   "fake-input-0-0",
-					Type: client.UnitTypeInput,
-					Config: component.MustExpectedConfig(map[string]interface{}{
-						"type":    "fake",
-						"state":   int(client.UnitStateHealthy),
-						"message": "Fake Healthy 0-0",
-					}),
-				},
-				{
-					ID:   "fake-input-0-1",
-					Type: client.UnitTypeInput,
-					Config: component.MustExpectedConfig(map[string]interface{}{
-						"type":    "fake",
-						"state":   int(client.UnitStateHealthy),
-						"message": "Fake Healthy 0-1",
-					}),
-				},
-				{
-					ID:   "fake-input-0-2",
-					Type: client.UnitTypeInput,
-					Config: component.MustExpectedConfig(map[string]interface{}{
-						"type":    "fake",
-						"state":   int(client.UnitStateHealthy),
-						"message": "Fake Healthy 0-1",
-					}),
-				},
-			},
-		},
-	}
-
-	components2 := []component.Component{
-		{
-			ID:        IDComp1,
-			InputSpec: &runtimeSpec,
-			Units: []component.Unit{
-				{
-					ID:   "fake-input-1-0",
-					Type: client.UnitTypeInput,
-					Config: component.MustExpectedConfig(map[string]interface{}{
-						"type":    "fake",
-						"state":   int(client.UnitStateHealthy),
-						"message": "Fake Healthy 0-0",
-					}),
-				},
-				{
-					ID:   "fake-input-1-1",
-					Type: client.UnitTypeInput,
-					Config: component.MustExpectedConfig(map[string]interface{}{
-						"type":    "fake",
-						"state":   int(client.UnitStateHealthy),
-						"message": "Fake Healthy 0-1",
-					}),
-				},
-				{
-					ID:   "fake-input-1-1",
-					Type: client.UnitTypeInput,
-					Config: component.MustExpectedConfig(map[string]interface{}{
-						"type":    "fake",
-						"state":   int(client.UnitStateHealthy),
-						"message": "Fake Healthy 0-1",
-					}),
-				},
-			},
-		},
-	}
-
-	type progressionStep struct {
-		componentID string
-		state       ComponentState
-	}
-	var stateProgression []progressionStep
-
-	subCtx, subCancel := context.WithCancel(context.Background())
-	defer subCancel()
-
-	stateProgressionCh := make(chan progressionStep)
-	subErrCh0 := make(chan error)
-	subErrCh1 := make(chan error)
-	t.Cleanup(func() { drainErrChan(subErrCh0) })
-	t.Cleanup(func() { drainErrChan(subErrCh1) })
-
-	go func() {
-		sub0 := m.Subscribe(subCtx, IDComp0)
-		sub1 := m.Subscribe(subCtx, IDComp1)
-		for {
-			select {
-			case <-subCtx.Done():
-				close(stateProgressionCh)
-				return
-			case state := <-sub0.Ch():
-				t.Logf("component %s state changed: %+v", IDComp0, state)
-				signalState(
-					subErrCh0,
-					&state,
-					[]client.UnitState{client.UnitStateHealthy, client.UnitStateStopped})
-				stateProgressionCh <- progressionStep{IDComp0, state}
-
-			case state := <-sub1.Ch():
-				t.Logf("component %s state changed: %+v", IDComp1, state)
-				signalState(
-					subErrCh1,
-					&state,
-					[]client.UnitState{client.UnitStateHealthy})
-				stateProgressionCh <- progressionStep{IDComp1, state}
-			}
-		}
-	}()
-
-	var stateProgressionWG sync.WaitGroup
-	stateProgressionWG.Add(1)
-	go func() {
-		for step := range stateProgressionCh {
-			stateProgression = append(stateProgression, step)
-		}
-		stateProgressionWG.Done()
-	}()
-
-	err = waitForReady(waitCtx, m)
-	require.NoError(t, err, "Manager must finish initializing")
-
-	select {
-	case err := <-errCh:
-		t.Fatalf("failed early: %s", err)
-	default:
-	}
-
-	time.Sleep(100 * time.Millisecond)
-	m.Update(component.Model{Components: components})
-	err = <-m.errCh
-	require.NoError(t, err)
-
-	updateSleep := 300 * time.Millisecond
-	if runtime.GOOS == component.Windows {
-		// windows is slow, preventing flakiness
-		updateSleep = time.Second
-	}
-	time.Sleep(updateSleep)
-	m.Update(component.Model{Components: components2})
-	err = <-m.errCh
-	require.NoError(t, err)
-
-	count := 0
-	timeout := 30 * time.Second
-	endTimer := time.NewTimer(timeout)
-	defer endTimer.Stop()
-
-LOOP:
-	for {
-		select {
-		case <-endTimer.C:
-			t.Fatalf("timed out after %s seconds, "+
-				"did not receive enought state changes", timeout)
-		case err := <-errCh:
-			require.NoError(t, err)
-		case err := <-subErrCh0:
-			t.Logf("[subErrCh0] received: %v", err)
-			require.NoError(t, err)
-			count++
-			if count >= 2 {
-				break LOOP
-			}
-		case err := <-subErrCh1:
-			t.Logf("[subErrCh1] received: %v", err)
-			require.NoError(t, err)
-			count++
-			if count >= 2 {
-				break LOOP
-			}
-		}
-	}
-
-	subCancel()
-	cancel()
-
-	// check progression, require stop fake-0 before start fake-1
-	stateProgressionWG.Wait()
-	comp0Stopped := false
-	for _, step := range stateProgression {
-		if step.componentID == IDComp0 &&
-			step.state.State == client.UnitStateStopped {
-			comp0Stopped = true
-		}
-		if step.componentID == IDComp1 &&
-			step.state.State == client.UnitStateStarting {
-			require.True(t, comp0Stopped)
-			break
-		}
-	}
-
-	err = <-errCh
-	require.NoError(t, err)
-}
-
-func TestManager_FakeInput_Chunk(t *testing.T) {
-	testPaths(t)
-
-	ctx, cancel := context.WithCancel(context.Background())
-	defer cancel()
-
-	const grpcDefaultSize = 1024 * 1024 * 4
-	grpcConfig := configuration.DefaultGRPCConfig()
-	grpcConfig.MaxMsgSize = grpcDefaultSize * 2 // set to double the default size
-
-	ai, _ := info.NewAgentInfo(ctx, true)
-	m, err := NewManager(newDebugLogger(t), newDebugLogger(t), "localhost:0", ai, apmtest.DiscardTracer, newTestMonitoringMgr(), grpcConfig)
-	require.NoError(t, err)
-	errCh := make(chan error)
-	go func() {
-		err := m.Run(ctx)
-		if errors.Is(err, context.Canceled) {
-			err = nil
-		}
-		errCh <- err
-	}()
-
-	// build the units to ensure that there is more than double the units required for the GRPC configuration
-	minimumMsgSize := int(float64(grpcConfig.MaxMsgSize) * 1.2) // increase by 20%
-	var units []component.Unit
-	var unitsSize int
-	var nextUnitID int
-	for {
-		unit := component.Unit{
-			ID:       fmt.Sprintf("fake-input-%d", nextUnitID),
-			Type:     client.UnitTypeInput,
-			LogLevel: client.UnitLogLevelError,
-			Config: component.MustExpectedConfig(map[string]interface{}{
-				"type":    "fake",
-				"state":   int(client.UnitStateHealthy),
-				"message": fmt.Sprintf("Fake Healthy %d", nextUnitID),
-				"payload": map[string]interface{}{
-					"fake-id":    nextUnitID,
-					"extra-data": fmt.Sprintf("extra data for the unit %d to make it some what larger", nextUnitID),
-				},
-			}),
-		}
-		unitExpected := proto.UnitExpected{
-			Id:             unit.ID,
-			Type:           proto.UnitType_INPUT,
-			State:          proto.State_HEALTHY,
-			ConfigStateIdx: 1,
-			Config:         unit.Config,
-			LogLevel:       proto.UnitLogLevel_ERROR,
-		}
-		units = append(units, unit)
-		unitsSize += gproto.Size(&unitExpected)
-		nextUnitID++
-
-		if unitsSize > minimumMsgSize {
-			break
-		}
-	}
-
-	binaryPath := testBinary(t, "component")
-	comp := component.Component{
-		ID: "fake-default",
-		InputSpec: &component.InputRuntimeSpec{
-			InputType:  "fake",
-			BinaryName: "",
-			BinaryPath: binaryPath,
-			Spec:       fakeInputSpec,
-		},
-		Units: units,
-	}
-
-	waitCtx, waitCancel := context.WithTimeout(ctx, 1*time.Second)
-	defer waitCancel()
-	if err := waitForReady(waitCtx, m); err != nil {
-		require.NoError(t, err)
-	}
-
-	subCtx, subCancel := context.WithCancel(context.Background())
-	defer subCancel()
-	subErrCh := make(chan error)
-	go func() {
-		sub := m.Subscribe(subCtx, "fake-default")
-		for {
-			select {
-			case <-subCtx.Done():
-				return
-			case state := <-sub.Ch():
-				if state.State == client.UnitStateFailed {
-					subErrCh <- fmt.Errorf("component failed: %s", state.Message)
-				} else {
-					healthyCount := 0
-					stoppedCount := 0
-					for _, unit := range state.Units {
-						if unit.State == client.UnitStateFailed {
-							subErrCh <- fmt.Errorf("unit failed: %s", unit.Message)
-						} else if unit.State == client.UnitStateHealthy {
-							healthyCount += 1
-						} else if unit.State == client.UnitStateStopped {
-							stoppedCount += 1
-						} else if unit.State == client.UnitStateStarting {
-							// acceptable
-						} else {
-							// unknown state that should not have occurred
-							subErrCh <- fmt.Errorf("unit reported unexpected state: %v", unit.State)
-						}
-					}
-					if healthyCount == len(units) {
-						// remove the component which will stop it
-						m.Update(component.Model{Components: []component.Component{}})
-						err := <-m.errCh
-						if err != nil {
-							subErrCh <- err
-						}
-					} else if stoppedCount == len(units) {
-						subErrCh <- nil
-					}
-				}
-			}
-		}
-	}()
-
-	defer drainErrChan(errCh)
-	defer drainErrChan(subErrCh)
-
-	m.Update(component.Model{Components: []component.Component{comp}})
-	err = <-m.errCh
-	require.NoError(t, err)
-
-	endTimer := time.NewTimer(6 * time.Minute) // very large number of units will take time
-	defer endTimer.Stop()
-LOOP:
-	for {
-		select {
-		case <-endTimer.C:
-			t.Fatalf("timed out after 6 minutes")
-		case err := <-errCh:
-			require.NoError(t, err)
-		case err := <-subErrCh:
-			require.NoError(t, err)
-			break LOOP
-		}
-	}
-
-	subCancel()
-	cancel()
-
-	err = <-errCh
-	require.NoError(t, err)
-
-	workDir := filepath.Join(paths.Run(), comp.ID)
-	_, err = os.Stat(workDir)
-	require.ErrorIs(t, err, os.ErrNotExist)
-}
-
-func newDebugLogger(t *testing.T) *logger.Logger {
-	t.Helper()
-
-	loggerCfg := logger.DefaultLoggingConfig()
-	loggerCfg.Level = logp.DebugLevel
-	loggerCfg.ToStderr = true
-
-	log, err := logger.NewFromConfig("", loggerCfg, false)
-	require.NoError(t, err)
-	return log
-}
-
-func drainErrChan(ch chan error) {
-	for {
-		select {
-		case <-ch:
-		default:
-			return
-		}
-	}
-}
-
-func signalState(subErrCh chan error, state *ComponentState, acceptableStates []client.UnitState) {
-	if state.State == client.UnitStateFailed {
-		subErrCh <- fmt.Errorf("component failed: %s", state.Message)
-		return
-	}
-
-	var issues []string
-	healthy := 0
-	for key, unit := range state.Units {
-		switch {
-		case unit.State == client.UnitStateStarting:
-		// acceptable, but does not count as health
-		case isValidState(unit.State, acceptableStates):
-			healthy++
-		default:
-
-			issues = append(issues, fmt.Sprintf(
-				"unit %s in invalid state %v", key.UnitID, unit.State))
-		}
-	}
-
-	if len(issues) != 0 {
-		subErrCh <- errors.New(strings.Join(issues, "| "))
-	}
-
-	if healthy == len(state.Units) {
-		subErrCh <- nil
-	}
-}
-
-func isValidState(state client.UnitState, acceptableStates []client.UnitState) bool {
-	for _, s := range acceptableStates {
-		if s == state {
-			return true
-		}
-	}
-	return false
-}
-
-func testPaths(t *testing.T) {
-	t.Helper()
-
-	versioned := paths.IsVersionHome()
-	topPath := paths.Top()
-
-	tmpDir, err := os.MkdirTemp("", "at-*")
-	if err != nil {
-		t.Fatalf("failed to create temp directory: %s", err)
-	}
-	paths.SetVersionHome(false)
-	paths.SetTop(tmpDir)
-
-	t.Cleanup(func() {
-		paths.SetVersionHome(versioned)
-		paths.SetTop(topPath)
-		_ = os.RemoveAll(tmpDir)
-	})
-}
-
-func testBinary(t *testing.T, name string) string {
-	t.Helper()
-
-	var err error
-	binaryPath := fakeBinaryPath(name)
-
-	binaryPath, err = filepath.Abs(binaryPath)
-	if err != nil {
-		t.Fatalf("failed abs %s: %s", binaryPath, err)
-	}
-
-	return binaryPath
-}
-
-func fakeBinaryPath(name string) string {
-	binaryPath := filepath.Join("..", "fake", name, name)
-
-	if runtime.GOOS == component.Windows {
-		binaryPath += exeExt
-	}
-
-	return binaryPath
-}
-
-type testMonitoringManager struct{}
-
-func newTestMonitoringMgr() *testMonitoringManager { return &testMonitoringManager{} }
-
-func (*testMonitoringManager) EnrichArgs(_ string, _ string, args []string) []string { return args }
-func (*testMonitoringManager) Prepare(_ string) error                                { return nil }
-func (*testMonitoringManager) Cleanup(string) error                                  { return nil }
-
-// waitForReady waits until the RPC server is ready to be used.
-func waitForReady(ctx context.Context, m *Manager) error {
-	for !m.serverReady.Load() {
-		select {
-		case <-ctx.Done():
-=======
->>>>>>> 71c7cb3e
 			return ctx.Err()
 		case <-time.After(100 * time.Millisecond):
 		}
