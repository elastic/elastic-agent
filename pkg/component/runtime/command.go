--- conflicted
+++ resolved
@@ -70,31 +70,23 @@
 }
 
 // NewCommandRuntime creates a new command runtime for the provided component.
-<<<<<<< HEAD
 func NewCommandRuntime(comp component.Component, logger *logger.Logger, monitor MonitoringManager) (ComponentRuntime, error) {
-	if comp.Spec.Spec.Command == nil {
-		return nil, errors.New("must have command defined in specification")
-	}
-	logger = logger.With("component", comp.ID).With("type", comp.Spec.InputType)
-	return &CommandRuntime{
-		logger:      logger,
-=======
-func NewCommandRuntime(comp component.Component, monitor MonitoringManager) (ComponentRuntime, error) {
 	c := &CommandRuntime{
->>>>>>> 73b3d2ed
 		current:     comp,
-		monitor:     monitor,
 		ch:          make(chan ComponentState),
 		actionCh:    make(chan actionMode),
 		procCh:      make(chan procState),
 		compCh:      make(chan component.Component),
 		actionState: actionStop,
 		state:       newComponentState(&comp),
+		monitor:     monitor,
 	}
 	cmdSpec := c.getCommandSpec()
 	if cmdSpec == nil {
 		return nil, errors.New("must have command defined in specification")
 	}
+
+	c.logger = logger.With("component", comp.ID).With("type", cmdSpec.)
 	return c, nil
 }
 
@@ -425,7 +417,46 @@
 	return path, nil
 }
 
-<<<<<<< HEAD
+func (c *CommandRuntime) getSpecType() string {
+	if c.current.InputSpec != nil {
+		return c.current.InputSpec.InputType
+	}
+	if c.current.ShipperSpec != nil {
+		return c.current.ShipperSpec.ShipperType
+	}
+	return ""
+}
+
+func (c *CommandRuntime) getSpecBinaryName() string {
+	if c.current.InputSpec != nil {
+		return c.current.InputSpec.BinaryName
+	}
+	if c.current.ShipperSpec != nil {
+		return c.current.ShipperSpec.BinaryName
+	}
+	return ""
+}
+
+func (c *CommandRuntime) getSpecBinaryPath() string {
+	if c.current.InputSpec != nil {
+		return c.current.InputSpec.BinaryPath
+	}
+	if c.current.ShipperSpec != nil {
+		return c.current.ShipperSpec.BinaryPath
+	}
+	return ""
+}
+
+func (c *CommandRuntime) getCommandSpec() *component.CommandSpec {
+	if c.current.InputSpec != nil {
+		return c.current.InputSpec.Spec.Command
+	}
+	if c.current.ShipperSpec != nil {
+		return c.current.ShipperSpec.Spec.Command
+	}
+	return nil
+}
+
 func attachOutErr(comp component.Component) process.CmdOption {
 	return func(cmd *exec.Cmd) error {
 		logger := logger.NewWithoutConfig("").With("component", comp.ID).With("type", comp.Spec.InputType).With("event", map[string]interface{}{
@@ -435,52 +466,6 @@
 		cmd.Stderr = newLogWriter(logger.Core(), comp.Spec.Spec.Command.Log)
 		return nil
 	}
-=======
-func (c *CommandRuntime) getSpecType() string {
-	if c.current.InputSpec != nil {
-		return c.current.InputSpec.InputType
-	}
-	if c.current.ShipperSpec != nil {
-		return c.current.ShipperSpec.ShipperType
-	}
-	return ""
-}
-
-func (c *CommandRuntime) getSpecBinaryName() string {
-	if c.current.InputSpec != nil {
-		return c.current.InputSpec.BinaryName
-	}
-	if c.current.ShipperSpec != nil {
-		return c.current.ShipperSpec.BinaryName
-	}
-	return ""
-}
-
-func (c *CommandRuntime) getSpecBinaryPath() string {
-	if c.current.InputSpec != nil {
-		return c.current.InputSpec.BinaryPath
-	}
-	if c.current.ShipperSpec != nil {
-		return c.current.ShipperSpec.BinaryPath
-	}
-	return ""
-}
-
-func (c *CommandRuntime) getCommandSpec() *component.CommandSpec {
-	if c.current.InputSpec != nil {
-		return c.current.InputSpec.Spec.Command
-	}
-	if c.current.ShipperSpec != nil {
-		return c.current.ShipperSpec.Spec.Command
-	}
-	return nil
-}
-
-func attachOutErr(cmd *exec.Cmd) error {
-	cmd.Stdout = os.Stdout
-	cmd.Stderr = os.Stderr
-	return nil
->>>>>>> 73b3d2ed
 }
 
 func dirPath(path string) process.CmdOption {
