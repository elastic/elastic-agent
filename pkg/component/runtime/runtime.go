--- conflicted
+++ resolved
@@ -57,13 +57,6 @@
 func NewComponentRuntime(comp component.Component, logger *logger.Logger, monitor MonitoringManager) (ComponentRuntime, error) {
 	if comp.Err != nil {
 		return NewFailedRuntime(comp)
-<<<<<<< HEAD
-	} else if comp.Spec.Spec.Command != nil {
-		return NewCommandRuntime(comp, logger, monitor)
-	} else if comp.Spec.Spec.Service != nil {
-		return NewServiceRuntime(comp, logger)
-=======
->>>>>>> 73b3d2ed
 	}
 	if comp.InputSpec != nil {
 		if comp.InputSpec.Spec.Command != nil {
