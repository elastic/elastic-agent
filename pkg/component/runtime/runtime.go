--- conflicted
+++ resolved
@@ -57,17 +57,10 @@
 func NewComponentRuntime(comp component.Component, monitor MonitoringManager) (ComponentRuntime, error) {
 	if comp.Err != nil {
 		return NewFailedRuntime(comp)
-<<<<<<< HEAD
-=======
-	} else if comp.Spec.Spec.Command != nil {
-		return NewCommandRuntime(comp, monitor)
-	} else if comp.Spec.Spec.Service != nil {
-		return nil, errors.New("service component runtime not implemented")
->>>>>>> 06020918
 	}
 	if comp.InputSpec != nil {
 		if comp.InputSpec.Spec.Command != nil {
-			return NewCommandRuntime(comp)
+			return NewCommandRuntime(comp, monitor)
 		}
 		if comp.InputSpec.Spec.Service != nil {
 			return nil, errors.New("service component runtime not implemented")
@@ -76,7 +69,7 @@
 	}
 	if comp.ShipperSpec != nil {
 		if comp.ShipperSpec.Spec.Command != nil {
-			return NewCommandRuntime(comp)
+			return NewCommandRuntime(comp, monitor)
 		}
 		return nil, errors.New("components for shippers can only support command runtime")
 	}
