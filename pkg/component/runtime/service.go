// Copyright Elasticsearch B.V. and/or licensed to Elasticsearch B.V. under one
// or more contributor license agreements. Licensed under the Elastic License;
// you may not use this file except in compliance with the Elastic License.

package runtime

import (
	"context"
	"errors"
	"fmt"
	"time"

	"github.com/kardianos/service"

	"github.com/elastic/elastic-agent-client/v7/pkg/client"
	"github.com/elastic/elastic-agent-client/v7/pkg/proto"
	"github.com/elastic/elastic-agent/pkg/component"
	"github.com/elastic/elastic-agent/pkg/core/logger"
)

type actionModeSigned struct {
	actionMode
	signed *component.Signed
}

const (
	defaultCheckServiceStatusInterval = 30 * time.Second // 30 seconds default for now, consistent with the command check-in interval
)

var (
	// ErrOperationSpecUndefined error for missing specification.
	ErrOperationSpecUndefined = errors.New("operation spec undefined")
	// ErrInvalidServiceSpec error invalid service specification.
	ErrInvalidServiceSpec = errors.New("invalid service spec")
)

type executeServiceCommandFunc func(ctx context.Context, log *logger.Logger, binaryPath string, spec *component.ServiceOperationsCommandSpec) error

// serviceRuntime provides the command runtime for running a component as a service.
type serviceRuntime struct {
	comp component.Component
	log  *logger.Logger

	ch       chan ComponentState
	actionCh chan actionModeSigned
	compCh   chan component.Component
	statusCh chan service.Status

	state ComponentState

	executeServiceCommandImpl executeServiceCommandFunc
}

// newServiceRuntime creates a new command runtime for the provided component.
func newServiceRuntime(comp component.Component, logger *logger.Logger) (*serviceRuntime, error) {
	if comp.ShipperSpec != nil {
		return nil, errors.New("service runtime not supported for a shipper specification")
	}
	if comp.InputSpec == nil {
		return nil, errors.New("service runtime requires an input specification to be defined")
	}
	if comp.InputSpec.Spec.Service == nil {
		return nil, errors.New("must have service defined in specification")
	}

	state := newComponentState(&comp)

	s := &serviceRuntime{
		comp:                      comp,
		log:                       logger.Named("service_runtime"),
		ch:                        make(chan ComponentState),
		actionCh:                  make(chan actionModeSigned, 1),
		compCh:                    make(chan component.Component, 1),
		statusCh:                  make(chan service.Status),
		state:                     state,
		executeServiceCommandImpl: executeServiceCommand,
	}

	// Set initial state as STOPPED
	s.state.compState(client.UnitStateStopped, fmt.Sprintf("Stopped: %s service", s.name()))
	return s, nil
}

// Run starts the runtime for the component.
//
// Called by Manager inside a goroutine. Run does not return until the passed in context is done. Run is always
// called before any of the other methods in the interface and once the context is done none of those methods should
// ever be called again.
<<<<<<< HEAD
//
// ==================================================================================================
//
// Updated teardown sequence:
//
//  1. if tearing down already (tearingDown == true), continue with stop/uninstall
//
//  2. if not tearing down already (tearingDown == false)
//     a. inject new signed payload for component
//     b. reset check-in timer
//     c. set teardown timeout timer
//     d. set tearingDown=true
//     c. send component update (with new signed payload)
//     d. await for check-in after update or teardown timeout
//     e. upon receiving check-in if (tearingDown == true), send teardown action to itself
//
// ==================================================================================================
func (s *ServiceRuntime) Run(ctx context.Context, comm Communicator) (err error) {
	// The teardownCheckingTimeout is set to the same amount as the checkin timeout for now
	teardownCheckinTimeout := s.checkinPeriod()
	teardownCheckinTimer := time.NewTimer(teardownCheckinTimeout)
	defer teardownCheckinTimer.Stop()
	// Stop teardown checkin timeout timer initially
	teardownCheckinTimer.Stop()

=======
func (s *serviceRuntime) Run(ctx context.Context, comm Communicator) (err error) {
>>>>>>> 0771842f
	checkinTimer := time.NewTimer(s.checkinPeriod())
	defer checkinTimer.Stop()

	// Stop the check-ins timer initially
	checkinTimer.Stop()

	var (
		cis            *connInfoServer
		lastCheckin    time.Time
		missedCheckins int
		tearingDown    bool
	)

	cisStop := func() {
		if cis != nil {
			_ = cis.stop()
			cis = nil
		}
	}
	defer cisStop()

	processStop := func(am actionMode) {
		// Stop check-in timer
		s.log.Debugf("stop check-in timer for %s service", s.name())
		checkinTimer.Stop()

		// Stop connection info
		s.log.Debugf("stop connection info for %s service", s.name())
		cisStop()

		// Stop service
		s.stop(ctx, comm, lastCheckin, am == actionTeardown)
	}

	processTeardown := func(am actionMode, signed *component.Signed) error {
		s.log.Infof("start teardown for %s service", s.name())
		// Inject new signed
		newComp, err := injectSigned(s.comp, signed)
		if err != nil {
			s.log.Errorf("failed to inject signed configuration for %s service, err: %v", s.name(), err)
			return err
		}

		// Set teardown timeout timer
		teardownCheckinTimer.Reset(teardownCheckinTimeout)

		// Process newComp update
		// This should send component update that should cause service checkin
		s.log.Debugf("process new comp config for %s service", s.name())
		s.processNewComp(newComp, comm)
		return nil
	}

	for {
		var err error
		select {
		case <-ctx.Done():
			s.log.Debug("context is done. exiting.")
			return ctx.Err()
		case as := <-s.actionCh:
			switch as.actionMode {
			case actionStart:
				// Initial state on start
				lastCheckin = time.Time{}
				missedCheckins = 0
				checkinTimer.Stop()
				cisStop()

				// Start connection info
				if cis == nil {
					cis, err = newConnInfoServer(s.log, comm, s.comp.InputSpec.Spec.Service.CPort)
					if err != nil {
						err = fmt.Errorf("failed to start connection info service %s: %w", s.name(), err)
						break
					}
				}

				// Start service
				err = s.start(ctx)
				if err != nil {
					cisStop()
					break
				}

				// Start check-in timer
				checkinTimer.Reset(s.checkinPeriod())
			case actionStop:
				processStop(as.actionMode)
			case actionTeardown:
				s.log.Debugf("got teardown for %s service, tearingDown==%v", s.name(), tearingDown)
				if !tearingDown {
					tearingDown = true
					err = processTeardown(as.actionMode, as.signed)
				}
			}
			if err != nil {
				s.forceCompState(client.UnitStateFailed, err.Error())
			}
		case newComp := <-s.compCh:
			s.processNewComp(newComp, comm)
		case checkin := <-comm.CheckinObserved():
			s.log.Debugf("got checkin for %s service, tearingDown==%v", s.name(), tearingDown)
			s.processCheckin(checkin, comm, &lastCheckin)
			// Got check-in upon teardown update
			if tearingDown {
				tearingDown = false
				teardownCheckinTimer.Stop()
				processStop(actionTeardown)
			}
		case <-checkinTimer.C:
			s.checkStatus(s.checkinPeriod(), &lastCheckin, &missedCheckins)
			checkinTimer.Reset(s.checkinPeriod())
		case <-teardownCheckinTimer.C:
			s.log.Debugf("got teardown timeout for %s service", s.name())
			// teardown timed out
			if tearingDown {
				tearingDown = false
				processStop(actionTeardown)
			}
		}
	}
}

func injectSigned(comp component.Component, signed *component.Signed) (component.Component, error) {
	if signed == nil {
		return comp, nil
	}

	const signedKey = "signed"
	for i, unit := range comp.Units {
		if unit.Type == client.UnitTypeInput {
			unitCfgMap := unit.Config.Source.AsMap()

			unitCfgMap[signedKey] = map[string]interface{}{
				"data":      signed.Data,
				"signature": signed.Signature,
			}

			unitCfg, err := component.ExpectedConfig(unitCfgMap)
			if err != nil {
				return comp, err
			}

			unit.Config = unitCfg
			comp.Units[i] = unit
		}
	}

	return comp, nil
}

func (s *serviceRuntime) start(ctx context.Context) (err error) {
	name := s.name()

	// Set state to starting
	s.forceCompState(client.UnitStateStarting, fmt.Sprintf("Starting: %s service runtime", name))

	// Call the check command of the service
	s.log.Debugf("check if %s service is installed", name)
	err = s.check(ctx)
	s.log.Debugf("after check if %s service is installed, err: %v", name, err)
	if err != nil {
		// Check failed, call the install command of the service
		s.log.Debugf("failed check %s service: %v, try install", name, err)
		err = s.install(ctx)
		if err != nil {
			return fmt.Errorf("failed install %s service: %w", name, err)
		}
	}

	// The service should start on it's own, expecting check-ins
	return nil
}

func (s *serviceRuntime) stop(ctx context.Context, comm Communicator, lastCheckin time.Time, teardown bool) {
	name := s.name()

	s.log.Debugf("stopping %s service runtime", name)

	checkedIn := !lastCheckin.IsZero()

	if teardown {
		// If checked in before, send STOPPING
		if s.isRunning() {
			// If never checked in await for the checkin with the timeout
			if !checkedIn {
				timeout := s.checkinPeriod()
				s.log.Debugf("%s service had never checked in, await for check-in for %v", name, timeout)
				checkedIn = s.awaitCheckin(ctx, comm, timeout)
			}

			// Received check in send STOPPING
			if checkedIn {
				s.log.Debugf("send stopping state to %s service", name)
				s.state.forceExpectedState(client.UnitStateStopping)
				comm.CheckinExpected(s.state.toCheckinExpected(), nil)
			} else {
				s.log.Debugf("%s service had never checked in, proceed to uninstall", name)
			}
		}

		s.log.Debugf("uninstall %s service", name)
		err := s.uninstall(ctx)
		if err != nil {
			s.log.Errorf("failed %s service uninstall, err: %v", name, err)
		}
	}

	// Force component stopped state
	s.log.Debug("set %s service runtime to stopped state", name)
	s.forceCompState(client.UnitStateStopped, fmt.Sprintf("Stopped: %s service runtime", name))
}

// awaitCheckin awaits checkin with timeout.
func (s *serviceRuntime) awaitCheckin(ctx context.Context, comm Communicator, timeout time.Duration) bool {
	name := s.name()
	t := time.NewTimer(timeout)
	defer t.Stop()

	for {
		select {
		case <-ctx.Done():
			// stop cancelled
			s.log.Debugf("stopping %s service, cancelled", name)
			return false
		case <-t.C:
			// stop timed out
			s.log.Debugf("stopping %s service, timed out", name)
			return false
		case <-comm.CheckinObserved():
			return true
		}
	}
}

func (s *serviceRuntime) processNewComp(newComp component.Component, comm Communicator) {
	s.log.Debugf("observed component update for %s service", s.name())
	sendExpected := s.state.syncExpected(&newComp)
	changed := s.state.syncUnits(&newComp)
	if sendExpected || s.state.unsettled() {
		comm.CheckinExpected(s.state.toCheckinExpected(), nil)
	}
	if changed {
		s.sendObserved()
	}
}

func (s *serviceRuntime) processCheckin(checkin *proto.CheckinObserved, comm Communicator, lastCheckin *time.Time) {
	name := s.name()

	s.log.Debugf("observed check-in for %s service: %v", name, checkin)
	sendExpected := false
	changed := false

	if s.state.State == client.UnitStateStarting {
		// first observation after start, set component to healthy
		s.state.State = client.UnitStateHealthy
		s.state.Message = fmt.Sprintf("Healthy: communicating with %s service", name)
		changed = true
	}

	if !s.isRunning() {
		return
	}

	if lastCheckin.IsZero() {
		// first check-in
		sendExpected = true
	}
	*lastCheckin = time.Now().UTC()
	if s.state.syncCheckin(checkin) {
		changed = true
	}
	if s.state.unsettled() {
		sendExpected = true
	}
	if sendExpected {
		comm.CheckinExpected(s.state.toCheckinExpected(), checkin)
	}
	if changed {
		s.sendObserved()
	}
	if s.state.cleanupStopped() {
		s.sendObserved()
	}
}

// isRunning returns true is the service is running
func (s *serviceRuntime) isRunning() bool {
	return s.state.State != client.UnitStateStopping &&
		s.state.State != client.UnitStateStopped
}

// checkStatus checks check-ins state, called on timer
func (s *serviceRuntime) checkStatus(checkinPeriod time.Duration, lastCheckin *time.Time, missedCheckins *int) {
	if s.isRunning() {
		now := time.Now().UTC()
		if lastCheckin.IsZero() {
			// never checked-in
			*missedCheckins++
		} else if now.Sub(*lastCheckin) > checkinPeriod {
			// missed check-in during required period
			*missedCheckins++
		} else if now.Sub(*lastCheckin) <= checkinPeriod {
			*missedCheckins = 0
		}
		if *missedCheckins == 0 {
			s.compState(client.UnitStateHealthy, *missedCheckins)
		} else if *missedCheckins > 0 && *missedCheckins < maxCheckinMisses {
			s.compState(client.UnitStateDegraded, *missedCheckins)
		} else if *missedCheckins >= maxCheckinMisses {
			// something is wrong; the service should be checking in
			msg := fmt.Sprintf("Failed: %s service missed %d check-ins", s.name(), maxCheckinMisses)
			s.forceCompState(client.UnitStateFailed, msg)
		}
	}
}

func (s *serviceRuntime) checkinPeriod() time.Duration {
	checkinPeriod := s.comp.InputSpec.Spec.Service.Timeouts.Checkin
	if checkinPeriod == 0 {
		checkinPeriod = defaultCheckServiceStatusInterval
	}
	return checkinPeriod
}

// Watch returns a channel to watch for component state changes.
//
// A new state is sent anytime the state for a unit or the whole component changes.
func (s *serviceRuntime) Watch() <-chan ComponentState {
	return s.ch
}

// Start starts the service.
//
// Non-blocking and never returns an error.
func (s *serviceRuntime) Start() error {
	// clear channel so it's the latest action
	select {
	case <-s.actionCh:
	default:
	}
	s.actionCh <- actionModeSigned{actionStart, nil}
	return nil
}

// Update updates the currComp runtime with a new-revision for the component definition.
//
// Non-blocking and never returns an error.
func (s *serviceRuntime) Update(comp component.Component) error {
	// clear channel so it's the latest component
	select {
	case <-s.compCh:
	default:
	}
	s.compCh <- comp
	return nil
}

// Stop stops the service.
//
// Non-blocking and never returns an error.
func (s *serviceRuntime) Stop() error {
	// clear channel so it's the latest action
	select {
	case <-s.actionCh:
	default:
	}
	s.actionCh <- actionModeSigned{actionStop, nil}
	return nil
}

// Teardown stop and uninstall the service.
//
// Non-blocking and never returns an error.
<<<<<<< HEAD
func (s *ServiceRuntime) Teardown(signed *component.Signed) error {
=======
func (s *serviceRuntime) Teardown() error {
>>>>>>> 0771842f
	// clear channel so it's the latest action
	select {
	case <-s.actionCh:
	default:
	}
	s.actionCh <- actionModeSigned{actionTeardown, signed}
	return nil
}

func (s *serviceRuntime) forceCompState(state client.UnitState, msg string) {
	if s.state.forceState(state, msg) {
		s.sendObserved()
	}
}

func (s *serviceRuntime) sendObserved() {
	s.ch <- s.state.Copy()
}

func (s *serviceRuntime) compState(state client.UnitState, missedCheckins int) {
	name := s.name()
	msg := stateUnknownMessage
	if state == client.UnitStateHealthy {
		msg = fmt.Sprintf("Healthy: communicating with %s service", name)
	} else if state == client.UnitStateDegraded {
		if missedCheckins == 1 {
			msg = fmt.Sprintf("Degraded: %s service missed 1 check-in", name)
		} else {
			msg = fmt.Sprintf("Degraded: %s missed %d check-ins", name, missedCheckins)
		}
	}
	if s.state.compState(state, msg) {
		s.sendObserved()
	}
}

func (s *serviceRuntime) name() string {
	return s.comp.InputSpec.Spec.Name
}

// check executes the service check command
func (s *serviceRuntime) check(ctx context.Context) error {
	if s.comp.InputSpec.Spec.Service.Operations.Check == nil {
		s.log.Errorf("missing check spec for %s service", s.comp.InputSpec.BinaryName)
		return ErrOperationSpecUndefined
	}
	s.log.Debugf("check if the %s is installed", s.comp.InputSpec.BinaryName)
	return s.executeServiceCommandImpl(ctx, s.log, s.comp.InputSpec.BinaryPath, s.comp.InputSpec.Spec.Service.Operations.Check)
}

// install executes the service install command
func (s *serviceRuntime) install(ctx context.Context) error {
	if s.comp.InputSpec.Spec.Service.Operations.Install == nil {
		s.log.Errorf("missing install spec for %s service", s.comp.InputSpec.BinaryName)
		return ErrOperationSpecUndefined
	}
	s.log.Debugf("install %s service", s.comp.InputSpec.BinaryName)
	return s.executeServiceCommandImpl(ctx, s.log, s.comp.InputSpec.BinaryPath, s.comp.InputSpec.Spec.Service.Operations.Install)
}

// uninstall executes the service uninstall command
func (s *serviceRuntime) uninstall(ctx context.Context) error {
	return uninstallService(ctx, s.log, s.comp, s.executeServiceCommandImpl)
}

// UninstallService uninstalls the service
func UninstallService(ctx context.Context, log *logger.Logger, comp component.Component, uninstallToken string) error {
	if comp.InputSpec.Spec.Service.Operations.Uninstall != nil {
		// Resolve uninstall token parameter
		comp.InputSpec.Spec.Service.Operations.Uninstall = resolveUninstallTokenArg(comp.InputSpec.Spec.Service.Operations.Uninstall, uninstallToken)
	}
	return uninstallService(ctx, log, comp, executeServiceCommand)
}

//nolint:gosec // was false flagged as hardcoded credentials by linter. it is not.
const uninstallTokenArg = "--uninstall-token"

// resolveUninstallTokenArg Resolves the uninstall token parameter.
// If the uninstall spec arguments contains the --uninstall-token then
// 1. Remove the argument if the value of uninstallToken is empty
// or
// 2. Inject the value of uninstallToken after the --uninstall-token argument
//
// If args do not contain "--uninstall-token", older endpoint spec, do nothing
func resolveUninstallTokenArg(uninstallSpec *component.ServiceOperationsCommandSpec, uninstallToken string) *component.ServiceOperationsCommandSpec {
	if uninstallSpec == nil {
		return nil
	}

	spec := *uninstallSpec
	for i, arg := range spec.Args {
		if arg == uninstallTokenArg {
			if uninstallToken == "" { // Remove --uninstall-token argument if the token is empty
				spec.Args = append(spec.Args[:i], spec.Args[i+1:]...)
			} else { // Inject token value after --uninstall-token argument
				args := append(spec.Args[:i+1], uninstallToken)
				spec.Args = append(args, spec.Args[i+1:]...)
			}
			break
		}
	}
	return &spec
}

func uninstallService(ctx context.Context, log *logger.Logger, comp component.Component, executeServiceCommandImpl executeServiceCommandFunc) error {
	if comp.InputSpec.Spec.Service.Operations.Uninstall == nil {
		log.Errorf("missing uninstall spec for %s service", comp.InputSpec.BinaryName)
		return ErrOperationSpecUndefined
	}
	log.Debugf("uninstall %s service", comp.InputSpec.BinaryName)
	return executeServiceCommandImpl(ctx, log, comp.InputSpec.BinaryPath, comp.InputSpec.Spec.Service.Operations.Uninstall)
}<|MERGE_RESOLUTION|>--- conflicted
+++ resolved
@@ -86,35 +86,7 @@
 // Called by Manager inside a goroutine. Run does not return until the passed in context is done. Run is always
 // called before any of the other methods in the interface and once the context is done none of those methods should
 // ever be called again.
-<<<<<<< HEAD
-//
-// ==================================================================================================
-//
-// Updated teardown sequence:
-//
-//  1. if tearing down already (tearingDown == true), continue with stop/uninstall
-//
-//  2. if not tearing down already (tearingDown == false)
-//     a. inject new signed payload for component
-//     b. reset check-in timer
-//     c. set teardown timeout timer
-//     d. set tearingDown=true
-//     c. send component update (with new signed payload)
-//     d. await for check-in after update or teardown timeout
-//     e. upon receiving check-in if (tearingDown == true), send teardown action to itself
-//
-// ==================================================================================================
-func (s *ServiceRuntime) Run(ctx context.Context, comm Communicator) (err error) {
-	// The teardownCheckingTimeout is set to the same amount as the checkin timeout for now
-	teardownCheckinTimeout := s.checkinPeriod()
-	teardownCheckinTimer := time.NewTimer(teardownCheckinTimeout)
-	defer teardownCheckinTimer.Stop()
-	// Stop teardown checkin timeout timer initially
-	teardownCheckinTimer.Stop()
-
-=======
 func (s *serviceRuntime) Run(ctx context.Context, comm Communicator) (err error) {
->>>>>>> 0771842f
 	checkinTimer := time.NewTimer(s.checkinPeriod())
 	defer checkinTimer.Stop()
 
@@ -125,7 +97,6 @@
 		cis            *connInfoServer
 		lastCheckin    time.Time
 		missedCheckins int
-		tearingDown    bool
 	)
 
 	cisStop := func() {
@@ -135,38 +106,6 @@
 		}
 	}
 	defer cisStop()
-
-	processStop := func(am actionMode) {
-		// Stop check-in timer
-		s.log.Debugf("stop check-in timer for %s service", s.name())
-		checkinTimer.Stop()
-
-		// Stop connection info
-		s.log.Debugf("stop connection info for %s service", s.name())
-		cisStop()
-
-		// Stop service
-		s.stop(ctx, comm, lastCheckin, am == actionTeardown)
-	}
-
-	processTeardown := func(am actionMode, signed *component.Signed) error {
-		s.log.Infof("start teardown for %s service", s.name())
-		// Inject new signed
-		newComp, err := injectSigned(s.comp, signed)
-		if err != nil {
-			s.log.Errorf("failed to inject signed configuration for %s service, err: %v", s.name(), err)
-			return err
-		}
-
-		// Set teardown timeout timer
-		teardownCheckinTimer.Reset(teardownCheckinTimeout)
-
-		// Process newComp update
-		// This should send component update that should cause service checkin
-		s.log.Debugf("process new comp config for %s service", s.name())
-		s.processNewComp(newComp, comm)
-		return nil
-	}
 
 	for {
 		var err error
@@ -201,6 +140,148 @@
 
 				// Start check-in timer
 				checkinTimer.Reset(s.checkinPeriod())
+			case actionStop, actionTeardown:
+				// Stop check-in timer
+				s.log.Debugf("stop check-in timer for %s service", s.name())
+				checkinTimer.Stop()
+
+				// Stop connection info
+				s.log.Debugf("stop connection info for %s service", s.name())
+				cisStop()
+
+				// Stop service
+				s.stop(ctx, comm, lastCheckin, as.actionMode == actionTeardown)
+			}
+			if err != nil {
+				s.forceCompState(client.UnitStateFailed, err.Error())
+			}
+		case newComp := <-s.compCh:
+			s.processNewComp(newComp, comm)
+		case checkin := <-comm.CheckinObserved():
+			s.processCheckin(checkin, comm, &lastCheckin)
+		case <-checkinTimer.C:
+			s.checkStatus(s.checkinPeriod(), &lastCheckin, &missedCheckins)
+			checkinTimer.Reset(s.checkinPeriod())
+		}
+	}
+}
+
+// Run starts the runtime for the component.
+//
+// Called by Manager inside a goroutine. Run does not return until the passed in context is done. Run is always
+// called before any of the other methods in the interface and once the context is done none of those methods should
+// ever be called again.
+//
+// ==================================================================================================
+//
+// Updated teardown sequence:
+//
+//  1. if tearing down already (tearingDown == true), continue with stop/uninstall
+//
+//  2. if not tearing down already (tearingDown == false)
+//     a. inject new signed payload for component
+//     b. reset check-in timer
+//     c. set teardown timeout timer
+//     d. set tearingDown=true
+//     c. send component update (with new signed payload)
+//     d. await for check-in after update or teardown timeout
+//     e. upon receiving check-in if (tearingDown == true), send teardown action to itself
+//
+// ==================================================================================================
+func (s *serviceRuntime) xRun(ctx context.Context, comm Communicator) (err error) {
+	// The teardownCheckingTimeout is set to the same amount as the checkin timeout for now
+	teardownCheckinTimeout := s.checkinPeriod()
+	teardownCheckinTimer := time.NewTimer(teardownCheckinTimeout)
+	defer teardownCheckinTimer.Stop()
+	// Stop teardown checkin timeout timer initially
+	teardownCheckinTimer.Stop()
+
+	checkinTimer := time.NewTimer(s.checkinPeriod())
+	defer checkinTimer.Stop()
+
+	// Stop the check-ins timer initially
+	checkinTimer.Stop()
+
+	var (
+		cis            *connInfoServer
+		lastCheckin    time.Time
+		missedCheckins int
+		tearingDown    bool
+	)
+
+	cisStop := func() {
+		if cis != nil {
+			_ = cis.stop()
+			cis = nil
+		}
+	}
+	defer cisStop()
+
+	processStop := func(am actionMode) {
+		// Stop check-in timer
+		s.log.Debugf("stop check-in timer for %s service", s.name())
+		checkinTimer.Stop()
+
+		// Stop connection info
+		s.log.Debugf("stop connection info for %s service", s.name())
+		cisStop()
+
+		// Stop service
+		s.stop(ctx, comm, lastCheckin, am == actionTeardown)
+	}
+
+	processTeardown := func(am actionMode, signed *component.Signed) error {
+		s.log.Infof("start teardown for %s service", s.name())
+		// Inject new signed
+		newComp, err := injectSigned(s.comp, signed)
+		if err != nil {
+			s.log.Errorf("failed to inject signed configuration for %s service, err: %v", s.name(), err)
+			return err
+		}
+
+		// Set teardown timeout timer
+		teardownCheckinTimer.Reset(teardownCheckinTimeout)
+
+		// Process newComp update
+		// This should send component update that should cause service checkin
+		s.log.Debugf("process new comp config for %s service", s.name())
+		s.processNewComp(newComp, comm)
+		return nil
+	}
+
+	for {
+		var err error
+		select {
+		case <-ctx.Done():
+			s.log.Debug("context is done. exiting.")
+			return ctx.Err()
+		case as := <-s.actionCh:
+			switch as.actionMode {
+			case actionStart:
+				// Initial state on start
+				lastCheckin = time.Time{}
+				missedCheckins = 0
+				checkinTimer.Stop()
+				cisStop()
+
+				// Start connection info
+				if cis == nil {
+					cis, err = newConnInfoServer(s.log, comm, s.comp.InputSpec.Spec.Service.CPort)
+					if err != nil {
+						err = fmt.Errorf("failed to start connection info service %s: %w", s.name(), err)
+						break
+					}
+				}
+
+				// Start service
+				err = s.start(ctx)
+				if err != nil {
+					cisStop()
+					break
+				}
+
+				// Start check-in timer
+				checkinTimer.Reset(s.checkinPeriod())
 			case actionStop:
 				processStop(as.actionMode)
 			case actionTeardown:
@@ -490,11 +571,7 @@
 // Teardown stop and uninstall the service.
 //
 // Non-blocking and never returns an error.
-<<<<<<< HEAD
-func (s *ServiceRuntime) Teardown(signed *component.Signed) error {
-=======
-func (s *serviceRuntime) Teardown() error {
->>>>>>> 0771842f
+func (s *serviceRuntime) Teardown(signed *component.Signed) error {
 	// clear channel so it's the latest action
 	select {
 	case <-s.actionCh:
