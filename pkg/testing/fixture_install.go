// Copyright Elasticsearch B.V. and/or licensed to Elasticsearch B.V. under one
// or more contributor license agreements. Licensed under the Elastic License;
// you may not use this file except in compliance with the Elastic License.

package testing

import (
	"archive/zip"
	"context"
	"errors"
	"fmt"
	"io"
	"io/fs"
	"os"
	"path/filepath"
	"runtime"
	"strconv"
	"strings"
	"time"

	"github.com/stretchr/testify/require"

	"github.com/elastic/elastic-agent/internal/pkg/agent/application/paths"
	"github.com/elastic/elastic-agent/pkg/control/v2/client"
	"github.com/elastic/elastic-agent/pkg/core/process"
)

// ErrNotInstalled is returned in cases where Agent isn't installed
var ErrNotInstalled = errors.New("Elastic Agent is not installed") //nolint:stylecheck // Elastic Agent is a proper noun

// CmdOpts creates vectors of command arguments for different agent commands
type CmdOpts interface {
	toCmdArgs() []string
}

// EnrollOpts specifies the options for the enroll command
type EnrollOpts struct {
	URL             string // --url
	EnrollmentToken string // --enrollment-token
}

func (e EnrollOpts) toCmdArgs() []string {
	var args []string
	if e.URL != "" {
		args = append(args, "--url", e.URL)
	}
	if e.EnrollmentToken != "" {
		args = append(args, "--enrollment-token", e.EnrollmentToken)
	}
	return args
}

// InstallOpts specifies the options for the install command
type InstallOpts struct {
	BasePath       string // --base-path
	Force          bool   // --force
	Insecure       bool   // --insecure
	NonInteractive bool   // --non-interactive
	ProxyURL       string // --proxy-url
<<<<<<< HEAD

	// Unprivileged by default installs the Elastic Agent as `--unprivileged` unless
	// the platform being tested doesn't currently support it, or it's explicitly set
	// to false.
	Unprivileged *bool // --unprivileged
=======
	Unprivileged   bool   // --unprivileged
	DelayEnroll    bool   // --delay-enroll
>>>>>>> 17f04800

	EnrollOpts
}

func (i InstallOpts) IsUnprivileged(operatingSystem string) bool {
	if i.Unprivileged == nil {
		// not explicitly set, default to true on Linux only (until other platforms support it)
		if operatingSystem == "linux" {
			return true
		}
		return false
	}
	return *i.Unprivileged
}

func (i InstallOpts) toCmdArgs(operatingSystem string) ([]string, error) {
	var args []string
	if i.BasePath != "" {
		args = append(args, "--base-path", i.BasePath)
	}
	if i.Force {
		args = append(args, "--force")
	}
	if i.Insecure {
		args = append(args, "--insecure")
	}
	if i.NonInteractive {
		args = append(args, "--non-interactive")
	}
	if i.ProxyURL != "" {
		args = append(args, "--proxy-url="+i.ProxyURL)
	}

	unprivileged := i.IsUnprivileged(operatingSystem)
	if unprivileged {
		if operatingSystem != "linux" {
			return nil, fmt.Errorf("--unprivileged cannot be set to true unless testing is being done on Linux")
		}
		args = append(args, "--unprivileged")
	}
	if i.DelayEnroll {
		args = append(args, "--delay-enroll")
	}

	args = append(args, i.EnrollOpts.toCmdArgs()...)

	return args, nil
}

// NewBool returns a boolean pointer.
func NewBool(value bool) *bool {
	return &value
}

// Install installs the prepared Elastic Agent binary and registers a t.Cleanup
// function to uninstall the agent if it hasn't been uninstalled. It also takes
// care of collecting a diagnostics when AGENT_COLLECT_DIAG=true or the test
// has failed.
// It returns:
//   - the combined output of Install command stdout and stderr
//   - an error if any.
func (f *Fixture) Install(ctx context.Context, installOpts *InstallOpts, opts ...process.CmdOption) ([]byte, error) {
	f.t.Logf("[test %s] Inside fixture install function", f.t.Name())
	installArgs := []string{"install"}
	if installOpts == nil {
		// default options when not provided
		installOpts = &InstallOpts{}
	}
	installOptsArgs, err := installOpts.toCmdArgs(f.operatingSystem)
	if err != nil {
		return nil, err
	}
	installArgs = append(installArgs, installOptsArgs...)
	out, err := f.Exec(ctx, installArgs, opts...)
	if err != nil {
		return out, fmt.Errorf("error running agent install command: %w", err)
	}

	f.installed = true
	f.installOpts = installOpts

	if installOpts.BasePath == "" {
		f.workDir = filepath.Join(paths.DefaultBasePath, "Elastic", "Agent")
	} else {
		f.workDir = filepath.Join(installOpts.BasePath, "Elastic", "Agent")
	}

	// we just installed agent, the control socket is at a well-known location
	socketPath := fmt.Sprintf("unix://%s", paths.ControlSocketRunSymlink) // use symlink as that works for all versions
	if runtime.GOOS == "windows" {
		// Windows uses a fixed named pipe, that is always the same.
		// It is the same even running in unprivileged mode.
		socketPath = paths.WindowsControlSocketInstalledPath
	} else if installOpts.IsUnprivileged(f.operatingSystem) {
		// Unprivileged versions move the socket to inside the installed directory
		// of the Elastic Agent.
		socketPath = paths.ControlSocketFromPath(runtime.GOOS, f.workDir)
	}
	c := client.New(client.WithAddress(socketPath))
	f.setClient(c)

	f.t.Cleanup(func() {
		f.t.Logf("[test %s] Inside fixture cleanup function", f.t.Name())
		if !f.installed {
			f.t.Logf("skipping uninstall; agent not installed (fixture.installed is false)")
			// not installed; no need to clean up or collect diagnostics
			return
		}

		// diagnostics is collected when either the environment variable
		// AGENT_COLLECT_DIAG=true or the test is marked failed
		collect := collectDiagFlag()
		failed := f.t.Failed()
		if collect || failed {
			if collect {
				f.t.Logf("collecting diagnostics; AGENT_COLLECT_DIAG=true")
			} else if failed {
				f.t.Logf("collecting diagnostics; test failed")
			}
			f.collectDiagnostics()
		}

		// environment variable AGENT_KEEP_INSTALLED=true will skip the uninstallation
		// useful to debug the issue with the Elastic Agent
		if f.t.Failed() && keepInstalledFlag() {
			f.t.Logf("skipping uninstall; test failed and AGENT_KEEP_INSTALLED=true")
			return
		}

		if keepInstalledFlag() {
			f.t.Logf("ignoring AGENT_KEEP_INSTALLED=true as test succeeded, " +
				"keeping the agent installed will jeopardise other tests")
		}

		// 5 minute timeout, to ensure that it at least doesn't get stuck.
		// original context is not used as it could have a timeout on the context
		// for the install and we don't want that context to prevent the uninstall
		uninstallCtx, uninstallCancel := context.WithTimeout(context.Background(), 5*time.Minute)
		defer uninstallCancel()
		out, err := f.Uninstall(uninstallCtx, &UninstallOpts{Force: true, UninstallToken: f.uninstallToken})
		f.setClient(nil)
		if err != nil &&
			(errors.Is(err, ErrNotInstalled) ||
				strings.Contains(
					err.Error(),
					"elastic-agent: no such file or directory")) {
			f.t.Logf("fixture.Install Cleanup: agent was already uninstalled, skipping uninstall")
			// Agent fixture has already been uninstalled, perhaps by
			// an explicit call to fixture.Uninstall, so nothing needs
			// to be done here.
			return
		}
		require.NoErrorf(f.t, err, "uninstalling agent failed. Output: %q", out)
	})

	return out, nil
}

type UninstallOpts struct {
	Force          bool // --force
	UninstallToken string
}

func (i UninstallOpts) toCmdArgs() []string {
	var args []string
	if i.Force {
		args = append(args, "--force")
	}

	if i.UninstallToken != "" {
		args = append(args, "--uninstall-token", i.UninstallToken)
	}

	return args
}

// Uninstall uninstalls the installed Elastic Agent binary
func (f *Fixture) Uninstall(ctx context.Context, uninstallOpts *UninstallOpts, opts ...process.CmdOption) ([]byte, error) {
	if !f.installed {
		return nil, ErrNotInstalled
	}

	uninstallArgs := []string{"uninstall"}
	if uninstallOpts != nil {
		uninstallArgs = append(uninstallArgs, uninstallOpts.toCmdArgs()...)
	}
	out, err := f.Exec(ctx, uninstallArgs, opts...)
	if err != nil {
		return out, fmt.Errorf("error running uninstall command: %w", err)
	}
	f.installed = false

	// Check that Elastic Agent files are actually removed
	basePath := f.installOpts.BasePath
	if basePath == "" {
		basePath = paths.DefaultBasePath
	}
	topPath := filepath.Join(basePath, "Elastic", "Agent")
	topPathStats, err := os.Stat(topPath)
	if errors.Is(err, fs.ErrNotExist) {
		// the path does not exist anymore, all good!
		return out, nil
	}

	if err != nil {
		return out, fmt.Errorf("error stating agent path: %w", err)
	}

	if err != nil && topPathStats != nil {
		return out, fmt.Errorf("Elastic Agent is still installed at [%s]", topPath) //nolint:stylecheck // Elastic Agent is a proper noun
	}

	return out, nil
}

func (f *Fixture) collectDiagnostics() {
	ctx, cancel := context.WithTimeout(context.Background(), 1*time.Minute)
	defer cancel()

	dir, err := findProjectRoot(f.caller)
	if err != nil {
		f.t.Logf("failed to collect diagnostics; failed to find project root: %s", err)
		return
	}
	diagPath := filepath.Join(dir, "build", "diagnostics")
	err = os.MkdirAll(diagPath, 0755)
	if err != nil {
		f.t.Logf("failed to collect diagnostics; failed to create %s: %s", diagPath, err)
		return
	}

	stamp := time.Now().Format(time.RFC3339)
	if runtime.GOOS == "windows" {
		// on Windows a filename cannot contain a ':' as this collides with disk labels (aka. C:\)
		stamp = strings.ReplaceAll(stamp, ":", "-")
	}

	// Sub-test names are separated by "/" characters which are not valid filenames on Linux.
	sanitizedTestName := strings.ReplaceAll(f.t.Name(), "/", "-")
	outputPath := filepath.Join(diagPath, fmt.Sprintf("%s-diagnostics-%s.zip", sanitizedTestName, stamp))

	output, err := f.Exec(ctx, []string{"diagnostics", "-f", outputPath})
	if err != nil {
		f.t.Logf("failed to collect diagnostics to %s (%s): %s", outputPath, err, output)

		// possible that the test was so fast that the Elastic Agent was just installed, the control protocol is
		// not fully running yet. wait 15 seconds to try again, ensuring that best effort is performed in fetching
		// diagnostics
		if strings.Contains(string(output), "connection error") {
			f.t.Logf("retrying in 15 seconds due to connection error; possible Elastic Agent was not fully started")
			time.Sleep(15 * time.Second)
			output, err = f.Exec(ctx, []string{"diagnostics", "-f", outputPath})
			f.t.Logf("failed to collect diagnostics a second time at %s (%s): %s", outputPath, err, output)
		}
		if err != nil {
			// If collecting diagnostics fails, zip up the entire installation directory with the hope that it will contain logs.
			f.t.Logf("creating zip archive of the installation directory: %s", f.workDir)
			timestamp := strings.ReplaceAll(time.Now().Format(time.RFC3339), ":", "-")
			zipPath := filepath.Join(diagPath, fmt.Sprintf("%s-install-directory-%s.zip", sanitizedTestName, timestamp))
			err = f.archiveInstallDirectory(f.workDir, zipPath)
			if err != nil {
				f.t.Logf("failed to zip install directory to %s: %s", zipPath, err)
			}
		}
	}
}

func (f *Fixture) archiveInstallDirectory(installPath string, outputPath string) error {
	file, err := os.Create(outputPath)
	if err != nil {
		return fmt.Errorf("creating zip output file %s: %w", outputPath, err)
	}
	defer file.Close()

	w := zip.NewWriter(file)
	defer w.Close()

	walker := func(path string, info os.FileInfo, err error) error {
		if err != nil {
			return err
		}
		if info.IsDir() {
			return nil
		}
		file, err := os.Open(path)
		if err != nil {
			f.t.Logf("failed to add %s to zip, continuing: %s", path, err)
			return nil
		}
		defer file.Close()

		f, err := w.Create(path)
		if err != nil {
			return err
		}

		_, err = io.Copy(f, file)
		if err != nil {
			return err
		}

		return nil
	}

	err = filepath.Walk(f.workDir, walker)
	if err != nil {
		return fmt.Errorf("walking %s to create zip: %w", f.workDir, err)
	}

	return nil
}

func collectDiagFlag() bool {
	// failure reports false (ignore error)
	v, _ := strconv.ParseBool(os.Getenv("AGENT_COLLECT_DIAG"))
	return v
}

func keepInstalledFlag() bool {
	// failure reports false (ignore error)
	v, _ := strconv.ParseBool(os.Getenv("AGENT_KEEP_INSTALLED"))
	return v
}<|MERGE_RESOLUTION|>--- conflicted
+++ resolved
@@ -57,16 +57,12 @@
 	Insecure       bool   // --insecure
 	NonInteractive bool   // --non-interactive
 	ProxyURL       string // --proxy-url
-<<<<<<< HEAD
+	DelayEnroll    bool   // --delay-enroll
 
 	// Unprivileged by default installs the Elastic Agent as `--unprivileged` unless
 	// the platform being tested doesn't currently support it, or it's explicitly set
 	// to false.
 	Unprivileged *bool // --unprivileged
-=======
-	Unprivileged   bool   // --unprivileged
-	DelayEnroll    bool   // --delay-enroll
->>>>>>> 17f04800
 
 	EnrollOpts
 }
@@ -99,6 +95,9 @@
 	if i.ProxyURL != "" {
 		args = append(args, "--proxy-url="+i.ProxyURL)
 	}
+	if i.DelayEnroll {
+		args = append(args, "--delay-enroll")
+	}
 
 	unprivileged := i.IsUnprivileged(operatingSystem)
 	if unprivileged {
@@ -106,9 +105,6 @@
 			return nil, fmt.Errorf("--unprivileged cannot be set to true unless testing is being done on Linux")
 		}
 		args = append(args, "--unprivileged")
-	}
-	if i.DelayEnroll {
-		args = append(args, "--delay-enroll")
 	}
 
 	args = append(args, i.EnrollOpts.toCmdArgs()...)
