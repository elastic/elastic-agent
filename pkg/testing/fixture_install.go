--- conflicted
+++ resolved
@@ -124,13 +124,8 @@
 	if runtime.GOOS == "windows" {
 		// Windows uses a fixed named pipe, that is always the same.
 		// It is the same even running in unprivileged mode.
-<<<<<<< HEAD
-		socketPath = `\\.\pipe\elastic-agent-system`
+		socketPath = paths.WindowsControlSocketInstalledPath
 	} else if !installOpts.Privileged {
-=======
-		socketPath = paths.WindowsControlSocketInstalledPath
-	} else if installOpts.Unprivileged {
->>>>>>> 35cb5ab7
 		// Unprivileged versions move the socket to inside the installed directory
 		// of the Elastic Agent.
 		socketPath = paths.ControlSocketFromPath(runtime.GOOS, f.workDir)
