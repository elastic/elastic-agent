// Copyright Elasticsearch B.V. and/or licensed to Elasticsearch B.V. under one
// or more contributor license agreements. Licensed under the Elastic License;
// you may not use this file except in compliance with the Elastic License.

package testing

import (
	"context"
	"errors"
	"fmt"
	"io/fs"
	"os"
	"path/filepath"
<<<<<<< HEAD
=======
	"strconv"
	"strings"
>>>>>>> a3fb47e4
	"time"

	"github.com/stretchr/testify/require"

	"github.com/elastic/elastic-agent/internal/pkg/agent/application/paths"
	"github.com/elastic/elastic-agent/pkg/control/v2/client"
	"github.com/elastic/elastic-agent/pkg/core/process"
)

// ErrNotInstalled is returned in cases where Agent isn't installed
var ErrNotInstalled = errors.New("Elastic Agent is not installed") //nolint:stylecheck // Elastic Agent is a proper noun

// CmdOpts creates vectors of command arguments for different agent commands
type CmdOpts interface {
	toCmdArgs() []string
}

// EnrollOpts specifies the options for the enroll command
type EnrollOpts struct {
	URL             string // --url
	EnrollmentToken string // --enrollment-token
}

func (e EnrollOpts) toCmdArgs() []string {
	var args []string
	if e.URL != "" {
		args = append(args, "--url", e.URL)
	}
	if e.EnrollmentToken != "" {
		args = append(args, "--enrollment-token", e.EnrollmentToken)
	}
	return args
}

// InstallOpts specifies the options for the install command
type InstallOpts struct {
	BasePath       string // --base-path
	Force          bool   // --force
	Insecure       bool   // --insecure
	NonInteractive bool   // --non-interactive
	ProxyURL       string // --proxy-url

	EnrollOpts
}

func (i InstallOpts) toCmdArgs() []string {
	var args []string
	if i.BasePath != "" {
		args = append(args, "--base-path", i.BasePath)
	}
	if i.Force {
		args = append(args, "--force")
	}
	if i.Insecure {
		args = append(args, "--insecure")
	}
	if i.NonInteractive {
		args = append(args, "--non-interactive")
	}
	if i.ProxyURL != "" {
		args = append(args, "--proxy-url="+i.ProxyURL)
	}

	args = append(args, i.EnrollOpts.toCmdArgs()...)

	return args
}

// Install installs the prepared Elastic Agent binary and returns:
//   - the combined output of stdout and stderr
//   - an error if any.
func (f *Fixture) Install(ctx context.Context, installOpts *InstallOpts, opts ...process.CmdOption) ([]byte, error) {
	installArgs := []string{"install"}
	if installOpts != nil {
		installArgs = append(installArgs, installOpts.toCmdArgs()...)
	}
	out, err := f.Exec(ctx, installArgs, opts...)
	if err != nil {
		return out, fmt.Errorf("error running agent install command: %w", err)
	}

	f.installed = true
	f.installOpts = installOpts

	if installOpts.BasePath == "" {
		f.workDir = filepath.Join(paths.DefaultBasePath, "Elastic", "Agent")
	} else {
		f.workDir = filepath.Join(installOpts.BasePath, "Elastic", "Agent")
	}

	// we just installed agent, the control socket is at a well-known location
	c := client.New(client.WithAddress(paths.ControlSocketPath))
	f.setClient(c)

	f.t.Cleanup(func() {
<<<<<<< HEAD
		// 5 minute timeout, to ensure that it at least doesn't get stuck.
		// original context is not used as it could have a timeout on the context
		// for the install and we don't want that context to prevent the uninstall
		uninstallCtx, uninstallCancel := context.WithTimeout(context.Background(), 5*time.Minute)
		defer uninstallCancel()
		out, err := f.Uninstall(uninstallCtx, &UninstallOpts{Force: true})
		f.setClient(nil)
		if errors.Is(err, ErrNotInstalled) {
			// Agent fixture has already been uninstalled, perhaps by
			// an explicit call to fixture.Uninstall, so nothing needs
			// to be done here.
=======
		if !f.installed {
			// not installed; no need to clean up or collect diagnostics
>>>>>>> a3fb47e4
			return
		}

		// diagnostics is collected when either the environment variable
		// AGENT_KEEP_INSTALLED=true or the test is marked failed
		collect := collectDiag()
		failed := f.t.Failed()
		if collect || failed {
			if collect {
				f.t.Logf("collecting diagnostics; AGENT_COLLECT_DIAG=true")
			} else if failed {
				f.t.Logf("collecting diagnostics; test failed")
			}
			f.collectDiagnostics()
		}

		// environment variable AGENT_KEEP_INSTALLED=true will skip the uninstall
		// useful to debug the issue with the Elastic Agent
		if keepInstalled() {
			f.t.Logf("skipping uninstall; AGENT_KEEP_INSTALLED=true")
		} else {
			out, err := f.Uninstall(ctx, &UninstallOpts{Force: true, UninstallToken: f.uninstallToken})
			f.setClient(nil)
			if err != nil &&
				(errors.Is(err, ErrNotInstalled) ||
					strings.Contains(
						err.Error(),
						"elastic-agent: no such file or directory")) {
				// Agent fixture has already been uninstalled, perhaps by
				// an explicit call to fixture.Uninstall, so nothing needs
				// to be done here.
				return
			}
			require.NoErrorf(f.t, err, "uninstalling agent failed. Output: %q", out)
		}
	})

	return out, nil
}

type UninstallOpts struct {
	Force          bool // --force
	UninstallToken string
}

func (i UninstallOpts) toCmdArgs() []string {
	var args []string
	if i.Force {
		args = append(args, "--force")
	}

	if i.UninstallToken != "" {
		args = append(args, "--uninstall-token", i.UninstallToken)
	}

	return args
}

// Uninstall uninstalls the installed Elastic Agent binary
func (f *Fixture) Uninstall(ctx context.Context, uninstallOpts *UninstallOpts, opts ...process.CmdOption) ([]byte, error) {
	if !f.installed {
		return nil, ErrNotInstalled
	}

	uninstallArgs := []string{"uninstall"}
	if uninstallOpts != nil {
		uninstallArgs = append(uninstallArgs, uninstallOpts.toCmdArgs()...)
	}
	out, err := f.Exec(ctx, uninstallArgs, opts...)
	if err != nil {
		return out, fmt.Errorf("error running uninstall command: %w", err)
	}

	// Check that Elastic Agent files are actually removed
	basePath := f.installOpts.BasePath
	if basePath == "" {
		basePath = paths.DefaultBasePath
	}
	topPath := filepath.Join(basePath, "Elastic", "Agent")
	topPathStats, err := os.Stat(topPath)
	if errors.Is(err, fs.ErrNotExist) {
		// the path does not exist anymore, all good!
		return out, nil
	}

	if err != nil {
		return out, fmt.Errorf("error stating agent path: %w", err)
	}

	if err != nil && topPathStats != nil {
		return out, fmt.Errorf("Elastic Agent is still installed at [%s]", topPath) //nolint:stylecheck // Elastic Agent is a proper noun
	}

	return out, nil
}

func (f *Fixture) collectDiagnostics() {
	ctx, cancel := context.WithTimeout(context.Background(), 1*time.Minute)
	defer cancel()

	dir, err := findProjectRoot(f.caller)
	if err != nil {
		f.t.Logf("failed to collect diagnostics; failed to find project root: %s", err)
		return
	}
	diagPath := filepath.Join(dir, "build", "diagnostics")
	err = os.MkdirAll(diagPath, 0755)
	if err != nil {
		f.t.Logf("failed to collect diagnostics; failed to create %s: %s", diagPath, err)
		return
	}
	outputPath := filepath.Join(diagPath, fmt.Sprintf("%s-diagnostics-%s.zip", f.t.Name(), time.Now().Format(time.RFC3339)))

	output, err := f.Exec(ctx, []string{"diagnostics", "-f", outputPath})
	if err != nil {
		f.t.Logf("failed to collect diagnostics to %s (%s): %s", outputPath, err, output)
	}
}

func collectDiag() bool {
	// failure reports false (ignore error)
	v, _ := strconv.ParseBool(os.Getenv("AGENT_COLLECT_DIAG"))
	return v
}

func keepInstalled() bool {
	// failure reports false (ignore error)
	v, _ := strconv.ParseBool(os.Getenv("AGENT_KEEP_INSTALLED"))
	return v
}<|MERGE_RESOLUTION|>--- conflicted
+++ resolved
@@ -11,11 +11,8 @@
 	"io/fs"
 	"os"
 	"path/filepath"
-<<<<<<< HEAD
-=======
 	"strconv"
 	"strings"
->>>>>>> a3fb47e4
 	"time"
 
 	"github.com/stretchr/testify/require"
@@ -111,22 +108,8 @@
 	f.setClient(c)
 
 	f.t.Cleanup(func() {
-<<<<<<< HEAD
-		// 5 minute timeout, to ensure that it at least doesn't get stuck.
-		// original context is not used as it could have a timeout on the context
-		// for the install and we don't want that context to prevent the uninstall
-		uninstallCtx, uninstallCancel := context.WithTimeout(context.Background(), 5*time.Minute)
-		defer uninstallCancel()
-		out, err := f.Uninstall(uninstallCtx, &UninstallOpts{Force: true})
-		f.setClient(nil)
-		if errors.Is(err, ErrNotInstalled) {
-			// Agent fixture has already been uninstalled, perhaps by
-			// an explicit call to fixture.Uninstall, so nothing needs
-			// to be done here.
-=======
 		if !f.installed {
 			// not installed; no need to clean up or collect diagnostics
->>>>>>> a3fb47e4
 			return
 		}
 
@@ -148,7 +131,12 @@
 		if keepInstalled() {
 			f.t.Logf("skipping uninstall; AGENT_KEEP_INSTALLED=true")
 		} else {
-			out, err := f.Uninstall(ctx, &UninstallOpts{Force: true, UninstallToken: f.uninstallToken})
+			// 5 minute timeout, to ensure that it at least doesn't get stuck.
+			// original context is not used as it could have a timeout on the context
+			// for the install and we don't want that context to prevent the uninstall
+			uninstallCtx, uninstallCancel := context.WithTimeout(context.Background(), 5*time.Minute)
+			defer uninstallCancel()
+			out, err := f.Uninstall(uninstallCtx, &UninstallOpts{Force: true, UninstallToken: f.uninstallToken})
 			f.setClient(nil)
 			if err != nil &&
 				(errors.Is(err, ErrNotInstalled) ||
