--- conflicted
+++ resolved
@@ -736,11 +736,7 @@
 	}
 
 	if status.State != int(cproto.State_HEALTHY) {
-<<<<<<< HEAD
-		return fmt.Errorf("agent isn't health, current status: %s",
-=======
 		return false, fmt.Errorf("agent isn't healthy, current status: %s",
->>>>>>> 5ff71392
 			client.State(status.State))
 	}
 
