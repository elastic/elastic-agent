--- conflicted
+++ resolved
@@ -505,13 +505,6 @@
 		return fmt.Errorf("failed to spawn %s: %w", f.binaryName, err)
 	}
 
-<<<<<<< HEAD
-=======
-	killProc := func() {
-		_ = proc.Kill()
-		<-proc.Wait()
-	}
-
 	if shouldWatchState {
 		agentClient = client.New(client.WithAddress(cAddr))
 		f.setClient(agentClient)
@@ -519,7 +512,6 @@
 		stateCh, stateErrCh = watchState(ctx, f.t, agentClient, f.connectTimout)
 	}
 
->>>>>>> 65a68f87
 	var doneChan <-chan time.Time
 	if f.runLength != 0 {
 		doneChan = time.After(f.runLength)
