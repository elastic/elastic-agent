--- conflicted
+++ resolved
@@ -14,22 +14,15 @@
 
 // Config provides the configuration for running the runner.
 type Config struct {
-<<<<<<< HEAD
-	ReleaseVersion string
-	StackVersion   string
-	BuildDir       string
-	GOVersion      string
-	RepoDir        string
-	DiagnosticsDir string
-=======
 	AgentVersion      string
 	AgentStackVersion string
+	StateDir          string
+	ReleaseVersion    string
+	StackVersion      string
 	BuildDir          string
 	GOVersion         string
 	RepoDir           string
-	StateDir          string
 	DiagnosticsDir    string
->>>>>>> d4e444e8
 
 	// Platforms filters the tests to only run on the provided list
 	// of platforms even if the tests supports more than what is
