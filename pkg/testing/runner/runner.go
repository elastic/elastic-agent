--- conflicted
+++ resolved
@@ -908,165 +908,7 @@
 			return batch, true
 		}
 	}
-<<<<<<< HEAD
 	return common.OSBatch{}, false
-=======
-	return OSBatch{}, false
-}
-
-func batchInGroups(batch define.Batch, groups []string) bool {
-	for _, g := range groups {
-		if batch.Group == g {
-			return true
-		}
-	}
-	return false
-}
-
-func createBatches(batch define.Batch, platforms []define.OS, groups []string, matrix bool) ([]OSBatch, error) {
-	var batches []OSBatch
-	if len(groups) > 0 && !batchInGroups(batch, groups) {
-		return nil, nil
-	}
-	specifics, err := getSupported(batch.OS, platforms)
-	if errors.Is(err, ErrOSNotSupported) {
-		var s SupportedOS
-		s.OS.Type = batch.OS.Type
-		s.OS.Arch = batch.OS.Arch
-		s.OS.Distro = batch.OS.Distro
-		if s.OS.Distro == "" {
-			s.OS.Distro = "unknown"
-		}
-		if s.OS.Version == "" {
-			s.OS.Version = "unknown"
-		}
-		b := OSBatch{
-			OS:    s,
-			Batch: batch,
-			Skip:  true,
-		}
-		b.ID = createBatchID(b)
-		batches = append(batches, b)
-		return batches, nil
-	} else if err != nil {
-		return nil, err
-	}
-	if matrix {
-		for _, s := range specifics {
-			b := OSBatch{
-				OS:    s,
-				Batch: batch,
-				Skip:  false,
-			}
-			b.ID = createBatchID(b)
-			batches = append(batches, b)
-		}
-	} else {
-		b := OSBatch{
-			OS:    specifics[0],
-			Batch: batch,
-			Skip:  false,
-		}
-		b.ID = createBatchID(b)
-		batches = append(batches, b)
-	}
-	return batches, nil
-}
-
-func filterSingleTest(batches []OSBatch, singleTest string) ([]OSBatch, error) {
-	var filtered []OSBatch
-	for _, batch := range batches {
-		batch, ok := filterSingleTestBatch(batch, singleTest)
-		if ok {
-			filtered = append(filtered, batch)
-		}
-	}
-	if len(filtered) == 0 {
-		return nil, fmt.Errorf("test not found: %s", singleTest)
-	}
-	return filtered, nil
-}
-
-func filterSingleTestBatch(batch OSBatch, testName string) (OSBatch, bool) {
-	for _, pt := range batch.Batch.Tests {
-		for _, t := range pt.Tests {
-			if t.Name == testName {
-				// filter batch to only run one test
-				batch.Batch.Tests = []define.BatchPackageTests{
-					{
-						Name:  pt.Name,
-						Tests: []define.BatchPackageTest{t},
-					},
-				}
-				batch.Batch.SudoTests = nil
-				// remove stack requirement when the test doesn't need a stack
-				if !t.Stack {
-					batch.Batch.Stack = nil
-				}
-				return batch, true
-			}
-		}
-	}
-	for _, pt := range batch.Batch.SudoTests {
-		for _, t := range pt.Tests {
-			if t.Name == testName {
-				// filter batch to only run one test
-				batch.Batch.SudoTests = []define.BatchPackageTests{
-					{
-						Name:  pt.Name,
-						Tests: []define.BatchPackageTest{t},
-					},
-				}
-				batch.Batch.Tests = nil
-				// remove stack requirement when the test doesn't need a stack
-				if !t.Stack {
-					batch.Batch.Stack = nil
-				}
-				return batch, true
-			}
-		}
-	}
-	return batch, false
-}
-
-func filterSupportedOS(batches []OSBatch, provisioner InstanceProvisioner) []OSBatch {
-	var filtered []OSBatch
-	for _, batch := range batches {
-		if ok := provisioner.Supported(batch.OS.OS); ok {
-			filtered = append(filtered, batch)
-		}
-	}
-	return filtered
-}
-
-// createBatchID creates a consistent/unique ID for the batch
-//
-// ID needs to be consistent so each execution of the runner always
-// selects the same ID for each batch.
-func createBatchID(batch OSBatch) string {
-	id := batch.OS.Type + "-" + batch.OS.Arch
-	if batch.OS.Type == define.Linux {
-		id += "-" + batch.OS.Distro
-	}
-	if batch.OS.Version != "" {
-		id += "-" + strings.Replace(batch.OS.Version, ".", "", -1)
-	}
-	if batch.OS.Type == define.Kubernetes && batch.OS.DockerVariant != "" {
-		id += "-" + batch.OS.DockerVariant
-	}
-	id += "-" + strings.Replace(batch.Batch.Group, ".", "", -1)
-
-	// The batchID needs to be at most 63 characters long otherwise
-	// OGC will fail to instantiate the VM.
-	maxIDLen := 63
-	if len(id) > maxIDLen {
-		hash := fmt.Sprintf("%x", md5.Sum([]byte(id)))
-		hashLen := utf8.RuneCountInString(hash)
-		id = id[:maxIDLen-hashLen-1] + "-" + hash
-	}
-
-	return strings.ToLower(id)
->>>>>>> 67b709f6
 }
 
 type runnerLogger struct {
