// Copyright Elasticsearch B.V. and/or licensed to Elasticsearch B.V. under one
// or more contributor license agreements. Licensed under the Elastic License;
// you may not use this file except in compliance with the Elastic License.

package runner

import (
	"bytes"
	"context"
	"errors"
	"fmt"
	"io"
	"os"
	"path/filepath"
	"strings"
	"sync"
	"time"

	"gopkg.in/yaml.v2"

	"golang.org/x/crypto/ssh"
	"golang.org/x/sync/errgroup"
	"k8s.io/utils/strings/slices"

	"github.com/elastic/elastic-agent/pkg/testing/define"
)

// OSBatch defines the mapping between a SupportedOS and a define.Batch.
type OSBatch struct {
	// ID is the unique ID for the batch.
	ID string
	// LayoutOS provides all the OS information to create an instance.
	OS SupportedOS
	// Batch defines the batch of tests to run on this layout.
	Batch define.Batch
	// Skip defines if this batch will be skipped because no supported layout exists yet.
	Skip bool
}

// OSRunnerPackageResult is the result for each package.
type OSRunnerPackageResult struct {
	// Name is the package name.
	Name string
	// Output is the raw test output.
	Output []byte
	// XMLOutput is the XML Junit output.
	XMLOutput []byte
	// JSONOutput is the JSON output.
	JSONOutput []byte
}

// OSRunnerResult is the result of the test run provided by a OSRunner.
type OSRunnerResult struct {
	// Packages is the results for each package.
	Packages []OSRunnerPackageResult

	// SudoPackages is the results for each package that need to run as sudo.
	SudoPackages []OSRunnerPackageResult
}

// OSRunner provides an interface to run the tests on the OS.
type OSRunner interface {
	// Prepare prepares the runner to actual run on the host.
	Prepare(ctx context.Context, c *ssh.Client, logger Logger, arch string, goVersion string) error
	// Copy places the required files on the host.
	Copy(ctx context.Context, c *ssh.Client, logger Logger, repoArchive string, build Build) error
	// Run runs the actual tests and provides the result.
	Run(ctx context.Context, verbose bool, c *ssh.Client, logger Logger, agentVersion string, prefix string, batch define.Batch, env map[string]string) (OSRunnerResult, error)
}

// Logger is a simple logging interface used by each runner type.
type Logger interface {
	// Logf logs the message for this runner.
	Logf(format string, args ...any)
}

// Result is the complete result from the runner.
type Result struct {
	// Tests is the number of tests ran.
	Tests int
	// Failures is the number of tests that failed.
	Failures int
	// Output is the raw test output.
	Output []byte
	// XMLOutput is the XML Junit output.
	XMLOutput []byte
	// JSONOutput is the JSON output.
	JSONOutput []byte
}

// State represents the state storage of what has been provisioned.
type State struct {
	// Instances stores provisioned and prepared instances.
	Instances []StateInstance `yaml:"instances"`

	// Stacks store provisioned stacks.
	Stacks []Stack `yaml:"stacks"`
}

// StateInstance is an instance stored in the state.
type StateInstance struct {
	Instance

	// Prepared set to true when the instance is prepared.
	Prepared bool `yaml:"prepared"`
}

// Build describes a build and its paths.
type Build struct {
	// Version of the Elastic Agent build.
	Version string
	// Type of OS this build is for.
	Type string
	// Arch is architecture this build is for.
	Arch string
	// Path is the path to the build.
	Path string
	// SHA512 is the path to the SHA512 file.
	SHA512Path string
}

// Runner runs the tests on remote instances.
type Runner struct {
	cfg    Config
	logger Logger
	ip     InstanceProvisioner
	sp     StackProvisioner

	batches      []OSBatch
	batchToStack map[string]Stack
	stacksReady  sync.WaitGroup
	stacksErr    error

	stateMx sync.Mutex
	state   State
}

// NewRunner creates a new runner based on the provided batches.
func NewRunner(cfg Config, ip InstanceProvisioner, sp StackProvisioner, batches ...define.Batch) (*Runner, error) {
	err := cfg.Validate()
	if err != nil {
		return nil, err
	}

	logger := &runnerLogger{
		writer:    os.Stdout,
		timestamp: cfg.Timestamp,
	}
	ip.SetLogger(logger)
	sp.SetLogger(logger)

	var osBatches []OSBatch
	for _, b := range batches {
		lbs, err := createBatches(b, cfg.Matrix)
		if err != nil {
			return nil, err
		}
		osBatches = append(osBatches, lbs...)
	}
	if cfg.SingleTest != "" {
		osBatches, err = filterSingleTest(osBatches, cfg.SingleTest)
		if err != nil {
			return nil, err
		}
	}
	osBatches = filterSupportedOS(osBatches, ip)

	return &Runner{
		cfg:          cfg,
		logger:       logger,
		ip:           ip,
		sp:           sp,
		batches:      osBatches,
		batchToStack: make(map[string]Stack),
	}, nil
}

// Logger returns the logger used by the runner.
func (r *Runner) Logger() Logger {
	return r.logger
}

// Run runs all the tests.
func (r *Runner) Run(ctx context.Context) (Result, error) {
	// load the state
	err := r.loadState()
	if err != nil {
		return Result{}, err
	}

	// validate tests can even be performed
	err = r.validate()
	if err != nil {
		return Result{}, err
	}

	// prepare
	prepareCtx, prepareCancel := context.WithTimeout(ctx, 10*time.Minute)
	defer prepareCancel()
	sshAuth, repoArchive, err := r.prepare(prepareCtx)
	if err != nil {
		return Result{}, err
	}

	// start the needed stacks
	err = r.startStacks(ctx)
	if err != nil {
		return Result{}, err
	}

	// only send to the provisioner the batches that need to be created
	var instances []StateInstance
	var batches []OSBatch
	for _, b := range r.batches {
		if !b.Skip {
			i, ok := r.findInstance(b.ID)
			if ok {
				instances = append(instances, i)
			} else {
				batches = append(batches, b)
			}
		}
	}
	if len(batches) > 0 {
		provisionedInstances, err := r.ip.Provision(ctx, batches)
		if err != nil {
			return Result{}, err
		}
		for _, i := range provisionedInstances {
			instances = append(instances, StateInstance{
				Instance: i,
				Prepared: false,
			})
		}
	}

	// use SSH to perform all the required work on the instances
	results, err := r.runInstances(ctx, sshAuth, repoArchive, instances)
	if err != nil {
		return Result{}, err
	}

	// merge the results
	return r.mergeResults(results)
}

// Clean performs a cleanup to ensure anything that could have been left running is removed.
func (r *Runner) Clean() error {
	r.stateMx.Lock()
	defer r.stateMx.Unlock()

	var instances []Instance
	for _, i := range r.state.Instances {
		instances = append(instances, i.Instance)
	}
	r.state.Instances = nil
	stacks := make([]Stack, len(r.state.Stacks))
	copy(stacks, r.state.Stacks)
	r.state.Stacks = nil
	err := r.writeState()
	if err != nil {
		return err
	}

	var g errgroup.Group
	g.Go(func() error {
		ctx, cancel := context.WithTimeout(context.Background(), 10*time.Minute)
		defer cancel()
		return r.ip.Clean(ctx, instances)
	})
	g.Go(func() error {
		ctx, cancel := context.WithTimeout(context.Background(), 10*time.Minute)
		defer cancel()
		return r.sp.Clean(ctx, stacks)
	})
	return g.Wait()
}

// runInstances runs the batch on each instance in parallel.
func (r *Runner) runInstances(ctx context.Context, sshAuth ssh.AuthMethod, repoArchive string, instances []StateInstance) (map[string]OSRunnerResult, error) {
	g, ctx := errgroup.WithContext(ctx)
	results := make(map[string]OSRunnerResult)
	var resultsMx sync.Mutex
	for _, i := range instances {
		func(i StateInstance) {
			g.Go(func() error {
				batch, ok := findBatchByID(i.ID, r.batches)
				if !ok {
					return fmt.Errorf("unable to find batch with ID: %s", i.ID)
				}
				logger := &batchLogger{wrapped: r.logger, prefix: i.ID}
				result, err := r.runInstance(ctx, sshAuth, logger, repoArchive, batch, i)
				if err != nil {
					logger.Logf("Failed for instance %s (@ %s): %s\n", i.ID, i.IP, err)
					return err
				}
				resultsMx.Lock()
				results[batch.ID] = result
				resultsMx.Unlock()
				return nil
			})
		}(i)
	}
	err := g.Wait()
	if err != nil {
		return nil, err
	}
	return results, nil
}

// runInstance runs the batch on the machine.
func (r *Runner) runInstance(ctx context.Context, sshAuth ssh.AuthMethod, logger Logger, repoArchive string, batch OSBatch, instance StateInstance) (OSRunnerResult, error) {
	sshPrivateKeyPath, err := filepath.Abs(filepath.Join(".integration-cache", "id_rsa"))
	if err != nil {
		return OSRunnerResult{}, fmt.Errorf("failed to determine OGC SSH private key path: %w", err)
	}

	logger.Logf("Starting SSH; connect with `ssh -i %s %s@%s`", sshPrivateKeyPath, instance.Username, instance.IP)
	connectCtx, connectCancel := context.WithTimeout(ctx, 10*time.Minute)
	defer connectCancel()
	client, err := sshConnect(connectCtx, instance.IP, instance.Username, sshAuth)
	if err != nil {
		logger.Logf("Failed to connect to instance %s: %s", instance.IP, err)
		return OSRunnerResult{}, fmt.Errorf("failed to connect to instance %s: %w", instance.Name, err)
	}
	defer client.Close()
	logger.Logf("Connected over SSH")

	if !instance.Prepared {
		// prepare the host to run the tests
		logger.Logf("Preparing instance")
		err = batch.OS.Runner.Prepare(ctx, client, logger, batch.OS.Arch, r.cfg.GOVersion)
		if err != nil {
			logger.Logf("Failed to prepare instance: %s", err)
			return OSRunnerResult{}, fmt.Errorf("failed to prepare instance %s: %w", instance.Name, err)
		}

		// now its prepared, add to state
		instance.Prepared = true
		err = r.addOrUpdateInstance(instance)
		if err != nil {
			return OSRunnerResult{}, fmt.Errorf("failed to save instance state %s: %w", instance.Name, err)
		}
	}

	// copy the required files (done every run)
	err = batch.OS.Runner.Copy(ctx, client, logger, repoArchive, r.getBuild(batch))
	if err != nil {
		logger.Logf("Failed to copy files instance: %s", err)
		return OSRunnerResult{}, fmt.Errorf("failed to copy files to instance %s: %w", instance.Name, err)
	}

	// ensure that we have all the requirements for the stack if required
	env := map[string]string{}
	if batch.Batch.Stack != nil {
		// wait for the stack to be ready before continuing
		r.stacksReady.Wait()
		if r.stacksErr != nil {
			return OSRunnerResult{}, fmt.Errorf("failed to save instance state %s: %w", instance.Name, err)
		}
		stack, ok := r.getStackForBatchID(batch.ID)
		if !ok {
			return OSRunnerResult{}, fmt.Errorf("failed to find stack for batch %s", batch.ID)
		}
<<<<<<< HEAD
		env = map[string]string{
			"ELASTICSEARCH_HOST":     stack.Elasticsearch,
			"ELASTICSEARCH_USERNAME": stack.Username,
			"ELASTICSEARCH_PASSWORD": stack.Password,
			"KIBANA_HOST":            stack.Kibana,
			"KIBANA_USERNAME":        stack.Username,
			"KIBANA_PASSWORD":        stack.Password,
		}
		logger.Logf("Using Stack with Kibana host %s, %s/%s", stack.Kibana, stack.Username, stack.Password)
=======
		logger.Logf("Will continue, stack is ready")
		env["ELASTICSEARCH_HOST"] = resp.ElasticsearchEndpoint
		env["ELASTICSEARCH_USERNAME"] = resp.Username
		env["ELASTICSEARCH_PASSWORD"] = resp.Password
		env["KIBANA_HOST"] = resp.KibanaEndpoint
		env["KIBANA_USERNAME"] = resp.Username
		env["KIBANA_PASSWORD"] = resp.Password

		logger.Logf("Created Stack with Kibana host %s, %s/%s", resp.KibanaEndpoint, resp.Username, resp.Password)
>>>>>>> 56403908
	}

	// set the go test flags
	env["GOTEST_FLAGS"] = r.cfg.TestFlags

	// run the actual tests on the host
	result, err := batch.OS.Runner.Run(ctx, r.cfg.VerboseMode, client, logger, r.cfg.AgentVersion, batch.ID, batch.Batch, env)
	if err != nil {
		logger.Logf("Failed to execute tests on instance: %s", err)
		return OSRunnerResult{}, fmt.Errorf("failed to execute tests on instance %s: %w", instance.Name, err)
	}
	return result, nil
}

// validate ensures that required builds of Elastic Agent exist
func (r *Runner) validate() error {
	var requiredFiles []string
	for _, b := range r.batches {
		if !b.Skip {
			build := r.getBuild(b)
			if !slices.Contains(requiredFiles, build.Path) {
				requiredFiles = append(requiredFiles, build.Path)
			}
			if !slices.Contains(requiredFiles, build.SHA512Path) {
				requiredFiles = append(requiredFiles, build.SHA512Path)
			}
		}
	}
	var missingFiles []string
	for _, file := range requiredFiles {
		_, err := os.Stat(file)
		if os.IsNotExist(err) {
			missingFiles = append(missingFiles, file)
		} else if err != nil {
			return err
		}
	}
	if len(missingFiles) > 0 {
		return fmt.Errorf("missing required Elastic Agent package builds for integration runner to execute: %s", strings.Join(missingFiles, ", "))
	}
	return nil
}

// getBuild returns the build for the batch.
func (r *Runner) getBuild(b OSBatch) Build {
	arch := b.OS.Arch
	if arch == define.AMD64 {
		arch = "x86_64"
	}
	ext := "tar.gz"
	if b.OS.Type == define.Windows {
		ext = "zip"
	}
	hashExt := ".sha512"
	packageName := filepath.Join(r.cfg.BuildDir, fmt.Sprintf("elastic-agent-%s-%s-%s.%s", r.cfg.AgentVersion, b.OS.Type, arch, ext))
	return Build{
		Version:    r.cfg.AgentVersion,
		Type:       b.OS.Type,
		Arch:       arch,
		Path:       packageName,
		SHA512Path: packageName + hashExt,
	}
}

// prepare prepares for the runner to run.
//
// Creates the SSH keys to use, creates the archive of the repo and pulls the latest container for OGC.
func (r *Runner) prepare(ctx context.Context) (ssh.AuthMethod, string, error) {
	wd, err := WorkDir()
	if err != nil {
		return nil, "", err
	}
	cacheDir := filepath.Join(wd, ".integration-cache")
	_, err = os.Stat(cacheDir)
	if errors.Is(err, os.ErrNotExist) {
		err = os.Mkdir(cacheDir, 0755)
		if err != nil {
			return nil, "", fmt.Errorf("failed to create %q: %w", cacheDir, err)
		}
	} else if err != nil {
		// unknown error
		return nil, "", err
	}

	var auth ssh.AuthMethod
	var repoArchive string
	g, gCtx := errgroup.WithContext(ctx)
	g.Go(func() error {
		a, err := r.createSSHKey(cacheDir)
		if err != nil {
			return err
		}
		auth = a
		return nil
	})
	g.Go(func() error {
		repo, err := r.createRepoArchive(gCtx, r.cfg.RepoDir, cacheDir)
		if err != nil {
			return err
		}
		repoArchive = repo
		return nil
	})
	err = g.Wait()
	if err != nil {
		return nil, "", err
	}
	return auth, repoArchive, err
}

// createSSHKey creates the required SSH keys
func (r *Runner) createSSHKey(dir string) (ssh.AuthMethod, error) {
	privateKey := filepath.Join(dir, "id_rsa")
	_, priErr := os.Stat(privateKey)
	publicKey := filepath.Join(dir, "id_rsa.pub")
	_, pubErr := os.Stat(publicKey)
	var signer ssh.Signer
	if errors.Is(priErr, os.ErrNotExist) || errors.Is(pubErr, os.ErrNotExist) {
		// either is missing (re-create)
		r.logger.Logf("Create SSH keys to use for SSH")
		_ = os.Remove(privateKey)
		_ = os.Remove(publicKey)
		pri, err := newSSHPrivateKey()
		if err != nil {
			return nil, fmt.Errorf("failed to create ssh private key: %w", err)
		}
		pubBytes, err := newSSHPublicKey(&pri.PublicKey)
		if err != nil {
			return nil, fmt.Errorf("failed to create ssh public key: %w", err)
		}
		priBytes := sshEncodeToPEM(pri)
		err = os.WriteFile(privateKey, priBytes, 0600)
		if err != nil {
			return nil, fmt.Errorf("failed to write ssh private key: %w", err)
		}
		err = os.WriteFile(publicKey, pubBytes, 0644)
		if err != nil {
			return nil, fmt.Errorf("failed to write ssh public key: %w", err)
		}
		signer, err = ssh.ParsePrivateKey(priBytes)
		if err != nil {
			return nil, fmt.Errorf("failed to parse ssh private key: %w", err)
		}
	} else if priErr != nil {
		// unknown error
		return nil, priErr
	} else if pubErr != nil {
		// unknown error
		return nil, pubErr
	} else {
		// read from existing private key
		priBytes, err := os.ReadFile(privateKey)
		if err != nil {
			return nil, fmt.Errorf("failed to read ssh private key %s: %w", privateKey, err)
		}
		signer, err = ssh.ParsePrivateKey(priBytes)
		if err != nil {
			return nil, fmt.Errorf("failed to parse ssh private key: %w", err)
		}
	}
	return ssh.PublicKeys(signer), nil
}

func (r *Runner) createRepoArchive(ctx context.Context, repoDir string, dir string) (string, error) {
	zipPath := filepath.Join(dir, "agent-repo.zip")
	_ = os.Remove(zipPath) // start fresh
	r.logger.Logf("Creating zip archive of repo to send to remote hosts")
	err := createRepoZipArchive(ctx, repoDir, zipPath)
	if err != nil {
		return "", fmt.Errorf("failed to create zip archive of repo: %w", err)
	}
	return zipPath, nil
}

// startStacks starts the stacks required for the tests to run
func (r *Runner) startStacks(ctx context.Context) error {
	// stacks never start ready
	r.stacksReady.Add(1)

	var versions []string
	batchToVersion := make(map[string]string)
	for _, lb := range r.batches {
		if !lb.Skip && lb.Batch.Stack != nil {
			if lb.Batch.Stack.Version == "" {
				// no version defined on the stack; set it to the defined stack version
				lb.Batch.Stack.Version = r.cfg.AgentStackVersion
			}
			if !slices.Contains(versions, lb.Batch.Stack.Version) {
				versions = append(versions, lb.Batch.Stack.Version)
			}
			batchToVersion[lb.ID] = lb.Batch.Stack.Version
		}
	}

	var requests []StackRequest
	for _, version := range versions {
		id := strings.Replace(version, ".", "", -1)
		stack, ok := r.findStack(id)
		if ok {
			r.logger.Logf("Reusing stack %s (%s)", version, id)
			for batchID, batchVersion := range batchToVersion {
				if batchVersion == version {
					r.batchToStack[batchID] = stack
				}
			}
		} else {
			requests = append(requests, StackRequest{
				ID:      id,
				Version: version,
			})
		}
	}
	if len(requests) == 0 {
		// no need to request any other stacks
		r.stacksReady.Done()
		return nil
	}

	// start go routine to provision the needed stacks
	go func(ctx context.Context) {
		defer r.stacksReady.Done()

		ctx, cancel := context.WithTimeout(ctx, 10*time.Minute)
		defer cancel()

		stacks, err := r.sp.Provision(ctx, requests)
		if err != nil {
			r.stacksErr = err
			return
		}
		for _, stack := range stacks {
			err := r.addOrUpdateStack(stack)
			if err != nil {
				r.stacksErr = err
				return
			}
			for batchID, batchVersion := range batchToVersion {
				if batchVersion == stack.Version {
					r.batchToStack[batchID] = stack
				}
			}
		}
	}(ctx)

	return nil
}

func (r *Runner) getStackForBatchID(id string) (Stack, bool) {
	stack, ok := r.batchToStack[id]
	return stack, ok
}

func (r *Runner) findInstance(id string) (StateInstance, bool) {
	r.stateMx.Lock()
	defer r.stateMx.Unlock()
	for _, existing := range r.state.Instances {
		if existing.ID == id {
			return existing, true
		}
	}
	return StateInstance{}, false
}

func (r *Runner) addOrUpdateInstance(instance StateInstance) error {
	r.stateMx.Lock()
	defer r.stateMx.Unlock()

	state := r.state
	existed := false
	for idx, existing := range state.Instances {
		if existing.ID == instance.ID {
			state.Instances[idx] = instance
			existed = true
			break
		}
	}
	if !existed {
		state.Instances = append(state.Instances, instance)
	}
	r.state = state
	return r.writeState()
}

func (r *Runner) findStack(id string) (Stack, bool) {
	r.stateMx.Lock()
	defer r.stateMx.Unlock()
	for _, existing := range r.state.Stacks {
		if existing.ID == id {
			return existing, true
		}
	}
	return Stack{}, false
}

func (r *Runner) addOrUpdateStack(stack Stack) error {
	r.stateMx.Lock()
	defer r.stateMx.Unlock()

	state := r.state
	existed := false
	for idx, existing := range state.Stacks {
		if existing.ID == stack.ID {
			state.Stacks[idx] = stack
			existed = true
			break
		}
	}
	if !existed {
		state.Stacks = append(state.Stacks, stack)
	}
	r.state = state
	return r.writeState()
}

func (r *Runner) loadState() error {
	data, err := os.ReadFile(r.getStatePath())
	if err != nil && !errors.Is(err, os.ErrNotExist) {
		return fmt.Errorf("failed to read state file %s: %w", r.getStatePath(), err)
	}
	var state State
	err = yaml.Unmarshal(data, &state)
	if err != nil {
		return fmt.Errorf("failed unmarshal state file %s: %w", r.getStatePath(), err)
	}
	r.state = state
	return nil
}

func (r *Runner) writeState() error {
	data, err := yaml.Marshal(&r.state)
	if err != nil {
		return fmt.Errorf("failed to marshal state: %w", err)
	}
	err = os.WriteFile(r.getStatePath(), data, 0644)
	if err != nil {
		return fmt.Errorf("failed to write state file %s: %w", r.getStatePath(), err)
	}
	return nil
}

func (r *Runner) getStatePath() string {
	return filepath.Join(".integration-cache", "state.yml")
}

func (r *Runner) mergeResults(results map[string]OSRunnerResult) (Result, error) {
	var rawOutput bytes.Buffer
	var jsonOutput bytes.Buffer
	var suites JUnitTestSuites
	for id, res := range results {
		for _, pkg := range res.Packages {
			err := mergePackageResult(pkg, id, false, &rawOutput, &jsonOutput, &suites)
			if err != nil {
				return Result{}, err
			}
		}
		for _, pkg := range res.SudoPackages {
			err := mergePackageResult(pkg, id, true, &rawOutput, &jsonOutput, &suites)
			if err != nil {
				return Result{}, err
			}
		}
	}
	var junitBytes bytes.Buffer
	err := writeJUnit(&junitBytes, suites)
	if err != nil {
		return Result{}, fmt.Errorf("failed to marshal junit: %w", err)
	}

	var complete Result
	for _, suite := range suites.Suites {
		complete.Tests += suite.Tests
		complete.Failures += suite.Failures
	}
	complete.Output = rawOutput.Bytes()
	complete.JSONOutput = jsonOutput.Bytes()
	complete.XMLOutput = junitBytes.Bytes()
	return complete, nil
}

func mergePackageResult(pkg OSRunnerPackageResult, batchName string, sudo bool, rawOutput io.Writer, jsonOutput io.Writer, suites *JUnitTestSuites) error {
	suffix := ""
	sudoStr := "false"
	if sudo {
		suffix = "(sudo)"
		sudoStr = "true"
	}
	if pkg.Output != nil {
		rawLogger := &runnerLogger{writer: rawOutput, timestamp: false}
		pkgWriter := newPrefixOutput(rawLogger, fmt.Sprintf("%s(%s)%s: ", pkg.Name, batchName, suffix))
		_, err := pkgWriter.Write(pkg.Output)
		if err != nil {
			return fmt.Errorf("failed to write raw output from %s %s: %w", batchName, pkg.Name, err)
		}
	}
	if pkg.JSONOutput != nil {
		jsonSuffix, err := suffixJSONResults(pkg.JSONOutput, fmt.Sprintf("(%s)%s", batchName, suffix))
		if err != nil {
			return fmt.Errorf("failed to suffix json output from %s %s: %w", batchName, pkg.Name, err)
		}
		_, err = jsonOutput.Write(jsonSuffix)
		if err != nil {
			return fmt.Errorf("failed to write json output from %s %s: %w", batchName, pkg.Name, err)
		}
	}
	if pkg.XMLOutput != nil {
		pkgSuites, err := parseJUnit(pkg.XMLOutput)
		if err != nil {
			return fmt.Errorf("failed to parse junit from %s %s: %w", batchName, pkg.Name, err)
		}
		for _, pkgSuite := range pkgSuites.Suites {
			// append the batch information to the suite name
			pkgSuite.Name = fmt.Sprintf("%s(%s)%s", pkgSuite.Name, batchName, suffix)
			pkgSuite.Properties = append(pkgSuite.Properties, JUnitProperty{
				Name:  "batch",
				Value: batchName,
			}, JUnitProperty{
				Name:  "sudo",
				Value: sudoStr,
			})
			suites.Suites = append(suites.Suites, pkgSuite)
		}
	}
	return nil
}

func findBatchByID(id string, batches []OSBatch) (OSBatch, bool) {
	for _, batch := range batches {
		if batch.ID == id {
			return batch, true
		}
	}
	return OSBatch{}, false
}

func createBatches(batch define.Batch, matrix bool) ([]OSBatch, error) {
	var batches []OSBatch
	specifics, err := getSupported(batch.OS)
	if errors.Is(err, ErrOSNotSupported) {
		var s SupportedOS
		s.OS.Type = batch.OS.Type
		s.OS.Arch = batch.OS.Arch
		s.OS.Distro = batch.OS.Distro
		if s.OS.Distro == "" {
			s.OS.Distro = "unknown"
		}
		if s.OS.Version == "" {
			s.OS.Version = "unknown"
		}
		b := OSBatch{
			OS:    s,
			Batch: batch,
			Skip:  true,
		}
		b.ID = createBatchID(b)
		batches = append(batches, b)
		return batches, nil
	} else if err != nil {
		return nil, err
	}
	if matrix {
		for _, s := range specifics {
			b := OSBatch{
				OS:    s,
				Batch: batch,
				Skip:  false,
			}
			b.ID = createBatchID(b)
			batches = append(batches, b)
		}
	} else {
		b := OSBatch{
			OS:    specifics[0],
			Batch: batch,
			Skip:  false,
		}
		b.ID = createBatchID(b)
		batches = append(batches, b)
	}
	return batches, nil
}

func filterSingleTest(batches []OSBatch, singleTest string) ([]OSBatch, error) {
	var filtered []OSBatch
	for _, batch := range batches {
		batch, ok := filterSingleTestBatch(batch, singleTest)
		if ok {
			filtered = append(filtered, batch)
		}
	}
	if len(filtered) == 0 {
		return nil, fmt.Errorf("test not found: %s", singleTest)
	}
	return filtered, nil
}

func filterSingleTestBatch(batch OSBatch, testName string) (OSBatch, bool) {
	for _, pt := range batch.Batch.Tests {
		for _, t := range pt.Tests {
			if t == testName {
				// filter batch to only run one test
				batch.Batch.Tests = []define.BatchPackageTests{
					{
						Name:  pt.Name,
						Tests: []string{testName},
					},
				}
				batch.Batch.SudoTests = nil
				return batch, true
			}
		}
	}
	for _, pt := range batch.Batch.SudoTests {
		for _, t := range pt.Tests {
			if t == testName {
				// filter batch to only run one test
				batch.Batch.SudoTests = []define.BatchPackageTests{
					{
						Name:  pt.Name,
						Tests: []string{testName},
					},
				}
				batch.Batch.Tests = nil
				return batch, true
			}
		}
	}
	return batch, false
}

func filterSupportedOS(batches []OSBatch, provisioner InstanceProvisioner) []OSBatch {
	var filtered []OSBatch
	for _, batch := range batches {
		if ok := provisioner.Supported(batch.OS.OS); ok {
			filtered = append(filtered, batch)
		}
	}
	return filtered
}

// createBatchID creates a consistent/unique ID for the batch
//
// ID needs to be consistent so each execution of the runner always
// selects the same ID for each batch.
func createBatchID(batch OSBatch) string {
	id := batch.OS.Type + "-" + batch.OS.Arch
	if batch.OS.Type == define.Linux {
		id += "-" + batch.OS.Distro
	}
	id += "-" + strings.Replace(batch.OS.Version, ".", "", -1)
	if batch.Batch.Isolate {
		if len(batch.Batch.Tests) > 0 {
			// only ever has one test in an isolated batch
			id += "-" + batch.Batch.Tests[0].Tests[0]
		}
		if len(batch.Batch.SudoTests) > 0 {
			// only ever has one test in an isolated batch
			id += "-" + batch.Batch.SudoTests[0].Tests[0]
		}
	}
	return strings.ToLower(id)
}

type runnerLogger struct {
	writer    io.Writer
	timestamp bool
}

func (l *runnerLogger) Logf(format string, args ...any) {
	if l.timestamp {
		_, _ = fmt.Fprintf(l.writer, "[%s] >>> %s\n", time.Now().Format(time.StampMilli), fmt.Sprintf(format, args...))
	} else {
		_, _ = fmt.Fprintf(l.writer, ">>> %s\n", fmt.Sprintf(format, args...))
	}
}

type batchLogger struct {
	wrapped Logger
	prefix  string
}

func (b *batchLogger) Logf(format string, args ...any) {
	b.wrapped.Logf("(%s) %s", b.prefix, fmt.Sprintf(format, args...))
}<|MERGE_RESOLUTION|>--- conflicted
+++ resolved
@@ -362,27 +362,13 @@
 		if !ok {
 			return OSRunnerResult{}, fmt.Errorf("failed to find stack for batch %s", batch.ID)
 		}
-<<<<<<< HEAD
-		env = map[string]string{
-			"ELASTICSEARCH_HOST":     stack.Elasticsearch,
-			"ELASTICSEARCH_USERNAME": stack.Username,
-			"ELASTICSEARCH_PASSWORD": stack.Password,
-			"KIBANA_HOST":            stack.Kibana,
-			"KIBANA_USERNAME":        stack.Username,
-			"KIBANA_PASSWORD":        stack.Password,
-		}
+		env["ELASTICSEARCH_HOST"] = stack.Elasticsearch
+		env["ELASTICSEARCH_USERNAME"] = stack.Username
+		env["ELASTICSEARCH_PASSWORD"] = stack.Password
+		env["KIBANA_HOST"] = stack.Kibana
+		env["KIBANA_USERNAME"] = stack.Username
+		env["KIBANA_PASSWORD"] = stack.Password
 		logger.Logf("Using Stack with Kibana host %s, %s/%s", stack.Kibana, stack.Username, stack.Password)
-=======
-		logger.Logf("Will continue, stack is ready")
-		env["ELASTICSEARCH_HOST"] = resp.ElasticsearchEndpoint
-		env["ELASTICSEARCH_USERNAME"] = resp.Username
-		env["ELASTICSEARCH_PASSWORD"] = resp.Password
-		env["KIBANA_HOST"] = resp.KibanaEndpoint
-		env["KIBANA_USERNAME"] = resp.Username
-		env["KIBANA_PASSWORD"] = resp.Password
-
-		logger.Logf("Created Stack with Kibana host %s, %s/%s", resp.KibanaEndpoint, resp.Username, resp.Password)
->>>>>>> 56403908
 	}
 
 	// set the go test flags
