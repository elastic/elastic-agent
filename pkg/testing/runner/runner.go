--- conflicted
+++ resolved
@@ -23,6 +23,7 @@
 	"k8s.io/utils/strings/slices"
 
 	"github.com/elastic/elastic-agent/pkg/testing/define"
+	"github.com/elastic/elastic-agent/pkg/testing/ess"
 )
 
 // OSBatch defines the mapping between a SupportedOS and a define.Batch.
@@ -367,26 +368,9 @@
 		if r.stacksErr != nil {
 			return OSRunnerResult{}, fmt.Errorf("%s unable to continue because stack never became ready: %w", instance.Name, r.stacksErr)
 		}
-<<<<<<< HEAD
-		logger.Logf("Waiting for stack to be ready")
-		resp := <-ch
-		if resp == nil {
-			logger.Logf("Cannot continue because stack never became ready")
-		} else {
-			logger.Logf("Will continue stack is ready")
-			env = map[string]string{
-				"ELASTICSEARCH_HOST":     resp.ElasticsearchEndpoint,
-				"ELASTICSEARCH_USERNAME": resp.ESUser,
-				"ELASTICSEARCH_PASSWORD": resp.ESPassword,
-				"KIBANA_HOST":            resp.KibanaEndpoint,
-				"KIBANA_USERNAME":        resp.ESUser,
-				"KIBANA_PASSWORD":        resp.ESPassword,
-			}
-=======
 		stack, ok := r.getStackForBatchID(batch.ID)
 		if !ok {
 			return OSRunnerResult{}, fmt.Errorf("failed to find stack for batch %s", batch.ID)
->>>>>>> 1ed06f93
 		}
 		env["ELASTICSEARCH_HOST"] = stack.Elasticsearch
 		env["ELASTICSEARCH_USERNAME"] = stack.Username
@@ -591,28 +575,6 @@
 
 	var requests []StackRequest
 	for _, version := range versions {
-<<<<<<< HEAD
-		name := fmt.Sprintf("at-%s-%s", strings.Replace(emailParts[0], ".", "-", -1), strings.Replace(version, ".", "", -1))
-		fmt.Fprintf(os.Stdout, ">>> Creating ESS cloud %s (%s)\n", version, name)
-		resp, err := essClient.CreateDeployment(ctx, ess.CreateDeploymentRequest{
-			Name:    name,
-			Region:  r.cfg.ESS.Region,
-			Version: version,
-		})
-		if err != nil {
-			fmt.Fprintf(os.Stdout, ">>> Failed to create ESS cloud %s: %s\n", version, err)
-			return fmt.Errorf("failed to create ESS cloud for version %s: %w", version, err)
-		}
-		essResp := &essCloudResponse{
-			resp:   resp,
-			ready:  false,
-			subCh:  nil,
-			client: essClient,
-		}
-		for batchID, batchVersion := range batchToVersion {
-			if batchVersion == version {
-				r.batchToCloud[batchID] = essResp
-=======
 		id := strings.Replace(version, ".", "", -1)
 		stack, ok := r.findStack(id)
 		if ok {
@@ -621,7 +583,6 @@
 				if batchVersion == version {
 					r.batchToStack[batchID] = stack
 				}
->>>>>>> 1ed06f93
 			}
 		} else {
 			requests = append(requests, StackRequest{
@@ -629,25 +590,6 @@
 				Version: version,
 			})
 		}
-<<<<<<< HEAD
-		go func(ctx context.Context, version string, resp *essCloudResponse) {
-			ctx, cancel := context.WithTimeout(ctx, 10*time.Minute)
-			defer cancel()
-			ready, err := essClient.DeploymentIsReady(ctx, 30*time.Second)
-			if err != nil {
-				fmt.Fprintf(os.Stdout, ">>> Failed to check for cloud %s to be ready: %s\n", version, err)
-			}
-			resp.subMx.RLock()
-			subs := make([]chan *ess.CreateResponse, len(resp.subCh))
-			copy(subs, resp.subCh)
-			resp.subCh = make([]chan *ess.CreateResponse, 0)
-			resp.done = true
-			resp.ready = ready
-			resp.subMx.RUnlock()
-			var send *ess.CreateResponse
-			if ready {
-				send = resp.resp
-=======
 	}
 	if len(requests) == 0 {
 		// no need to request any other stacks
@@ -669,7 +611,6 @@
 			if err != nil {
 				r.stacksErr = err
 				return
->>>>>>> 1ed06f93
 			}
 			for batchID, batchVersion := range batchToVersion {
 				if batchVersion == stack.Version {
@@ -687,52 +628,17 @@
 	return stack, ok
 }
 
-<<<<<<< HEAD
-	var removed []string
-	for _, cloud := range r.batchToCloud {
-		if slices.Contains(removed, cloud.resp.ID) {
-			// already removed
-			continue
-		}
-		removed = append(removed, cloud.resp.ID)
-		err := func() error {
-			ctx, cancel := context.WithTimeout(context.Background(), 2*time.Minute)
-			defer cancel()
-			return essClient.ShutdownDeployment(ctx)
-		}()
-		if err != nil {
-			fmt.Fprintf(os.Stdout, ">>> Failed to cleanup cloud %s: %s\n", cloud.resp.ID, err)
-=======
 func (r *Runner) findInstance(id string) (StateInstance, bool) {
 	r.stateMx.Lock()
 	defer r.stateMx.Unlock()
 	for _, existing := range r.state.Instances {
 		if existing.ID == id {
 			return existing, true
->>>>>>> 1ed06f93
 		}
 	}
 	return StateInstance{}, false
 }
 
-<<<<<<< HEAD
-func (r *Runner) getCloudForBatchID(id string) (chan *ess.CreateResponse, error) {
-	r.batchToCloudMx.RLock()
-	essResp, ok := r.batchToCloud[id]
-	if !ok {
-		r.batchToCloudMx.RUnlock()
-		return nil, fmt.Errorf("no batch with ID %s", id)
-	}
-	r.batchToCloudMx.RUnlock()
-
-	essResp.subMx.RLock()
-	subCh := make(chan *ess.CreateResponse, 1)
-	if essResp.done {
-		if essResp.ready {
-			subCh <- essResp.resp
-		} else {
-			subCh <- nil
-=======
 func (r *Runner) addOrUpdateInstance(instance StateInstance) error {
 	r.stateMx.Lock()
 	defer r.stateMx.Unlock()
@@ -744,7 +650,6 @@
 			state.Instances[idx] = instance
 			existed = true
 			break
->>>>>>> 1ed06f93
 		}
 	}
 	if !existed {
@@ -1000,10 +905,6 @@
 	return batch, false
 }
 
-<<<<<<< HEAD
-type batchLogger struct {
-	prefix string
-=======
 func filterSupportedOS(batches []OSBatch, provisioner InstanceProvisioner) []OSBatch {
 	var filtered []OSBatch
 	for _, batch := range batches {
@@ -1040,7 +941,6 @@
 type runnerLogger struct {
 	writer    io.Writer
 	timestamp bool
->>>>>>> 1ed06f93
 }
 
 func (l *runnerLogger) Logf(format string, args ...any) {
