--- conflicted
+++ resolved
@@ -97,11 +97,6 @@
 	if err != nil {
 		return fmt.Errorf("failed to SCP repo archive %s: %w", repoArchive, err)
 	}
-<<<<<<< HEAD
-	// ensure that base directories are removed (possible it already exists if instance already used)
-	_, _, _ = sshRunCommand(ctx, sshClient, "rm", []string{"-rf", "agent"}, nil)
-	_, _, _ = sshRunCommand(ctx, sshClient, "rm", []string{"-rf", "beats"}, nil)
-=======
 
 	// ensure that agent directory is removed (possible it already exists if instance already used)
 	stdout, stderr, err := sshRunCommand(ctx,
@@ -111,8 +106,8 @@
 			"failed to remove agent directory before unziping new one: %w. stdout: %q, stderr: %q",
 			err, stdout, stderr)
 	}
-
->>>>>>> d4e444e8
+	_, _, _ = sshRunCommand(ctx, sshClient, "sudo", []string{"rm", "-rf", "beats"}, nil)
+
 	stdOut, errOut, err := sshRunCommand(ctx, sshClient, "unzip", []string{destRepoName, "-d", "agent"}, nil)
 	if err != nil {
 		return fmt.Errorf("failed to unzip %s to agent directory: %w (stdout: %s, stderr: %s)", destRepoName, err, stdOut, errOut)
