--- conflicted
+++ resolved
@@ -12,12 +12,6 @@
 	"path/filepath"
 	"strings"
 	"time"
-
-<<<<<<< HEAD
-	"github.com/magefile/mage/mg"
-=======
-	"golang.org/x/crypto/ssh"
->>>>>>> 00a21761
 
 	"github.com/elastic/elastic-agent/pkg/testing/define"
 )
@@ -130,11 +124,7 @@
 }
 
 // Run the test
-<<<<<<< HEAD
-func (DebianRunner) Run(ctx context.Context, c SSHClient, logger Logger, agentVersion string, prefix string, batch define.Batch, env map[string]string) (OSRunnerResult, error) {
-=======
-func (DebianRunner) Run(ctx context.Context, verbose bool, c *ssh.Client, logger Logger, agentVersion string, prefix string, batch define.Batch, env map[string]string) (OSRunnerResult, error) {
->>>>>>> 00a21761
+func (DebianRunner) Run(ctx context.Context, verbose bool, c SSHClient, logger Logger, agentVersion string, prefix string, batch define.Batch, env map[string]string) (OSRunnerResult, error) {
 	var tests []string
 	for _, pkg := range batch.Tests {
 		for _, test := range pkg.Tests {
