--- conflicted
+++ resolved
@@ -151,27 +151,7 @@
 		script := fmt.Sprintf(`cd agent && %s ~/go/bin/mage %s integration:testOnRemote`, vars, logArg)
 		results, err := runTests(ctx, logger, "non-sudo", prefix, script, sshClient, batch.Tests)
 		if err != nil {
-<<<<<<< HEAD
-			return OSRunnerResult{}, fmt.Errorf("failed to start session: %w", err)
-		}
-
-		session.Stdout = newPrefixOutput(logger, fmt.Sprintf("Test output (stdout): "))
-		session.Stderr = newPrefixOutput(logger, fmt.Sprintf("Test output (stderr): "))
-		session.Stdin = execTest
-		// allowed to fail because tests might fail
-		_ = session.Run("bash")
-		_ = session.Close()
-
-		// fetch the contents for each package
-		for _, pkg := range batch.Tests {
-			resultPkg, err := getRunnerPackageResult(ctx, c, pkg, prefix)
-			if err != nil {
-				return OSRunnerResult{}, err
-			}
-			result.Packages = append(result.Packages, resultPkg)
-=======
 			return OSRunnerResult{}, fmt.Errorf("error running non-sudo tests: %w", err)
->>>>>>> b5e45348
 		}
 		result.Packages = results
 	}
@@ -192,29 +172,20 @@
 	return result, nil
 }
 
-<<<<<<< HEAD
-		session.Stdout = newPrefixOutput(logger, fmt.Sprintf("Test output (sudo) (stdout): "))
-		session.Stderr = newPrefixOutput(logger, fmt.Sprintf("Test output (sudo) (stderr): "))
-		session.Stdin = execTest
-		// allowed to fail because tests might fail
-		_ = session.Run("bash")
-		_ = session.Close()
-=======
 func runTests(ctx context.Context, logger Logger, name string, prefix string, script string, sshClient *ssh.Client, tests []define.BatchPackageTests) ([]OSRunnerPackageResult, error) {
 	execTest := strings.NewReader(script)
->>>>>>> b5e45348
 
 	session, err := sshClient.NewSession()
 	if err != nil {
 		return nil, fmt.Errorf("failed to start session: %w", err)
 	}
 
-	session.Stdout = newPrefixOutput(os.Stdout, fmt.Sprintf(">>> (%s) Test output (%s) (stdout): ", name, logger.Prefix()))
-	session.Stderr = newPrefixOutput(os.Stderr, fmt.Sprintf(">>> (%s) Test output (%s) (stderr): ", name, logger.Prefix()))
+	session.Stdout = newPrefixOutput(logger, fmt.Sprintf("Test output (%s) (stdout): ", name))
+	session.Stderr = newPrefixOutput(logger, fmt.Sprintf("Test output (%s) (stderr): ", name))
 	session.Stdin = execTest
 
 	// allowed to fail because tests might fail
-	logger.Logf("running %s tests...", name)
+	logger.Logf("Running %s tests...", name)
 	err = session.Run("bash")
 	if err != nil {
 		logger.Logf("%s tests failed: %s", name, err)
