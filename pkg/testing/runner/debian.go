--- conflicted
+++ resolved
@@ -13,18 +13,16 @@
 	"strings"
 	"time"
 
+	"golang.org/x/crypto/ssh"
+
 	"github.com/elastic/elastic-agent/pkg/testing/define"
 )
 
-// DebianRunner is a handler for running tests on Debian based Linux distros.
+// DebianRunner is a handler for running tests on Linux
 type DebianRunner struct{}
 
 // Prepare the test
-<<<<<<< HEAD
-func (DebianRunner) Prepare(ctx context.Context, sshClient SSHClient, logger Logger, arch string, goVersion string, repoArchive string, buildPath string) error {
-=======
 func (DebianRunner) Prepare(ctx context.Context, sshClient *ssh.Client, logger Logger, arch string, goVersion string) error {
->>>>>>> a3fb47e4
 	// prepare build-essential and unzip
 	//
 	// apt-get update and install are so terrible that we have to place this in a loop, because in some cases the
@@ -37,7 +35,7 @@
 			logger.Logf("Running apt-get update")
 			// `-o APT::Update::Error-Mode=any` ensures that any warning is tried as an error, so the retry
 			// will occur (without this we get random failures)
-			stdOut, errOut, err := sshClient.ExecWithRetry(updateCtx, "sudo", []string{"apt-get", "update", "-o APT::Update::Error-Mode=any"}, 15*time.Second)
+			stdOut, errOut, err := sshRunCommandWithRetry(updateCtx, sshClient, "sudo", []string{"apt-get", "update", "-o APT::Update::Error-Mode=any"}, 15*time.Second)
 			if err != nil {
 				return fmt.Errorf("failed to run apt-get update: %w (stdout: %s, stderr: %s)", err, stdOut, errOut)
 			}
@@ -47,7 +45,7 @@
 				installCtx, installCancel := context.WithTimeout(ctx, 1*time.Minute)
 				defer installCancel()
 				logger.Logf("Install build-essential and unzip")
-				stdOut, errOut, err = sshClient.ExecWithRetry(installCtx, "sudo", []string{"apt-get", "install", "-y", "build-essential", "unzip"}, 5*time.Second)
+				stdOut, errOut, err = sshRunCommandWithRetry(installCtx, sshClient, "sudo", []string{"apt-get", "install", "-y", "build-essential", "unzip"}, 5*time.Second)
 				if err != nil {
 					return fmt.Errorf("failed to install build-essential and unzip: %w (stdout: %s, stderr: %s)", err, stdOut, errOut)
 				}
@@ -67,22 +65,22 @@
 	}
 
 	// prepare golang
-	logger.Logf("Installing golang %s (%s)", goVersion, arch)
+	logger.Logf("Install golang %s (%s)", goVersion, arch)
 	downloadURL := fmt.Sprintf("https://go.dev/dl/go%s.linux-%s.tar.gz", goVersion, arch)
 	filename := path.Base(downloadURL)
-	stdOut, errOut, err := sshClient.Exec(ctx, "curl", []string{"-Ls", downloadURL, "--output", filename}, nil)
+	stdOut, errOut, err := sshRunCommand(ctx, sshClient, "curl", []string{"-Ls", downloadURL, "--output", filename}, nil)
 	if err != nil {
 		return fmt.Errorf("failed to download go from %s with curl: %w (stdout: %s, stderr: %s)", downloadURL, err, stdOut, errOut)
 	}
-	stdOut, errOut, err = sshClient.Exec(ctx, "sudo", []string{"tar", "-C", "/usr/local", "-xzf", filename}, nil)
+	stdOut, errOut, err = sshRunCommand(ctx, sshClient, "sudo", []string{"tar", "-C", "/usr/local", "-xzf", filename}, nil)
 	if err != nil {
 		return fmt.Errorf("failed to extract go to /usr/local with tar: %w (stdout: %s, stderr: %s)", err, stdOut, errOut)
 	}
-	stdOut, errOut, err = sshClient.Exec(ctx, "sudo", []string{"ln", "-s", "/usr/local/go/bin/go", "/usr/bin/go"}, nil)
+	stdOut, errOut, err = sshRunCommand(ctx, sshClient, "sudo", []string{"ln", "-s", "/usr/local/go/bin/go", "/usr/bin/go"}, nil)
 	if err != nil {
 		return fmt.Errorf("failed to symlink /usr/local/go/bin/go to /usr/bin/go: %w (stdout: %s, stderr: %s)", err, stdOut, errOut)
 	}
-	stdOut, errOut, err = sshClient.Exec(ctx, "sudo", []string{"ln", "-s", "/usr/local/go/bin/gofmt", "/usr/bin/gofmt"}, nil)
+	stdOut, errOut, err = sshRunCommand(ctx, sshClient, "sudo", []string{"ln", "-s", "/usr/local/go/bin/gofmt", "/usr/bin/gofmt"}, nil)
 	if err != nil {
 		return fmt.Errorf("failed to symlink /usr/local/go/bin/gofmt to /usr/bin/gofmt: %w (stdout: %s, stderr: %s)", err, stdOut, errOut)
 	}
@@ -95,13 +93,6 @@
 	// copy the archive and extract it on the host
 	logger.Logf("Copying repo")
 	destRepoName := filepath.Base(repoArchive)
-<<<<<<< HEAD
-	err = sshClient.Copy(repoArchive, destRepoName)
-	if err != nil {
-		return fmt.Errorf("failed to SCP repo archive %s: %w", repoArchive, err)
-	}
-	stdOut, errOut, err = sshClient.Exec(ctx, "unzip", []string{destRepoName, "-d", "agent"}, nil)
-=======
 	err := sshSCP(sshClient, repoArchive, destRepoName)
 	if err != nil {
 		return fmt.Errorf("failed to SCP repo archive %s: %w", repoArchive, err)
@@ -117,7 +108,6 @@
 	}
 
 	stdOut, errOut, err := sshRunCommand(ctx, sshClient, "unzip", []string{destRepoName, "-d", "agent"}, nil)
->>>>>>> a3fb47e4
 	if err != nil {
 		return fmt.Errorf("failed to unzip %s to agent directory: %w (stdout: %s, stderr: %s)", destRepoName, err, stdOut, errOut)
 	}
@@ -126,35 +116,19 @@
 	logger.Logf("Running make mage and prepareOnRemote")
 	envs := `GOPATH="$HOME/go" PATH="$HOME/go/bin:$PATH"`
 	installMage := strings.NewReader(fmt.Sprintf(`cd agent && %s make mage && %s mage integration:prepareOnRemote`, envs, envs))
-	stdOut, errOut, err = sshClient.Exec(ctx, "bash", nil, installMage)
+	stdOut, errOut, err = sshRunCommand(ctx, sshClient, "bash", nil, installMage)
 	if err != nil {
 		return fmt.Errorf("failed to perform make mage and prepareOnRemote: %w (stdout: %s, stderr: %s)", err, stdOut, errOut)
 	}
 
-<<<<<<< HEAD
-	// place the build for the agent on the host
-	logger.Logf("Copying agent build %s", filepath.Base(buildPath))
-	err = sshClient.Copy(buildPath, filepath.Base(buildPath))
-=======
 	// determine if the build needs to be replaced on the host
 	// if it already exists and the SHA512 are the same contents, then
 	// there is no reason to waste time uploading the build
 	copyBuild := true
 	localSHA512, err := os.ReadFile(build.SHA512Path)
->>>>>>> a3fb47e4
 	if err != nil {
 		return fmt.Errorf("failed to read local SHA52 contents %s: %w", build.SHA512Path, err)
 	}
-<<<<<<< HEAD
-	insideAgentDir := filepath.Join("agent", buildPath)
-	stdOut, errOut, err = sshClient.Exec(ctx, "mkdir", []string{"-p", filepath.Dir(insideAgentDir)}, nil)
-	if err != nil {
-		return fmt.Errorf("failed to create %s directory: %w (stdout: %s, stderr: %s)", filepath.Dir(insideAgentDir), err, stdOut, errOut)
-	}
-	stdOut, errOut, err = sshClient.Exec(ctx, "mv", []string{filepath.Base(buildPath), insideAgentDir}, nil)
-	if err != nil {
-		return fmt.Errorf("failed to move %s to %s: %w (stdout: %s, stderr: %s)", filepath.Base(buildPath), insideAgentDir, err, stdOut, errOut)
-=======
 	hostSHA512Path := filepath.Base(build.SHA512Path)
 	hostSHA512, err := sshGetFileContents(ctx, sshClient, hostSHA512Path)
 	if err == nil {
@@ -201,14 +175,13 @@
 		if err != nil {
 			return fmt.Errorf("failed to hard link %s to %s: %w (stdout: %s, stderr: %s)", filepath.Base(buildPath), insideAgentDir, err, stdOut, errOut)
 		}
->>>>>>> a3fb47e4
 	}
 
 	return nil
 }
 
 // Run the test
-func (DebianRunner) Run(ctx context.Context, verbose bool, sshClient SSHClient, logger Logger, agentVersion string, prefix string, batch define.Batch, env map[string]string) (OSRunnerResult, error) {
+func (DebianRunner) Run(ctx context.Context, verbose bool, sshClient *ssh.Client, logger Logger, agentVersion string, prefix string, batch define.Batch, env map[string]string) (OSRunnerResult, error) {
 	var tests []string
 	for _, pkg := range batch.Tests {
 		for _, test := range pkg.Tests {
@@ -232,7 +205,7 @@
 		vars = extendVars(vars, env)
 
 		script := fmt.Sprintf(`cd agent && %s ~/go/bin/mage %s integration:testOnRemote`, vars, logArg)
-		results, err := runTestsOnLinux(ctx, logger, "non-sudo", prefix, script, sshClient, batch.Tests)
+		results, err := runTests(ctx, logger, "non-sudo", prefix, script, sshClient, batch.Tests)
 		if err != nil {
 			return OSRunnerResult{}, fmt.Errorf("error running non-sudo tests: %w", err)
 		}
@@ -245,7 +218,7 @@
 		vars = extendVars(vars, env)
 		script := fmt.Sprintf(`cd agent && sudo %s ~/go/bin/mage %s integration:testOnRemote`, vars, logArg)
 
-		results, err := runTestsOnLinux(ctx, logger, "sudo", prefix, script, sshClient, batch.SudoTests)
+		results, err := runTests(ctx, logger, "sudo", prefix, script, sshClient, batch.SudoTests)
 		if err != nil {
 			return OSRunnerResult{}, fmt.Errorf("error running sudo tests: %w", err)
 		}
@@ -255,9 +228,6 @@
 	return result, nil
 }
 
-<<<<<<< HEAD
-func runTestsOnLinux(ctx context.Context, logger Logger, name string, prefix string, script string, sshClient SSHClient, tests []define.BatchPackageTests) ([]OSRunnerPackageResult, error) {
-=======
 // Diagnostics gathers any diagnostics from the host.
 func (DebianRunner) Diagnostics(ctx context.Context, c *ssh.Client, logger Logger, destination string) error {
 	// take ownership, as sudo tests will create with root permissions (allow to fail in the case it doesn't exist)
@@ -296,7 +266,6 @@
 }
 
 func runTests(ctx context.Context, logger Logger, name string, prefix string, script string, sshClient *ssh.Client, tests []define.BatchPackageTests) ([]OSRunnerPackageResult, error) {
->>>>>>> a3fb47e4
 	execTest := strings.NewReader(script)
 
 	session, err := sshClient.NewSession()
@@ -329,20 +298,20 @@
 	return result, nil
 }
 
-func getRunnerPackageResult(ctx context.Context, c SSHClient, pkg define.BatchPackageTests, prefix string, opts ...FileContentsOpt) (OSRunnerPackageResult, error) {
+func getRunnerPackageResult(ctx context.Context, c *ssh.Client, pkg define.BatchPackageTests, prefix string) (OSRunnerPackageResult, error) {
 	var err error
 	var resultPkg OSRunnerPackageResult
 	resultPkg.Name = pkg.Name
 	outputPath := fmt.Sprintf("$HOME/agent/build/TEST-go-remote-%s.%s", prefix, filepath.Base(pkg.Name))
-	resultPkg.Output, err = c.GetFileContents(ctx, outputPath+".out", opts...)
+	resultPkg.Output, err = sshGetFileContents(ctx, c, outputPath+".out")
 	if err != nil {
 		return OSRunnerPackageResult{}, fmt.Errorf("failed to fetched test output at %s.out", outputPath)
 	}
-	resultPkg.JSONOutput, err = c.GetFileContents(ctx, outputPath+".out.json", opts...)
+	resultPkg.JSONOutput, err = sshGetFileContents(ctx, c, outputPath+".out.json")
 	if err != nil {
 		return OSRunnerPackageResult{}, fmt.Errorf("failed to fetched test output at %s.out.json", outputPath)
 	}
-	resultPkg.XMLOutput, err = c.GetFileContents(ctx, outputPath+".xml", opts...)
+	resultPkg.XMLOutput, err = sshGetFileContents(ctx, c, outputPath+".xml")
 	if err != nil {
 		return OSRunnerPackageResult{}, fmt.Errorf("failed to fetched test output at %s.xml", outputPath)
 	}
