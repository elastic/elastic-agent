--- conflicted
+++ resolved
@@ -196,13 +196,8 @@
 	defer res.Body.Close()
 
 	if res.StatusCode != 200 {
-<<<<<<< HEAD
-		resp, _ := io.ReadAll(res.Body)
-		return fmt.Errorf("got unexpected response code [%d] from deployment shutdown API: %s", res.StatusCode, resp)
-=======
 		resBytes, _ := io.ReadAll(res.Body)
 		return fmt.Errorf("got unexpected response code [%d] from deployment shutdown API: %s", res.StatusCode, string(resBytes))
->>>>>>> 2a93086d
 	}
 
 	return nil
