--- conflicted
+++ resolved
@@ -26,14 +26,9 @@
 	artifactAPIV1BuildDetailsEndpoint   = "v1/versions/%s/builds/%s"
 	// artifactAPIV1SearchVersionPackage = "v1/search/%s/%s"
 
-	artifactElasticAgentProject = "elastic-agent-package"
-<<<<<<< HEAD
-=======
-	artifactReleaseCDN          = "https://artifacts.elastic.co/downloads/beats/elastic-agent"
-
+	artifactElasticAgentProject      = "elastic-agent-package"
 	maxAttemptsForArtifactsAPICall   = 6
 	retryIntervalForArtifactsAPICall = 5 * time.Second
->>>>>>> 94c7d88f
 )
 
 var (
@@ -135,30 +130,17 @@
 // More information about the API can be found at https://artifacts-api.elastic.co/v1
 // which will print a list of available operations
 type ArtifactAPIClient struct {
-<<<<<<< HEAD
-	c   httpDoer
-	url string
-=======
 	c      httpDoer
 	url    string
-	cdnURL string
-
 	logger logger
->>>>>>> 94c7d88f
 }
 
 // NewArtifactAPIClient creates a new Artifact API client
 func NewArtifactAPIClient(logger logger, opts ...ArtifactAPIClientOpt) *ArtifactAPIClient {
 	c := &ArtifactAPIClient{
-<<<<<<< HEAD
-		url: defaultArtifactAPIURL,
-		c:   new(http.Client),
-=======
 		url:    defaultArtifactAPIURL,
-		cdnURL: artifactReleaseCDN,
 		c:      new(http.Client),
 		logger: logger,
->>>>>>> 94c7d88f
 	}
 
 	for _, opt := range opts {
