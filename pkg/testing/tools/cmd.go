--- conflicted
+++ resolved
@@ -23,7 +23,6 @@
 	return agentFixture.Install(context.Background(), &installOpts)
 }
 
-<<<<<<< HEAD
 // EnrollWithoutInstall is the same as EnrollElasticAgent, but doesn't install the agent
 func EnrollWithoutInstall(fleetURL string, enrollmentToken string, agentFixture *atesting.Fixture) ([]byte, error) {
 	enrollOpts := atesting.EnrollOpts{
@@ -33,11 +32,8 @@
 	return agentFixture.Enroll(context.Background(), &enrollOpts)
 }
 
-func InstallStandaloneElasticAgent(agentFixture *atesting.Fixture) ([]byte, error) {
-=======
 // InstallStandaloneAgent force install the Elastic Agent through agentFixture.
 func InstallStandaloneAgent(agentFixture *atesting.Fixture) ([]byte, error) {
->>>>>>> 64fc9d91
 	installOpts := atesting.InstallOpts{
 		NonInteractive: true,
 		Force:          true,
