// Copyright Elasticsearch B.V. and/or licensed to Elasticsearch B.V. under one
// or more contributor license agreements. Licensed under the Elastic License;
// you may not use this file except in compliance with the Elastic License.

package tools

import (
	"context"

	atesting "github.com/elastic/elastic-agent/pkg/testing"
)

func EnrollElasticAgent(fleetUrl string, enrollmentToken string, agentFixture *atesting.Fixture) ([]byte, error) {
	installOpts := atesting.InstallOpts{
		NonInteractive: true,
		EnrollOpts: atesting.EnrollOpts{
			URL:             fleetUrl,
			EnrollmentToken: enrollmentToken,
		},
	}
	return agentFixture.Install(context.Background(), &installOpts)
}

<<<<<<< HEAD
// EnrollWithoutInstall is the same as EnrollElasticAgent, but doesn't install the agent
func EnrollWithoutInstall(fleetURL string, enrollmentToken string, agentFixture *atesting.Fixture) ([]byte, error) {
	enrollOpts := atesting.EnrollOpts{
		URL:             fleetURL,
		EnrollmentToken: enrollmentToken,
	}
	return agentFixture.Enroll(context.Background(), &enrollOpts)
=======
func InstallStandaloneElasticAgent(agentFixture *atesting.Fixture) ([]byte, error) {
	installOpts := atesting.InstallOpts{
		NonInteractive: true,
		Force:          true,
	}
	return agentFixture.Install(context.Background(), &installOpts)
>>>>>>> 1afe827c
}<|MERGE_RESOLUTION|>--- conflicted
+++ resolved
@@ -21,7 +21,6 @@
 	return agentFixture.Install(context.Background(), &installOpts)
 }
 
-<<<<<<< HEAD
 // EnrollWithoutInstall is the same as EnrollElasticAgent, but doesn't install the agent
 func EnrollWithoutInstall(fleetURL string, enrollmentToken string, agentFixture *atesting.Fixture) ([]byte, error) {
 	enrollOpts := atesting.EnrollOpts{
@@ -29,12 +28,12 @@
 		EnrollmentToken: enrollmentToken,
 	}
 	return agentFixture.Enroll(context.Background(), &enrollOpts)
-=======
+}
+
 func InstallStandaloneElasticAgent(agentFixture *atesting.Fixture) ([]byte, error) {
 	installOpts := atesting.InstallOpts{
 		NonInteractive: true,
 		Force:          true,
 	}
 	return agentFixture.Install(context.Background(), &installOpts)
->>>>>>> 1afe827c
 }