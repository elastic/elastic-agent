// Copyright Elasticsearch B.V. and/or licensed to Elasticsearch B.V. under one
// or more contributor license agreements. Licensed under the Elastic License;
// you may not use this file except in compliance with the Elastic License.

package tools

import (
	"fmt"
	"testing"
	"time"

	"github.com/elastic/elastic-agent-libs/kibana"
	atesting "github.com/elastic/elastic-agent/pkg/testing"

	"github.com/stretchr/testify/require"
)

// WaitForAgentStatus returns a niladic function that returns true if the agent
// has reached expectedStatus; false otherwise. The returned function is intended
// for use with assert.Eventually or require.Eventually.
func WaitForAgentStatus(t *testing.T, client *kibana.Client, expectedStatus string) func() bool {
	return func() bool {
		currentStatus, err := GetAgentStatus(client)
		if err != nil {
			t.Errorf("unable to determine agent status: %s", err.Error())
			return false
		}

		if currentStatus == expectedStatus {
			return true
		}

		t.Logf("Agent status: %s", currentStatus)
		return false
	}
}

// WaitForPolicyRevision returns a niladic function that returns true if the
// given agent's policy revision has reached the given policy revision; false
// otherwise. The returned function is intended
// for use with assert.Eventually or require.Eventually.
func WaitForPolicyRevision(t *testing.T, client *kibana.Client, agentID string, expectedPolicyRevision int) func() bool {
	return func() bool {
		getAgentReq := kibana.GetAgentRequest{ID: agentID}
		updatedPolicyAgent, err := client.GetAgent(getAgentReq)
		require.NoError(t, err)

		return updatedPolicyAgent.PolicyRevision == expectedPolicyRevision
	}
}

// InstallAgentWithPolicy creates the given policy, enrolls the given agent
// fixture in Fleet using the default Fleet Server, waits for the agent to be
// online, and returns the created policy.
func InstallAgentWithPolicy(t *testing.T, agentFixture *atesting.Fixture, kibClient *kibana.Client, createPolicyReq kibana.AgentPolicy) (*kibana.PolicyResponse, error) {
	policy, err := kibClient.CreatePolicy(createPolicyReq)
	if err != nil {
		return nil, fmt.Errorf("unable to create policy: %w", err)
	}

	// Create enrollment API key
	createEnrollmentAPIKeyReq := kibana.CreateEnrollmentAPIKeyRequest{
		PolicyID: policy.ID,
	}
<<<<<<< HEAD

	t.Logf("Creating enrollment API key...")
=======
>>>>>>> 5d1c84dc
	enrollmentToken, err := kibClient.CreateEnrollmentAPIKey(createEnrollmentAPIKeyReq)
	if err != nil {
		return nil, fmt.Errorf("unable to create enrollment API key: %w", err)
	}

	// Get default Fleet Server URL
	fleetServerURL, err := GetDefaultFleetServerURL(kibClient)
	if err != nil {
		return nil, fmt.Errorf("unable to get default Fleet Server URL: %w", err)
	}

	// Enroll agent
	t.Logf("Unpacking and installing Elastic Agent")
	output, err := InstallAgent(fleetServerURL, enrollmentToken.APIKey, agentFixture)
	if err != nil {
		t.Log(string(output))
		return nil, fmt.Errorf("unable to enroll Elastic Agent: %w", err)
	}
<<<<<<< HEAD
	t.Logf("Got response from Elastic Agent: %s", string(output))
=======
	t.Logf(">>> Ran Enroll. Output: %s", output)
>>>>>>> 5d1c84dc

	// Wait for Agent to be healthy
	require.Eventually(
		t,
		WaitForAgentStatus(t, kibClient, "online"),
		2*time.Minute,
		10*time.Second,
		"Elastic Agent status is not online",
	)

	return policy, nil
}<|MERGE_RESOLUTION|>--- conflicted
+++ resolved
@@ -62,11 +62,8 @@
 	createEnrollmentAPIKeyReq := kibana.CreateEnrollmentAPIKeyRequest{
 		PolicyID: policy.ID,
 	}
-<<<<<<< HEAD
 
 	t.Logf("Creating enrollment API key...")
-=======
->>>>>>> 5d1c84dc
 	enrollmentToken, err := kibClient.CreateEnrollmentAPIKey(createEnrollmentAPIKeyReq)
 	if err != nil {
 		return nil, fmt.Errorf("unable to create enrollment API key: %w", err)
@@ -85,11 +82,7 @@
 		t.Log(string(output))
 		return nil, fmt.Errorf("unable to enroll Elastic Agent: %w", err)
 	}
-<<<<<<< HEAD
-	t.Logf("Got response from Elastic Agent: %s", string(output))
-=======
 	t.Logf(">>> Ran Enroll. Output: %s", output)
->>>>>>> 5d1c84dc
 
 	// Wait for Agent to be healthy
 	require.Eventually(
