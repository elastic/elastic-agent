--- conflicted
+++ resolved
@@ -53,16 +53,11 @@
 // InstallAgentWithPolicy creates the given policy, enrolls the given agent
 // fixture in Fleet using the default Fleet Server, waits for the agent to be
 // online, and returns the created policy.
-<<<<<<< HEAD
-func InstallAgentWithPolicy(ctx context.Context, t *testing.T, agentFixture *atesting.Fixture, kibClient *kibana.Client, createPolicyReq kibana.AgentPolicy) (*kibana.PolicyResponse, error) {
-	policy, err := kibClient.CreatePolicy(createPolicyReq)
-=======
 func InstallAgentWithPolicy(t *testing.T, ctx context.Context, installOpts atesting.InstallOpts, agentFixture *atesting.Fixture, kibClient *kibana.Client, createPolicyReq kibana.AgentPolicy) (kibana.PolicyResponse, error) {
 	t.Helper()
 
 	// Create policy
 	policy, err := kibClient.CreatePolicy(ctx, createPolicyReq)
->>>>>>> a3fb47e4
 	if err != nil {
 		return policy, fmt.Errorf("unable to create policy: %w", err)
 	}
@@ -115,15 +110,11 @@
 
 	// Enroll agent
 	t.Logf("Unpacking and installing Elastic Agent")
-<<<<<<< HEAD
-	output, err := InstallAgent(ctx, fleetServerURL, enrollmentToken.APIKey, agentFixture)
-=======
 	installOpts.EnrollOpts = atesting.EnrollOpts{
 		URL:             fleetServerURL,
 		EnrollmentToken: enrollmentToken.APIKey,
 	}
 	output, err := InstallAgent(installOpts, agentFixture)
->>>>>>> a3fb47e4
 	if err != nil {
 		t.Log(string(output))
 		return fmt.Errorf("unable to enroll Elastic Agent: %w", err)
