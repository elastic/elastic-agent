// Copyright Elasticsearch B.V. and/or licensed to Elasticsearch B.V. under one
// or more contributor license agreements. Licensed under the Elastic License;
// you may not use this file except in compliance with the Elastic License.

package tools

import (
	"context"
	"fmt"
	"testing"
	"time"

	"github.com/elastic/elastic-agent-libs/kibana"
	atesting "github.com/elastic/elastic-agent/pkg/testing"

	"github.com/stretchr/testify/require"
)

// WaitForAgentStatus returns a niladic function that returns true if the agent
// has reached expectedStatus; false otherwise. The returned function is intended
// for use with assert.Eventually or require.Eventually.
func WaitForAgentStatus(t *testing.T, client *kibana.Client, expectedStatus string) func() bool {
	return func() bool {
		currentStatus, err := GetAgentStatus(client)
		if err != nil {
			t.Errorf("unable to determine agent status: %s", err.Error())
			return false
		}

		if currentStatus == expectedStatus {
			return true
		}

		t.Logf("Agent status: %s", currentStatus)
		return false
	}
}

// WaitForPolicyRevision returns a niladic function that returns true if the
// given agent's policy revision has reached the given policy revision; false
// otherwise. The returned function is intended
// for use with assert.Eventually or require.Eventually.
func WaitForPolicyRevision(t *testing.T, client *kibana.Client, agentID string, expectedPolicyRevision int) func() bool {
	return func() bool {
		getAgentReq := kibana.GetAgentRequest{ID: agentID}
		updatedPolicyAgent, err := client.GetAgent(context.Background(), getAgentReq)
		require.NoError(t, err)

		return updatedPolicyAgent.PolicyRevision == expectedPolicyRevision
	}
}

// InstallAgentWithPolicy creates the given policy, enrolls the given agent
// fixture in Fleet using the default Fleet Server, waits for the agent to be
// online, and returns the created policy.
func InstallAgentWithPolicy(ctx context.Context, t *testing.T, installOpts atesting.InstallOpts, agentFixture *atesting.Fixture, kibClient *kibana.Client, createPolicyReq kibana.AgentPolicy) (kibana.PolicyResponse, error) {
	t.Helper()

	// Create policy
	policy, err := kibClient.CreatePolicy(ctx, createPolicyReq)
	if err != nil {
		return policy, fmt.Errorf("unable to create policy: %w", err)
	}

	if createPolicyReq.IsProtected {
		// If protected fetch uninstall token and set it for the fixture
		resp, err := kibClient.GetPolicyUninstallTokens(ctx, policy.ID)
		if err != nil {
			return policy, fmt.Errorf("failed to fetch uninstal tokens: %w", err)
		}
		if len(resp.Items) == 0 {
			return policy, fmt.Errorf("expected non-zero number of tokens: %w", err)
		}

		if len(resp.Items[0].Token) == 0 {
			return policy, fmt.Errorf("expected non-empty token: %w", err)
		}

		uninstallToken := resp.Items[0].Token
		t.Logf("Protected with uninstall token: %v", uninstallToken)
		agentFixture.SetUninstallToken(uninstallToken)
	}

<<<<<<< HEAD
	err = InstallAgentForPolicy(ctx, t, installOpts, agentFixture, kibClient, policy.ID)
	return policy, err
}

// InstallAgentForPolicy enrolls the given agent
// fixture in Fleet using the default Fleet Server, waits for the agent to be
// online, and returns error or nil.
func InstallAgentForPolicy(ctx context.Context, t *testing.T, installOpts atesting.InstallOpts, agentFixture *atesting.Fixture, kibClient *kibana.Client, policyID string) error {
=======
	err = InstallAgentForPolicy(t, ctx, installOpts, agentFixture, kibClient, policy.ID)
	return policy, err
}

// InstallAgentForPolicy enrolls the provided agent fixture in Fleet using the
// default Fleet Server, waits for the agent to come online, and returns either
// an error or nil.
// If the context (ctx) has a deadline, it will wait for the agent to become
// online until the deadline of the context, or if not, a default 5-minute
// deadline will be applied.
func InstallAgentForPolicy(t *testing.T, ctx context.Context,
	installOpts atesting.InstallOpts,
	agentFixture *atesting.Fixture,
	kibClient *kibana.Client,
	policyID string) error {
>>>>>>> c3dc575b
	t.Helper()

	// Create enrollment API key
	createEnrollmentAPIKeyReq := kibana.CreateEnrollmentAPIKeyRequest{
		PolicyID: policyID,
	}

	t.Logf("Creating enrollment API key...")
	enrollmentToken, err := kibClient.CreateEnrollmentAPIKey(ctx, createEnrollmentAPIKeyReq)
	if err != nil {
		return fmt.Errorf("unable to create enrollment API key: %w", err)
	}

	// Get default Fleet Server URL
	fleetServerURL, err := GetDefaultFleetServerURL(kibClient)
	if err != nil {
		return fmt.Errorf("unable to get default Fleet Server URL: %w", err)
	}

	// Enroll agent
	t.Logf("Unpacking and installing Elastic Agent")
	installOpts.EnrollOpts = atesting.EnrollOpts{
		URL:             fleetServerURL,
		EnrollmentToken: enrollmentToken.APIKey,
	}
	output, err := InstallAgent(ctx, installOpts, agentFixture)
	if err != nil {
		t.Log(string(output))
		return fmt.Errorf("unable to enroll Elastic Agent: %w", err)
	}
	t.Logf(">>> Ran Enroll. Output: %s", output)

	timeout := 5 * time.Minute
	if deadline, ok := ctx.Deadline(); ok {
		timeout = time.Until(deadline)
	}
	// Wait for Agent to be healthy
	require.Eventually(
		t,
		WaitForAgentStatus(t, kibClient, "online"),
		timeout,
		10*time.Second,
		"Elastic Agent status is not online",
	)

	return nil
}<|MERGE_RESOLUTION|>--- conflicted
+++ resolved
@@ -81,17 +81,7 @@
 		agentFixture.SetUninstallToken(uninstallToken)
 	}
 
-<<<<<<< HEAD
 	err = InstallAgentForPolicy(ctx, t, installOpts, agentFixture, kibClient, policy.ID)
-	return policy, err
-}
-
-// InstallAgentForPolicy enrolls the given agent
-// fixture in Fleet using the default Fleet Server, waits for the agent to be
-// online, and returns error or nil.
-func InstallAgentForPolicy(ctx context.Context, t *testing.T, installOpts atesting.InstallOpts, agentFixture *atesting.Fixture, kibClient *kibana.Client, policyID string) error {
-=======
-	err = InstallAgentForPolicy(t, ctx, installOpts, agentFixture, kibClient, policy.ID)
 	return policy, err
 }
 
@@ -101,12 +91,11 @@
 // If the context (ctx) has a deadline, it will wait for the agent to become
 // online until the deadline of the context, or if not, a default 5-minute
 // deadline will be applied.
-func InstallAgentForPolicy(t *testing.T, ctx context.Context,
+func InstallAgentForPolicy(ctx context.Context, t *testing.T,
 	installOpts atesting.InstallOpts,
 	agentFixture *atesting.Fixture,
 	kibClient *kibana.Client,
 	policyID string) error {
->>>>>>> c3dc575b
 	t.Helper()
 
 	// Create enrollment API key
