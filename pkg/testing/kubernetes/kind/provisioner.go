--- conflicted
+++ resolved
@@ -48,22 +48,12 @@
         secure-port: "10257"
 `
 
-<<<<<<< HEAD
 func NewProvisioner(versions string) common.InstanceProvisioner {
-	return &provisioner{versions: strings.Split(versions, ",")}
+	return &provisioner{}
 }
 
 type provisioner struct {
-	logger   common.Logger
-	versions []string
-=======
-func NewProvisioner() runner.InstanceProvisioner {
-	return &provisioner{}
-}
-
-type provisioner struct {
-	logger runner.Logger
->>>>>>> 67b709f6
+	logger common.Logger
 }
 
 func (p *provisioner) Name() string {
@@ -89,33 +79,13 @@
 	return true
 }
 
-<<<<<<< HEAD
 func (p *provisioner) Provision(ctx context.Context, cfg common.Config, batches []common.OSBatch) ([]common.Instance, error) {
-
-	agentImageWithoutTests := fmt.Sprintf("docker.elastic.co/beats/elastic-agent-complete:%s", cfg.AgentVersion)
-	agentImage, err := kubernetes.AddK8STestsToImage(ctx, p.logger, agentImageWithoutTests, runtime.GOARCH)
-	if err != nil {
-		return nil, err
-	}
-
-	versionsMap := make(map[string]string)
-
-=======
-func (p *provisioner) Provision(ctx context.Context, cfg runner.Config, batches []runner.OSBatch) ([]runner.Instance, error) {
-	var instances []runner.Instance
->>>>>>> 67b709f6
+	var instances []common.Instance
 	for _, batch := range batches {
 		k8sVersion := fmt.Sprintf("v%s", batch.OS.Version)
 		instanceName := fmt.Sprintf("%s-%s", k8sVersion, batch.Batch.Group)
 
-<<<<<<< HEAD
-	var instances []common.Instance
-	for k8sVersion, instanceID := range versionsMap {
-		instanceName := fmt.Sprintf("%s-%s", k8sVersion, instanceID)
-		exists, err := p.clusterExists(instanceName)
-=======
 		agentImageName, err := kubernetes.VariantToImage(batch.OS.DockerVariant)
->>>>>>> 67b709f6
 		if err != nil {
 			return nil, err
 		}
@@ -169,13 +139,8 @@
 			return nil, err
 		}
 
-<<<<<<< HEAD
 		instances = append(instances, common.Instance{
-			ID:          instanceID,
-=======
-		instances = append(instances, runner.Instance{
 			ID:          batch.ID,
->>>>>>> 67b709f6
 			Name:        instanceName,
 			Provisioner: Name,
 			IP:          "",
