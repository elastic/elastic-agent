--- conflicted
+++ resolved
@@ -90,10 +90,6 @@
 	testCmd := exec.Command("go", cmdArgs...)
 	output, err := testCmd.Output()
 	if err != nil {
-<<<<<<< HEAD
-		cmdArgs = append([]string{"go"}, cmdArgs...)
-		return nil, fmt.Errorf("error running go test: (%w), got: %s, tried to run: %v", err, string(output), cmdArgs)
-=======
 		// format cmdArgs to make the error message more coherent
 		cmdArgs = append([]string{"go"}, cmdArgs...)
 
@@ -106,7 +102,7 @@
 		return nil, fmt.Errorf(
 			"error running go test: (%w), got:\n\n%s\ntried to run: %v",
 			err, string(output), cmdArgs)
->>>>>>> 64fc9d91
+
 	}
 
 	// parses each test and determine the batches that each test belongs in
