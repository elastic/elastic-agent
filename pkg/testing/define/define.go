// Copyright Elasticsearch B.V. and/or licensed to Elasticsearch B.V. under one
// or more contributor license agreements. Licensed under the Elastic License 2.0;
// you may not use this file except in compliance with the Elastic License 2.0.

package define

import (
	"crypto/sha256"
	"encoding/base64"
	"errors"
	"fmt"
	"os"
	"path/filepath"
	"regexp"
	"runtime"
	"slices"
	"strings"
	"sync"
	"testing"

	"github.com/gofrs/uuid/v5"

	"github.com/elastic/elastic-agent-libs/kibana"
	"github.com/elastic/elastic-agent/pkg/utils"
	"github.com/elastic/go-elasticsearch/v8"
	"github.com/elastic/go-sysinfo"
	"github.com/elastic/go-sysinfo/types"

	atesting "github.com/elastic/elastic-agent/pkg/testing"
	semver "github.com/elastic/elastic-agent/pkg/version"
	"github.com/elastic/elastic-agent/version"

	"sigs.k8s.io/e2e-framework/klient"
)

var osInfo *types.OSInfo
var osInfoErr error
var osInfoOnce sync.Once
var noSpecialCharsRegexp = regexp.MustCompile("[^a-zA-Z0-9]+")

// Require defines what this test requires for it to be run by the test runner.
//
// This must be defined as the first line of a test, or `ValidateDir` will fail
// and the test runner will not be able to determine the requirements for a test.
func Require(t *testing.T, req Requirements) *Info {
	return defineAction(t, req)
}

type Info struct {
	// ESClient is the elasticsearch client to communicate with elasticsearch.
	// This is only present if you say a cloud is required in the `define.Require`.
	ESClient *elasticsearch.Client

	// KibanaClient is the kibana client to communicate with kibana.
	// This is only present if you say a cloud is required in the `define.Require`.
	KibanaClient *kibana.Client

	// Namespace should be used for isolating data and actions per test.
	//
	// This is unique to each test and instance combination so a test that need to
	// read/write data to a data stream in elasticsearch do not collide.
	Namespace string
}

func (i *Info) KubeClient() (klient.Client, error) {
	c, err := klient.NewWithKubeConfigFile(os.Getenv("KUBECONFIG"))
	if err != nil {
		return nil, err
	}

	return c, nil
}

// Version returns the version of the Elastic Agent the tests should be using.
func Version() string {
	ver := os.Getenv("AGENT_VERSION")
	if ver == "" {
		return version.GetDefaultVersion()
	}
	return ver
}

// NewFixtureFromLocalBuild returns a new Elastic Agent testing fixture with a LocalFetcher and
// the agent logging to the test logger.
func NewFixtureFromLocalBuild(t *testing.T, version string, opts ...atesting.FixtureOpt) (*atesting.Fixture, error) {
	buildsDir := os.Getenv("AGENT_BUILD_DIR")
	if buildsDir == "" {
		projectDir, err := findProjectRoot()
		if err != nil {
			return nil, err
		}
		buildsDir = filepath.Join(projectDir, "build", "distributions")
	}

	return NewFixtureWithBinary(t, version, "elastic-agent", buildsDir, opts...)

}

// NewFixtureWithBinary returns a new Elastic Agent testing fixture with a LocalFetcher and
// the agent logging to the test logger.
func NewFixtureWithBinary(t *testing.T, version string, binary string, buildsDir string, opts ...atesting.FixtureOpt) (*atesting.Fixture, error) {
	ver, err := semver.ParseVersion(version)
	if err != nil {
		return nil, fmt.Errorf("%q is an invalid agent version: %w", version, err)
	}

	var binFetcher atesting.Fetcher
	if ver.IsSnapshot() {
		binFetcher = atesting.LocalFetcher(buildsDir, atesting.WithLocalSnapshotOnly(), atesting.WithCustomBinaryName(binary))
	} else {
		binFetcher = atesting.LocalFetcher(buildsDir, atesting.WithCustomBinaryName(binary))
	}

	opts = append(opts, atesting.WithFetcher(binFetcher), atesting.WithLogOutput())
	if binary != "elastic-agent" {
		opts = append(opts, atesting.WithBinaryName(binary))
	}
	return atesting.NewFixture(t, version, opts...)
}

// findProjectRoot finds the root directory of the project, by finding the go.mod file.
func findProjectRoot() (string, error) {
	_, caller, _, ok := runtime.Caller(1)
	if !ok {
		return "", errors.New("unable to determine callers file path")
	}

	dir := caller
	for {
		dir = filepath.Dir(dir)
		fi, err := os.Stat(filepath.Join(dir, "go.mod"))
		if (err == nil || os.IsExist(err)) && !fi.IsDir() {
			return dir, nil
		}
		if strings.HasSuffix(dir, string(filepath.Separator)) {
			// made it to root directory
			return "", fmt.Errorf("unable to find golang root directory from caller path %s", caller)
		}
	}
}

func runOrSkip(t *testing.T, req Requirements, local bool, kubernetes bool) *Info {
	// always validate requirement is valid
	if err := req.Validate(); err != nil {
		panic(fmt.Sprintf("test %s has invalid requirements: %s", t.Name(), err))
	}

<<<<<<< HEAD
	if len(GroupsFilter) > 0 && !slices.Contains(GroupsFilter, req.Group) {
		t.Skipf("group %s not found in groups filter %s. Skipping", req.Group, GroupsFilter)
		return nil
	}

	if SudoFilter.HasBeenSet() && req.Sudo != SudoFilter.Value() {
		t.Skipf("sudo requirement %t not matching sudo filter %t. Skipping", req.Sudo, SudoFilter.Value())
=======
	filteredGroups := GroupsFilter.values
	if len(filteredGroups) > 0 && !slices.Contains(filteredGroups, req.Group) {
		t.Skipf("group %s not found in groups filter %s. Skipping", req.Group, filteredGroups)
		return nil
	}

	if SudoFilter.value != nil && req.Sudo != *SudoFilter.value {
		t.Skipf("sudo requirement %t not matching sudo filter %t. Skipping", req.Sudo, *SudoFilter.value)
>>>>>>> 79781899
	}

	if !req.Local && local {
		t.Skip("running local only tests and this test doesn't support local")
		return nil
	}
	for _, o := range req.OS {
		if o.Type == Kubernetes && !kubernetes {
			t.Skip("test requires kubernetes")
			return nil
		}
	}
	if req.Sudo {
		// we can run sudo tests if we are being executed as root
		root, err := utils.HasRoot()
		if err != nil {
			panic(fmt.Sprintf("test %s failed to determine if running as root: %s", t.Name(), err))
		}
		if !root {
			t.Skip("not running as root and test requires root")
			return nil
		}
	}
	// need OS info to determine if the test can run
	osInfo, err := getOSInfo()
	if err != nil {
		panic("failed to get OS information")
	}
	if !req.runtimeAllowed(runtime.GOOS, runtime.GOARCH, osInfo.Version, osInfo.Platform) {
		t.Skipf("platform: %s, architecture: %s, version: %s, and distro: %s combination is not supported by test.  required: %v", runtime.GOOS, runtime.GOARCH, osInfo.Version, osInfo.Platform, req.OS)
		return nil
	}

	if DryRun {
		return dryRun(t, req)
	}

	namespace, err := getNamespace(t, local)
	if err != nil {
		panic(err)
	}
	info := &Info{
		Namespace: namespace,
	}
	if req.Stack != nil {
		info.ESClient, err = getESClient()
		if err != nil {
			if local {
				t.Skipf("test requires a stack but failed to create a valid client to elasticsearch: %s", err)
				return nil
			}
			// non-local test and stack was required
			panic(err)
		}
		info.KibanaClient, err = getKibanaClient()
		if err != nil {
			if local {
				t.Skipf("test requires a stack but failed to create a valid client to kibana: %s", err)
				return nil
			}
			// non-local test and stack was required
			panic(err)
		}
	}
	return info
}

func getOSInfo() (*types.OSInfo, error) {
	osInfoOnce.Do(func() {
		sysInfo, err := sysinfo.Host()
		if err != nil {
			osInfoErr = err
		} else {
			osInfo = sysInfo.Info().OS
		}
	})
	return osInfo, osInfoErr
}

// getNamespace is a general namespace that the test can use that will ensure that it
// is unique and won't collide with other tests (even the same test from a different batch).
//
// This function uses a sha256 of an UUIDv4 to ensure that the
// length of the namespace is not over the 100 byte limit from Fleet
// see: https://www.elastic.co/guide/en/fleet/current/data-streams.html#data-streams-naming-scheme
func getNamespace(t *testing.T, local bool) (string, error) {
	nsUUID, err := uuid.NewV4()
	if err != nil {
		return "", fmt.Errorf("cannot generate UUID V4: %w", err)
	}
	hasher := sha256.New()
	hasher.Write([]byte(nsUUID.String()))

	// Fleet API requires the namespace to be lowercased and not contain
	// special characters.
	namespace := strings.ToLower(base64.URLEncoding.EncodeToString(hasher.Sum(nil)))
	namespace = noSpecialCharsRegexp.ReplaceAllString(namespace, "")
	return namespace, nil
}

// getESClient creates the elasticsearch client from the information passed from the test runner.
func getESClient() (*elasticsearch.Client, error) {
	esHost := os.Getenv("ELASTICSEARCH_HOST")
	esUser := os.Getenv("ELASTICSEARCH_USERNAME")
	esPass := os.Getenv("ELASTICSEARCH_PASSWORD")
	if esHost == "" || esUser == "" || esPass == "" {
		return nil, errors.New("ELASTICSEARCH_* must be defined by the test runner")
	}
	c, err := elasticsearch.NewClient(elasticsearch.Config{
		Addresses: []string{esHost},
		Username:  esUser,
		Password:  esPass,
	})
	if err != nil {
		return nil, fmt.Errorf("failed to create elasticsearch client: %w", err)
	}
	return c, nil
}

// getKibanaClient creates the kibana client from the information passed from the test runner.
func getKibanaClient() (*kibana.Client, error) {
	kibanaHost := os.Getenv("KIBANA_HOST")
	kibanaUser := os.Getenv("KIBANA_USERNAME")
	kibanaPass := os.Getenv("KIBANA_PASSWORD")
	if kibanaHost == "" || kibanaUser == "" || kibanaPass == "" {
		return nil, errors.New("KIBANA_* must be defined by the test runner")
	}
	c, err := kibana.NewClientWithConfigDefault(&kibana.ClientConfig{
		Host:          kibanaHost,
		Username:      kibanaUser,
		Password:      kibanaPass,
		IgnoreVersion: false,
	}, 0, "Elastic-Agent-Test-Define", version.GetDefaultVersion(), version.Commit(), version.BuildTime().String())
	if err != nil {
		return nil, fmt.Errorf("failed to create kibana client: %w", err)
	}
	return c, nil
}<|MERGE_RESOLUTION|>--- conflicted
+++ resolved
@@ -145,15 +145,6 @@
 		panic(fmt.Sprintf("test %s has invalid requirements: %s", t.Name(), err))
 	}
 
-<<<<<<< HEAD
-	if len(GroupsFilter) > 0 && !slices.Contains(GroupsFilter, req.Group) {
-		t.Skipf("group %s not found in groups filter %s. Skipping", req.Group, GroupsFilter)
-		return nil
-	}
-
-	if SudoFilter.HasBeenSet() && req.Sudo != SudoFilter.Value() {
-		t.Skipf("sudo requirement %t not matching sudo filter %t. Skipping", req.Sudo, SudoFilter.Value())
-=======
 	filteredGroups := GroupsFilter.values
 	if len(filteredGroups) > 0 && !slices.Contains(filteredGroups, req.Group) {
 		t.Skipf("group %s not found in groups filter %s. Skipping", req.Group, filteredGroups)
@@ -162,7 +153,6 @@
 
 	if SudoFilter.value != nil && req.Sudo != *SudoFilter.value {
 		t.Skipf("sudo requirement %t not matching sudo filter %t. Skipping", req.Sudo, *SudoFilter.value)
->>>>>>> 79781899
 	}
 
 	if !req.Local && local {
