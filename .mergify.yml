queue_rules:
  - name: default
    conditions:
      - check-success=fleet-ci/pr-merge
pull_request_rules:
  - name: self-assign PRs
    conditions:
      - -merged
      - -closed
      - "#assignee=0"
    actions:
      assign:
        add_users:
          - "{{ author }}"
  - name: forward-port patches to main branch
    conditions:
      - merged
      - label=forwardport-main
    actions:
      backport:
        assignees:
          - "{{ author }}"
        branches:
          - "main"
        labels:
          - "backport"
        title: "[{{ destination_branch }}](backport #{{ number }}) {{ title }}"
  - name: ask to resolve conflict
    conditions:
      - -merged
      - -closed
      - conflict
      - -author=apmmachine
    actions:
        comment:
          message: |
            This pull request is now in conflicts. Could you fix it? 🙏
            To fixup this pull request, you can check out it locally. See documentation: https://help.github.com/articles/checking-out-pull-requests-locally/
            ```
            git fetch upstream
            git checkout -b {{head}} upstream/{{head}}
            git merge upstream/{{base}}
            git push upstream {{head}}
            ```
  - name: close automated pull requests with bump updates if any conflict
    conditions:
      - -merged
      - -closed
      - conflict
      - author=apmmachine
      - label=automation
    actions:
      close:
        message: |
          This pull request has been automatically closed by Mergify.
          There are some other up-to-date pull requests.
  - name: delete upstream branch after merging changes on .go-version or it's closed
    conditions:
      - or:
        - merged
        - closed
      - and:
        - label=automation
        - head~=^update-go-version
        - files~=^\.go-version$
    actions:
      delete_head_branch:
  - name: automatic approval for mergify pull requests with changes in bump-rules
    conditions:
      - author=mergify[bot]
      - check-success=fleet-ci/pr-merge
      - label=automation
      - files~=^\.mergify\.yml$
      - head~=^add-backport-next.*
    actions:
      review:
        type: APPROVE
        message: Automatically approving mergify
  - name: automatic squash and merge with success checks and the files matching the regex ^.mergify.yml is modified.
    conditions:
      - check-success=fleet-ci/pr-merge
      - label=automation
      - files~=^\.mergify\.yml$
      - head~=^add-backport-next.*
      - "#approved-reviews-by>=1"
    actions:
      queue:
        method: squash
        name: default
  - name: delete upstream branch with changes on ^.mergify.yml that has been merged or closed
    conditions:
      - or:
        - merged
        - closed
      - and:
        - label=automation
        - head~=^add-backport-next.*
        - files~=^\.mergify\.yml$
    actions:
      delete_head_branch:
  - name: notify the backport has not been merged yet
    conditions:
      - -merged
      - -closed
      - author=mergify[bot]
      - "#check-success>0"
      - schedule=Mon-Mon 06:00-10:00[Europe/Paris]
      - "#assignee>=1"
    actions:
      comment:
        message: |
          This pull request has not been merged yet. Could you please review and merge it @{{ assignee | join(', @') }}? 🙏
  - name: notify the backport policy
    conditions:
      - -label~=^backport
      - base=main
      - -merged
      - -closed
    actions:
      comment:
        message: |
          This pull request does not have a backport label. Could you fix it @{{author}}? 🙏
          To fixup this pull request, you need to add the backport labels for the needed
          branches, such as:
<<<<<<< HEAD
          * `backport-./d./d` is the label to automatically backport to the `8./d` branch. `/d` is the digit

          `backport-8.x` has been added to help with the transition to the new branch 8.x.
      label:
        add:
          - backport-8.x
=======
          * `backport-v./d./d.0` is the label to automatically backport to the `8./d` branch. `/d` is the digit
  - name: add backport-v8.x label for main only
    conditions:
      - -label~=^backport-v8.x
      - base=main
      - -merged
      - -closed
    actions:
      comment:
        message: |
          `backport-v8.x` has been added to help with the transition to the new branch `8.x`.
      label:
        add:
          - backport-v8.x
>>>>>>> 69b89694
  - name: backport patches to 7.17 branch
    conditions:
      - merged
      - label~=^(backport-v7.17.0|backport-7.17)$
    actions:
      backport:
        assignees:
          - "{{ author }}"
        branches:
          - "7.17"
        labels:
          - "backport"
        title: "[{{ destination_branch }}](backport #{{ number }}) {{ title }}"
  - name: backport patches to 8.2 branch
    conditions:
      - merged
      - label=backport-v8.2.0
    actions:
      backport:
        assignees:
          - "{{ author }}"
        branches:
          - "8.2"
        labels:
          - "backport"
        title: "[{{ destination_branch }}](backport #{{ number }}) {{ title }}"
  - name: backport patches to 8.3 branch
    conditions:
      - merged
      - label=backport-v8.3.0
    actions:
      backport:
        assignees:
          - "{{ author }}"
        branches:
          - "8.3"
        labels:
          - "backport"
        title: "[{{ destination_branch }}](backport #{{ number }}) {{ title }}"
  - name: backport patches to 8.4 branch
    conditions:
      - merged
      - label=backport-v8.4.0
    actions:
      backport:
        assignees:
          - "{{ author }}"
        branches:
          - "8.4"
        labels:
          - "backport"
        title: "[{{ destination_branch }}](backport #{{ number }}) {{ title }}"
  - name: backport patches to 8.5 branch
    conditions:
      - merged
      - label=backport-v8.5.0
    actions:
      backport:
        assignees:
          - "{{ author }}"
        branches:
          - "8.5"
        labels:
          - "backport"
        title: "[{{ destination_branch }}](backport #{{ number }}) {{ title }}"
  - name: backport patches to 8.6 branch
    conditions:
      - merged
      - label=backport-v8.6.0
    actions:
      backport:
        assignees:
          - "{{ author }}"
        branches:
          - "8.6"
        labels:
          - "backport"
        title: "[{{ destination_branch }}](backport #{{ number }}) {{ title }}"
  - name: backport patches to 8.7 branch
    conditions:
      - merged
      - label=backport-v8.7.0
    actions:
      backport:
        assignees:
          - "{{ author }}"
        branches:
          - "8.7"
        labels:
          - "backport"
        title: "[{{ destination_branch }}](backport #{{ number }}) {{ title }}"
  - name: backport patches to 8.8 branch
    conditions:
      - merged
      - label=backport-v8.8.0
    actions:
      backport:
        assignees:
          - "{{ author }}"
        branches:
          - "8.8"
        labels:
          - "backport"
        title: "[{{ destination_branch }}](backport #{{ number }}) {{ title }}"
  - name: backport patches to 8.9 branch
    conditions:
      - merged
      - label=backport-v8.9.0
    actions:
      backport:
        assignees:
          - "{{ author }}"
        branches:
          - "8.9"
        labels:
          - "backport"
        title: "[{{ destination_branch }}](backport #{{ number }}) {{ title }}"
  - name: backport patches to 8.10 branch
    conditions:
      - merged
      - label=backport-v8.10.0
    actions:
      backport:
        assignees:
          - "{{ author }}"
        branches:
          - "8.10"
        labels:
          - "backport"
        title: "[{{ destination_branch }}](backport #{{ number }}) {{ title }}"
  - name: backport patches to 8.11 branch
    conditions:
      - merged
      - label=backport-v8.11.0
    actions:
      backport:
        assignees:
          - "{{ author }}"
        branches:
          - "8.11"
        labels:
          - "backport"
        title: "[{{ destination_branch }}](backport #{{ number }}) {{ title }}"
  - name: backport patches to 8.12 branch
    conditions:
      - merged
      - label=backport-v8.12.0
    actions:
      backport:
        assignees:
          - "{{ author }}"
        branches:
          - "8.12"
        labels:
          - "backport"
        title: "[{{ destination_branch }}](backport #{{ number }}) {{ title }}"
  - name: backport patches to 8.13 branch
    conditions:
      - merged
      - label=backport-v8.13.0
    actions:
      backport:
        assignees:
          - "{{ author }}"
        branches:
          - "8.13"
        labels:
          - "backport"
        title: "[{{ destination_branch }}](backport #{{ number }}) {{ title }}"
  - name: backport patches to 8.14 branch
    conditions:
      - merged
      - label=backport-v8.14.0
    actions:
      backport:
        assignees:
          - "{{ author }}"
        branches:
          - "8.14"
        labels:
          - "backport"
        title: "[{{ destination_branch }}](backport #{{ number }}) {{ title }}"
  - name: backport patches to 8.15 branch
    conditions:
      - merged
      - label~=^(backport-v8.15.0|backport-8.15)$
    actions:
      backport:
        assignees:
          - "{{ author }}"
        branches:
          - "8.15"
        labels:
          - "backport"
        title: "[{{ destination_branch }}](backport #{{ number }}) {{ title }}"
  - name: backport patches to 8.x branch
    conditions:
      - merged
      - label~=^(backport-v8.x|backport-8.x)$
    actions:
      backport:
        assignees:
          - "{{ author }}"
        branches:
          - "8.x"
        labels:
          - "backport"
        title: "[{{ destination_branch }}](backport #{{ number }}) {{ title }}"<|MERGE_RESOLUTION|>--- conflicted
+++ resolved
@@ -122,18 +122,10 @@
           This pull request does not have a backport label. Could you fix it @{{author}}? 🙏
           To fixup this pull request, you need to add the backport labels for the needed
           branches, such as:
-<<<<<<< HEAD
           * `backport-./d./d` is the label to automatically backport to the `8./d` branch. `/d` is the digit
-
-          `backport-8.x` has been added to help with the transition to the new branch 8.x.
-      label:
-        add:
-          - backport-8.x
-=======
-          * `backport-v./d./d.0` is the label to automatically backport to the `8./d` branch. `/d` is the digit
-  - name: add backport-v8.x label for main only
-    conditions:
-      - -label~=^backport-v8.x
+  - name: add backport-8.x label for main only
+    conditions:
+      - -label~=^backport-8.x
       - base=main
       - -merged
       - -closed
@@ -143,8 +135,7 @@
           `backport-v8.x` has been added to help with the transition to the new branch `8.x`.
       label:
         add:
-          - backport-v8.x
->>>>>>> 69b89694
+          - backport-8.x
   - name: backport patches to 7.17 branch
     conditions:
       - merged
