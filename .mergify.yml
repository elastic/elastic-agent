--- conflicted
+++ resolved
@@ -386,10 +386,7 @@
         # NOTE: this list needs to be changed when a new minor branch is created
         #       or an existing minor branch reached EOL.
         branches:
-<<<<<<< HEAD
-=======
           - "8.x"
->>>>>>> 345f2aeb
           - "8.18"
           - "8.17"
           - "8.16"
