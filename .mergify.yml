queue_rules:
  - name: default
    conditions:
      - check-success=fleet-ci/pr-merge
pull_request_rules:
  - name: self-assign PRs
    conditions:
      - -merged
      - -closed
      - "#assignee=0"
    actions:
      assign:
        add_users:
          - "{{ author }}"
  - name: forward-port patches to main branch
    conditions:
      - merged
      - label=forwardport-main
    actions:
      backport:
        assignees:
          - "{{ author }}"
        branches:
          - "main"
        labels:
          - "backport"
        title: "[{{ destination_branch }}](backport #{{ number }}) {{ title }}"
  - name: ask to resolve conflict
    conditions:
      - -merged
      - -closed
      - conflict
      - -author=apmmachine
    actions:
        comment:
          message: |
            This pull request is now in conflicts. Could you fix it? 🙏
            To fixup this pull request, you can check out it locally. See documentation: https://help.github.com/articles/checking-out-pull-requests-locally/
            ```
            git fetch upstream
            git checkout -b {{head}} upstream/{{head}}
            git merge upstream/{{base}}
            git push upstream {{head}}
            ```
  - name: close automated pull requests with bump updates if any conflict
    conditions:
      - -merged
      - -closed
      - conflict
      - author=apmmachine
      - label=automation
    actions:
      close:
        message: |
          This pull request has been automatically closed by Mergify.
          There are some other up-to-date pull requests.
  - name: automatic approval for automated pull requests with bump updates
    conditions:
      - author=apmmachine
      - check-success=fleet-ci/pr-merge
      - label=automation
      - files~=^testing/environments/snapshot.*\.yml$
    actions:
      review:
        type: APPROVE
        message: Automatically approving mergify
  - name: automatic squash and merge with success checks and the files matching the regex ^testing/environments/snapshot* are modified.
    conditions:
      - check-success=fleet-ci/pr-merge
      - label=automation
      - files~=^testing/environments/snapshot.*\.yml$
      - "#approved-reviews-by>=1"
    actions:
      queue:
        method: squash
        name: default
  - name: delete upstream branch after merging changes on testing/environments/snapshot* or it's closed
    conditions:
      - or:
        - merged
        - closed
      - and:
        - label=automation
        - head~=^update-stack-version
        - files~=^testing/environments/snapshot.*\.yml$
    actions:
      delete_head_branch:
  - name: delete upstream branch after merging changes on .go-version or it's closed
    conditions:
      - or:
        - merged
        - closed
      - and:
        - label=automation
        - head~=^update-go-version
        - files~=^\.go-version$
    actions:
      delete_head_branch:
  - name: automatic approval for mergify pull requests with changes in bump-rules
    conditions:
      - author=mergify[bot]
      - check-success=fleet-ci/pr-merge
      - label=automation
      - files~=^\.mergify\.yml$
      - head~=^add-backport-next.*
    actions:
      review:
        type: APPROVE
        message: Automatically approving mergify
  - name: automatic squash and merge with success checks and the files matching the regex ^.mergify.yml is modified.
    conditions:
      - check-success=fleet-ci/pr-merge
      - label=automation
      - files~=^\.mergify\.yml$
      - head~=^add-backport-next.*
      - "#approved-reviews-by>=1"
    actions:
      queue:
        method: squash
        name: default
  - name: delete upstream branch with changes on ^.mergify.yml that has been merged or closed
    conditions:
      - or:
        - merged
        - closed
      - and:
        - label=automation
        - head~=^add-backport-next.*
        - files~=^\.mergify\.yml$
    actions:
      delete_head_branch:
  - name: notify the backport has not been merged yet
    conditions:
      - -merged
      - -closed
      - author=mergify[bot]
      - "#check-success>0"
      - schedule=Mon-Mon 06:00-10:00[Europe/Paris]
      - "#assignee>=1"
    actions:
      comment:
        message: |
          This pull request has not been merged yet. Could you please review and merge it @{{ assignee | join(', @') }}? 🙏
  - name: notify the backport policy
    conditions:
      - -label~=^backport
      - base=main
      - -merged
      - -closed
    actions:
      comment:
        message: |
          This pull request does not have a backport label. Could you fix it @{{author}}? 🙏
          To fixup this pull request, you need to add the backport labels for the needed
          branches, such as:
          * `backport-v./d./d./d` is the label to automatically backport to the `8./d` branch. `/d` is the digit

          **NOTE**: `backport-skip` has been added to this pull request.
      label:
        add:
          - backport-skip
  - name: remove-backport label
    conditions:
      - label~=backport-v
      - -merged
      - -closed
    actions:
      label:
        remove:
          - backport-skip
  - name: backport patches to 7.17 branch
    conditions:
      - merged
      - label=backport-v7.17.0
    actions:
      backport:
        assignees:
          - "{{ author }}"
        branches:
          - "7.17"
        labels:
          - "backport"
        title: "[{{ destination_branch }}](backport #{{ number }}) {{ title }}"
  - name: backport patches to 8.2 branch
<<<<<<< HEAD
    conditions:
      - merged
      - label=backport-v8.2.0
=======
    conditions:
      - merged
      - label=backport-v8.2.0
    actions:
      backport:
        assignees:
          - "{{ author }}"
        branches:
          - "8.2"
        labels:
          - "backport"
        title: "[{{ destination_branch }}](backport #{{ number }}) {{ title }}"
  - name: backport patches to 8.3 branch
    conditions:
      - merged
      - label=backport-v8.3.0
>>>>>>> 33a5f7e1
    actions:
      backport:
        assignees:
          - "{{ author }}"
        branches:
<<<<<<< HEAD
          - "8.2"
        labels:
          - "backport"
        title: "[{{ destination_branch }}](backport #{{ number }}) {{ title }}"
  - name: backport patches to 8.3 branch
    conditions:
      - merged
      - label=backport-v8.3.0
=======
          - "8.3"
        labels:
          - "backport"
        title: "[{{ destination_branch }}](backport #{{ number }}) {{ title }}"
  - name: backport patches to 8.4 branch
    conditions:
      - merged
      - label=backport-v8.4.0
>>>>>>> 33a5f7e1
    actions:
      backport:
        assignees:
          - "{{ author }}"
        branches:
<<<<<<< HEAD
          - "8.3"
        labels:
          - "backport"
        title: "[{{ destination_branch }}](backport #{{ number }}) {{ title }}"
  - name: backport patches to 8.4 branch
    conditions:
      - merged
      - label=backport-v8.4.0
=======
          - "8.4"
        labels:
          - "backport"
        title: "[{{ destination_branch }}](backport #{{ number }}) {{ title }}"
  - name: backport patches to 8.5 branch
    conditions:
      - merged
      - label=backport-v8.5.0
>>>>>>> 33a5f7e1
    actions:
      backport:
        assignees:
          - "{{ author }}"
        branches:
<<<<<<< HEAD
          - "8.4"
=======
          - "8.5"
>>>>>>> 33a5f7e1
        labels:
          - "backport"
        title: "[{{ destination_branch }}](backport #{{ number }}) {{ title }}"<|MERGE_RESOLUTION|>--- conflicted
+++ resolved
@@ -182,14 +182,9 @@
           - "backport"
         title: "[{{ destination_branch }}](backport #{{ number }}) {{ title }}"
   - name: backport patches to 8.2 branch
-<<<<<<< HEAD
     conditions:
       - merged
       - label=backport-v8.2.0
-=======
-    conditions:
-      - merged
-      - label=backport-v8.2.0
     actions:
       backport:
         assignees:
@@ -203,22 +198,11 @@
     conditions:
       - merged
       - label=backport-v8.3.0
->>>>>>> 33a5f7e1
-    actions:
-      backport:
-        assignees:
-          - "{{ author }}"
-        branches:
-<<<<<<< HEAD
-          - "8.2"
-        labels:
-          - "backport"
-        title: "[{{ destination_branch }}](backport #{{ number }}) {{ title }}"
-  - name: backport patches to 8.3 branch
-    conditions:
-      - merged
-      - label=backport-v8.3.0
-=======
+    actions:
+      backport:
+        assignees:
+          - "{{ author }}"
+        branches:
           - "8.3"
         labels:
           - "backport"
@@ -227,22 +211,11 @@
     conditions:
       - merged
       - label=backport-v8.4.0
->>>>>>> 33a5f7e1
-    actions:
-      backport:
-        assignees:
-          - "{{ author }}"
-        branches:
-<<<<<<< HEAD
-          - "8.3"
-        labels:
-          - "backport"
-        title: "[{{ destination_branch }}](backport #{{ number }}) {{ title }}"
-  - name: backport patches to 8.4 branch
-    conditions:
-      - merged
-      - label=backport-v8.4.0
-=======
+    actions:
+      backport:
+        assignees:
+          - "{{ author }}"
+        branches:
           - "8.4"
         labels:
           - "backport"
@@ -251,17 +224,12 @@
     conditions:
       - merged
       - label=backport-v8.5.0
->>>>>>> 33a5f7e1
-    actions:
-      backport:
-        assignees:
-          - "{{ author }}"
-        branches:
-<<<<<<< HEAD
-          - "8.4"
-=======
+    actions:
+      backport:
+        assignees:
+          - "{{ author }}"
+        branches:
           - "8.5"
->>>>>>> 33a5f7e1
         labels:
           - "backport"
         title: "[{{ destination_branch }}](backport #{{ number }}) {{ title }}"