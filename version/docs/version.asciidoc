:stack-version: 8.3.0
:doc-branch: main
<<<<<<< HEAD
:go-version: 1.18.7
=======
:go-version: 1.18.8
>>>>>>> cc550b3c
:release-state: unreleased
:python: 3.7
:docker: 1.12
:docker-compose: 1.11
:libpcap: 0.8<|MERGE_RESOLUTION|>--- conflicted
+++ resolved
@@ -1,10 +1,6 @@
 :stack-version: 8.3.0
 :doc-branch: main
-<<<<<<< HEAD
-:go-version: 1.18.7
-=======
 :go-version: 1.18.8
->>>>>>> cc550b3c
 :release-state: unreleased
 :python: 3.7
 :docker: 1.12
