--- conflicted
+++ resolved
@@ -4,11 +4,7 @@
 
 package version
 
-<<<<<<< HEAD
 const defaultBeatVersion = "8.9.2"
-=======
-const defaultBeatVersion = "8.9.1"
 
 // Agent is the exported version of defaultBeatVersion.
-const Agent = defaultBeatVersion
->>>>>>> fd7c7f84
+const Agent = defaultBeatVersion