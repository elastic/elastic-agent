# yaml-language-server: $schema=https://raw.githubusercontent.com/buildkite/pipeline-schema/main/schema.json

env:
  DOCKER_REGISTRY: "docker.elastic.co"
  VAULT_PATH: "kv/ci-shared/observability-ingest/cloud/gcp"
  ASDF_MAGE_VERSION: 1.14.0

steps:
  - label: Start ESS stack for integration tests
    key: integration-ess
    env:
      ASDF_TERRAFORM_VERSION: 1.9.2
    command: |
      #!/usr/bin/env bash
      set -euo pipefail
      source .buildkite/scripts/steps/ess_start.sh
    artifact_paths:
      - test_infra/ess/*.tfstate
      - test_infra/ess/*.lock.hcl
    agents:
      image: "docker.elastic.co/ci-agent-images/platform-ingest/buildkite-agent-beats-ci-with-hooks:0.5"
      useCustomGlobalHooks: true

  - group: "Stateful: Windows"
    key: integration-tests-win
    depends_on:
      - integration-ess
    steps:
      - label: "Win2022:sudo:{{matrix}}"
        command: |
          buildkite-agent artifact download build/distributions/** . --step 'packaging-windows'
          .buildkite/scripts/integration-tests.ps1 {{matrix}} true
        artifact_paths:
          - build/**
          - build/diagnostics/**
        agents:
          provider: "gcp"
          machineType: "n1-standard-8"
          image: "family/platform-ingest-elastic-agent-windows-2022"
        matrix:
          - default
          - fleet
          - fleet-endpoint-security
          - fleet-privileged
          - standalone-upgrade
          - upgrade
          - upgrade-flavor
          - install-uninstall

      - label: "Win2022:non-sudo:{{matrix}}"
        command: |
          buildkite-agent artifact download build/distributions/** . --step 'packaging-windows'
          .buildkite/scripts/integration-tests.ps1 {{matrix}} false
        artifact_paths:
          - build/**
          - build/diagnostics/**
        agents:
          provider: "gcp"
          machineType: "n1-standard-8"
          image: "family/platform-ingest-elastic-agent-windows-2022"
        matrix:
          - default

      - label: "Win2025:sudo:{{matrix}}"
        command: |
          buildkite-agent artifact download build/distributions/** . --step 'packaging-windows'
          .buildkite/scripts/integration-tests.ps1 {{matrix}} true
        artifact_paths:
          - build/**
          - build/diagnostics/**
        agents:
          provider: "gcp"
          machineType: "n1-standard-8"
          image: "family/platform-ingest-elastic-agent-windows-2025"
        matrix:
          - default
          - fleet
          - fleet-endpoint-security
          - fleet-privileged
          - standalone-upgrade
          - upgrade
          - upgrade-flavor
          - install-uninstall

      - label: "Win2025:non-sudo:{{matrix}}"
        command: |
          buildkite-agent artifact download build/distributions/** . --step 'packaging-windows'
          .buildkite/scripts/integration-tests.ps1 {{matrix}} false
        artifact_paths:
          - build/**
          - build/diagnostics/**
        agents:
          provider: "gcp"
          machineType: "n1-standard-8"
          image: "family/platform-ingest-elastic-agent-windows-2025"
        matrix:
          - default

  - group: "Stateful:Ubuntu"
    key: integration-tests-ubuntu
    depends_on:
      - integration-ess
    steps:
      - label: "x86_64:non-sudo: {{matrix}}"
        command: |
<<<<<<< HEAD
          buildkite-agent artifact download build/distributions/** . --step 'packaging-ubuntu-x86-64-tar' --build ${BUILDKITE_TRIGGERED_FROM_BUILD_ID}
=======
          buildkite-agent artifact download build/distributions/** . --step 'packaging-ubuntu-x86-64'
>>>>>>> 33d01371
          .buildkite/scripts/steps/integration_tests_tf.sh {{matrix}} false
        artifact_paths:
          - build/**
          - build/diagnostics/**
        agents:
          provider: "gcp"
          machineType: "n1-standard-8"
          image: "family/platform-ingest-elastic-agent-ubuntu-2404"
        matrix:
          - default

      - label: "x86_64:sudo: {{matrix}}"
        # due to deb group present in matrix tar.gz and deb packages artifacts are required
        command: |
<<<<<<< HEAD
          buildkite-agent artifact download build/distributions/** . --step packaging-ubuntu-x86-64-tar --build ${BUILDKITE_TRIGGERED_FROM_BUILD_ID}
          buildkite-agent artifact download build/distributions/** . --step packaging-ubuntu-x86-64-deb --build ${BUILDKITE_TRIGGERED_FROM_BUILD_ID}
=======
          buildkite-agent artifact download build/distributions/** .
>>>>>>> 33d01371
          .buildkite/scripts/steps/integration_tests_tf.sh {{matrix}} true
        artifact_paths:
          - build/**
          - build/diagnostics/**
        agents:
          provider: "gcp"
          machineType: "n1-standard-8"
          image: "family/platform-ingest-elastic-agent-ubuntu-2404"
        matrix:
          - default
          - upgrade
          - upgrade-flavor
          - standalone-upgrade
          - fleet
          - fleet-endpoint-security
          - fleet-airgapped
          - fleet-airgapped-privileged
          - fleet-privileged
          - fleet-upgrade-to-pr-build
          - install-uninstall
          - fqdn
          - deb
          - container

      - label: "arm:sudo: {{matrix}}"
        skip: true
        command: |
<<<<<<< HEAD
          buildkite-agent artifact download build/distributions/** . --step 'packaging-ubuntu-arm64-tar' --build ${BUILDKITE_TRIGGERED_FROM_BUILD_ID}
          buildkite-agent artifact download build/distributions/** . --step 'packaging-ubuntu-arm64-deb' --build ${BUILDKITE_TRIGGERED_FROM_BUILD_ID}
=======
          buildkite-agent artifact download build/distributions/** . --step 'packaging-ubuntu-arm64'
>>>>>>> 33d01371
          .buildkite/scripts/steps/integration_tests_tf.sh {{matrix}} true
        artifact_paths:
          - build/**
          - build/diagnostics/**
        agents:
          provider: "aws"
          imagePrefix: "platform-ingest-beats-ubuntu-2404-aarch64"
          instanceType: "m6g.2xlarge"
        matrix:
          - default
          - upgrade
          - upgrade-flavor
          - standalone-upgrade
          - fleet
          - fleet-endpoint-security
          - fleet-airgapped
          - fleet-airgapped-privileged
          - fleet-privileged
          - fleet-upgrade-to-pr-build
          - install-uninstall
          - fqdn
          - deb
          - container

      - label: "arm:non-sudo: {{matrix}}"
        skip: true
        command: |
<<<<<<< HEAD
          buildkite-agent artifact download build/distributions/** . --step 'packaging-ubuntu-arm64-tar' --build ${BUILDKITE_TRIGGERED_FROM_BUILD_ID}
=======
          buildkite-agent artifact download build/distributions/** . --step 'packaging-ubuntu-arm64'
>>>>>>> 33d01371
          .buildkite/scripts/steps/integration_tests_tf.sh {{matrix}} false
        artifact_paths:
          - build/**
          - build/diagnostics/**
        agents:
          provider: "aws"
          imagePrefix: "platform-ingest-beats-ubuntu-2404-aarch64"
          instanceType: "m6g.xlarge"
        matrix:
          - default

  - group: "Stateful(Sudo):RHEL8"
    key: integration-tests-rhel8
    depends_on:
      - integration-ess
    steps:
      - label: "x86_64:sudo:rpm"
        command: |
<<<<<<< HEAD
          buildkite-agent artifact download build/distributions/** . --step packaging-ubuntu-x86-64-rpm --build ${BUILDKITE_TRIGGERED_FROM_BUILD_ID}
=======
          buildkite-agent artifact download build/distributions/** .
>>>>>>> 33d01371
          .buildkite/scripts/steps/integration_tests_tf.sh rpm true
        artifact_paths:
          - build/**
          - build/diagnostics/**
        agents:
          provider: "gcp"
          machineType: "n1-standard-8"
          image: "family/platform-ingest-elastic-agent-rhel-8"

  - label: ESS stack cleanup
    depends_on:
      - integration-tests-ubuntu
      - integration-tests-win
      - integration-tests-rhel8
    allow_dependency_failure: true
    command: |
      buildkite-agent artifact download "test_infra/ess/**" . --step "integration-ess"
      ls -lah test_infra/ess
      .buildkite/scripts/steps/ess_down.sh
    agents:
      image: "docker.elastic.co/ci-agent-images/platform-ingest/buildkite-agent-beats-ci-with-hooks:0.5"
      useCustomGlobalHooks: true

  - label: Aggregate test reports
    # Warning: The key has a hook in pre-command
    key: aggregate-reports
    depends_on:
      - integration-tests-ubuntu
      - integration-tests-win
      - integration-tests-rhel8
    allow_dependency_failure: true
    command: |
      buildkite-agent artifact download "build/*.xml" .
      buildkite-agent artifact download "build\*.xml" .
    agents:
      image: "docker.elastic.co/ci-agent-images/platform-ingest/buildkite-agent-beats-ci-with-hooks:0.5"
      useCustomGlobalHooks: true
    soft_fail:
      - exit_status: "*"
    plugins:
      - test-collector#v1.10.1:
          files: "build/*.xml"
          format: "junit"
          branches: "main"
          debug: true<|MERGE_RESOLUTION|>--- conflicted
+++ resolved
@@ -103,11 +103,7 @@
     steps:
       - label: "x86_64:non-sudo: {{matrix}}"
         command: |
-<<<<<<< HEAD
-          buildkite-agent artifact download build/distributions/** . --step 'packaging-ubuntu-x86-64-tar' --build ${BUILDKITE_TRIGGERED_FROM_BUILD_ID}
-=======
-          buildkite-agent artifact download build/distributions/** . --step 'packaging-ubuntu-x86-64'
->>>>>>> 33d01371
+          buildkite-agent artifact download build/distributions/** . --step 'packaging-ubuntu-x86-64-tar'
           .buildkite/scripts/steps/integration_tests_tf.sh {{matrix}} false
         artifact_paths:
           - build/**
@@ -122,12 +118,8 @@
       - label: "x86_64:sudo: {{matrix}}"
         # due to deb group present in matrix tar.gz and deb packages artifacts are required
         command: |
-<<<<<<< HEAD
-          buildkite-agent artifact download build/distributions/** . --step packaging-ubuntu-x86-64-tar --build ${BUILDKITE_TRIGGERED_FROM_BUILD_ID}
-          buildkite-agent artifact download build/distributions/** . --step packaging-ubuntu-x86-64-deb --build ${BUILDKITE_TRIGGERED_FROM_BUILD_ID}
-=======
-          buildkite-agent artifact download build/distributions/** .
->>>>>>> 33d01371
+          buildkite-agent artifact download build/distributions/** . --step packaging-ubuntu-x86-64-tar
+          buildkite-agent artifact download build/distributions/** . --step packaging-ubuntu-x86-64-deb
           .buildkite/scripts/steps/integration_tests_tf.sh {{matrix}} true
         artifact_paths:
           - build/**
@@ -155,12 +147,8 @@
       - label: "arm:sudo: {{matrix}}"
         skip: true
         command: |
-<<<<<<< HEAD
-          buildkite-agent artifact download build/distributions/** . --step 'packaging-ubuntu-arm64-tar' --build ${BUILDKITE_TRIGGERED_FROM_BUILD_ID}
-          buildkite-agent artifact download build/distributions/** . --step 'packaging-ubuntu-arm64-deb' --build ${BUILDKITE_TRIGGERED_FROM_BUILD_ID}
-=======
-          buildkite-agent artifact download build/distributions/** . --step 'packaging-ubuntu-arm64'
->>>>>>> 33d01371
+          buildkite-agent artifact download build/distributions/** . --step 'packaging-ubuntu-arm64-tar'
+          buildkite-agent artifact download build/distributions/** . --step 'packaging-ubuntu-arm64-deb'
           .buildkite/scripts/steps/integration_tests_tf.sh {{matrix}} true
         artifact_paths:
           - build/**
@@ -188,11 +176,7 @@
       - label: "arm:non-sudo: {{matrix}}"
         skip: true
         command: |
-<<<<<<< HEAD
-          buildkite-agent artifact download build/distributions/** . --step 'packaging-ubuntu-arm64-tar' --build ${BUILDKITE_TRIGGERED_FROM_BUILD_ID}
-=======
-          buildkite-agent artifact download build/distributions/** . --step 'packaging-ubuntu-arm64'
->>>>>>> 33d01371
+          buildkite-agent artifact download build/distributions/** . --step 'packaging-ubuntu-arm64-tar'
           .buildkite/scripts/steps/integration_tests_tf.sh {{matrix}} false
         artifact_paths:
           - build/**
@@ -211,11 +195,7 @@
     steps:
       - label: "x86_64:sudo:rpm"
         command: |
-<<<<<<< HEAD
-          buildkite-agent artifact download build/distributions/** . --step packaging-ubuntu-x86-64-rpm --build ${BUILDKITE_TRIGGERED_FROM_BUILD_ID}
-=======
-          buildkite-agent artifact download build/distributions/** .
->>>>>>> 33d01371
+          buildkite-agent artifact download build/distributions/** . --step packaging-ubuntu-x86-64-rpm
           .buildkite/scripts/steps/integration_tests_tf.sh rpm true
         artifact_paths:
           - build/**
