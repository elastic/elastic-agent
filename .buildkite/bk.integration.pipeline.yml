# yaml-language-server: $schema=https://raw.githubusercontent.com/buildkite/pipeline-schema/main/schema.json

env:
  DOCKER_REGISTRY: "docker.elastic.co"
  VAULT_PATH: "kv/ci-shared/observability-ingest/cloud/gcp"
  ASDF_MAGE_VERSION: 1.14.0

steps:
  - label: Start ESS stack for integration tests
    key: integration-ess
    env:
      ASDF_TERRAFORM_VERSION: 1.9.2
    command: |
      #!/usr/bin/env bash
      set -euo pipefail
      source .buildkite/scripts/steps/ess_start.sh
    artifact_paths:
      - test_infra/ess/*.tfstate
      - test_infra/ess/*.lock.hcl
    agents:
      image: "docker.elastic.co/ci-agent-images/platform-ingest/buildkite-agent-beats-ci-with-hooks:0.5"
      useCustomGlobalHooks: true

  - group: "Stateful: Windows"
    key: integration-tests-win
    depends_on:
      - integration-ess
    steps:
      - label: "Win2022:sudo:{{matrix}}"
        command: |
          buildkite-agent artifact download build/distributions/** . --step 'packaging-windows' --build ${BUILDKITE_TRIGGERED_FROM_BUILD_ID}
          .buildkite/scripts/integration-tests.ps1 {{matrix}} true
        artifact_paths:
          - build/**
          - build/diagnostics/**
        agents:
          provider: "gcp"
          machineType: "n1-standard-8"
          image: "family/platform-ingest-elastic-agent-windows-2022"
        matrix:
          - default
          - fleet
          - fleet-endpoint-security
          - fleet-privileged
          - standalone-upgrade
          - upgrade
<<<<<<< HEAD
          - upgrade-flavor
=======
          - install-uninstall
>>>>>>> 822c69f2

      - label: "Win2022:non-sudo:{{matrix}}"
        command: |
          buildkite-agent artifact download build/distributions/** . --step 'packaging-windows' --build ${BUILDKITE_TRIGGERED_FROM_BUILD_ID}
          .buildkite/scripts/integration-tests.ps1 {{matrix}} false
        artifact_paths:
          - build/**
          - build/diagnostics/**
        agents:
          provider: "gcp"
          machineType: "n1-standard-8"
          image: "family/platform-ingest-elastic-agent-windows-2022"
        matrix:
          - default

  - group: "Stateful:Ubuntu"
    key: integration-tests-ubuntu
    depends_on:
      - integration-ess
    steps:
      - label: "x86_64:non-sudo: {{matrix}}"
        # only packaging-ubuntu-x86-64 artifact dependency is required
        command: |
          buildkite-agent artifact download build/distributions/** . --step 'packaging-ubuntu-x86-64' --build ${BUILDKITE_TRIGGERED_FROM_BUILD_ID}
          .buildkite/scripts/steps/integration_tests_tf.sh {{matrix}} false
        artifact_paths:
          - build/**
          - build/diagnostics/**
        agents:
          provider: "gcp"
          machineType: "n1-standard-8"
          image: "family/platform-ingest-elastic-agent-ubuntu-2404"
        matrix:
          - default

      - label: "x86_64:sudo: {{matrix}}"
        # due to deb group present in matrix tar.gz and deb packages artifacts are required
        command: |
          buildkite-agent artifact download build/distributions/** . --build ${BUILDKITE_TRIGGERED_FROM_BUILD_ID}
          .buildkite/scripts/steps/integration_tests_tf.sh {{matrix}} true
        artifact_paths:
          - build/**
          - build/diagnostics/**
        agents:
          provider: "gcp"
          machineType: "n1-standard-8"
          image: "family/platform-ingest-elastic-agent-ubuntu-2404"
        matrix:
          - default
          - upgrade
<<<<<<< HEAD
          - upgrade-flavor
=======
>>>>>>> 822c69f2
          - standalone-upgrade
          - fleet
          - fleet-endpoint-security
          - fleet-airgapped
          - fleet-airgapped-privileged
          - fleet-privileged
          - fleet-upgrade-to-pr-build
          - install-uninstall
          - fqdn
          - deb
          - container

      - label: "arm:sudo: {{matrix}}"
        skip: true
        command: |
          buildkite-agent artifact download build/distributions/** . --step 'packaging-ubuntu-arm64' --build ${BUILDKITE_TRIGGERED_FROM_BUILD_ID}
          .buildkite/scripts/steps/integration_tests_tf.sh {{matrix}} true
        artifact_paths:
          - build/**
          - build/diagnostics/**
        agents:
          provider: "aws"
          imagePrefix: "platform-ingest-beats-ubuntu-2404-aarch64"
          instanceType: "m6g.2xlarge"
        matrix:
          - default
          - upgrade
<<<<<<< HEAD
          - upgrade-flavor
=======
>>>>>>> 822c69f2
          - standalone-upgrade
          - fleet
          - fleet-endpoint-security
          - fleet-airgapped
          - fleet-airgapped-privileged
          - fleet-privileged
          - fleet-upgrade-to-pr-build
          - install-uninstall
          - fqdn
          - deb
          - container

      - label: "arm:non-sudo: {{matrix}}"
        skip: true
        command: |
          buildkite-agent artifact download build/distributions/** . --step 'packaging-ubuntu-arm64' --build ${BUILDKITE_TRIGGERED_FROM_BUILD_ID}
          .buildkite/scripts/steps/integration_tests_tf.sh {{matrix}} false
        artifact_paths:
          - build/**
          - build/diagnostics/**
        agents:
          provider: "aws"
          imagePrefix: "platform-ingest-beats-ubuntu-2404-aarch64"
          instanceType: "m6g.xlarge"
        matrix:
          - default

  - group: "Stateful(Sudo):RHEL8"
    key: integration-tests-rhel8
    depends_on:
      - integration-ess
    steps:
      - label: "x86_64:sudo:rpm"
        command: |
          buildkite-agent artifact download build/distributions/** . --build ${BUILDKITE_TRIGGERED_FROM_BUILD_ID}
          .buildkite/scripts/steps/integration_tests_tf.sh rpm true
        artifact_paths:
          - build/**
          - build/diagnostics/**
        agents:
          provider: "gcp"
          machineType: "n1-standard-8"
          image: "family/platform-ingest-elastic-agent-rhel-8"

  - label: ESS stack cleanup
    depends_on:
      - integration-tests-ubuntu
      - integration-tests-win
      - integration-tests-rhel8
    allow_dependency_failure: true
    command: |
      buildkite-agent artifact download "test_infra/ess/**" . --step "integration-ess"
      ls -lah test_infra/ess
      .buildkite/scripts/steps/ess_down.sh
    agents:
      image: "docker.elastic.co/ci-agent-images/platform-ingest/buildkite-agent-beats-ci-with-hooks:0.5"
      useCustomGlobalHooks: true

  - label: Aggregate test reports
    # Warning: The key has a hook in pre-command
    key: aggregate-reports
    depends_on:
      - integration-tests-ubuntu
      - integration-tests-win
      - integration-tests-rhel8
    allow_dependency_failure: true
    command: |
      buildkite-agent artifact download "build/*.xml" .
      buildkite-agent artifact download "build\*.xml" .
    agents:
      image: "docker.elastic.co/ci-agent-images/platform-ingest/buildkite-agent-beats-ci-with-hooks:0.5"
      useCustomGlobalHooks: true
    soft_fail:
      - exit_status: "*"
    plugins:
      - test-collector#v1.10.1:
          files: "build/*.xml"
          format: "junit"
          branches: "main"
          debug: true<|MERGE_RESOLUTION|>--- conflicted
+++ resolved
@@ -44,11 +44,8 @@
           - fleet-privileged
           - standalone-upgrade
           - upgrade
-<<<<<<< HEAD
           - upgrade-flavor
-=======
           - install-uninstall
->>>>>>> 822c69f2
 
       - label: "Win2022:non-sudo:{{matrix}}"
         command: |
@@ -99,10 +96,7 @@
         matrix:
           - default
           - upgrade
-<<<<<<< HEAD
           - upgrade-flavor
-=======
->>>>>>> 822c69f2
           - standalone-upgrade
           - fleet
           - fleet-endpoint-security
@@ -130,10 +124,7 @@
         matrix:
           - default
           - upgrade
-<<<<<<< HEAD
           - upgrade-flavor
-=======
->>>>>>> 822c69f2
           - standalone-upgrade
           - fleet
           - fleet-endpoint-security
