# yaml-language-server: $schema=https://raw.githubusercontent.com/buildkite/pipeline-schema/main/schema.json

env:
  DOCKER_REGISTRY: "docker.elastic.co"
  VAULT_PATH: "kv/ci-shared/observability-ingest/cloud/gcp"
  ASDF_MAGE_VERSION: 1.14.0
  ASDF_GOLANG_VERSION: 1.22.6
  ASDF_TERRAFORM_VERSION: 1.9.2

steps:
  # - label: "Integration tests: packaging"
  #   key: "package-it"
  #   command: ".buildkite/scripts/steps/integration-package.sh"
  #   artifact_paths:
  #     - build/distributions/**
  #   agents:
  #     provider: "gcp"
  #     machineType: "n1-standard-8"

  # - label: Start ESS stack for integration tests
  #   key: integration-ess
  #   # depends_on:
  #   #   - package-it
  #   command: |
  #     #!/usr/bin/env bash
  #     set -euo pipefail
  #     source .buildkite/scripts/steps/ess_start.sh
  #   artifact_paths:
  #     - test_infra/ess/*.tfstate
  #     - test_infra/ess/*.lock.hcl
  #   agents:
  #     image: "docker.elastic.co/ci-agent-images/platform-ingest/buildkite-agent-beats-ci-with-hooks:0.5"
  #     useCustomGlobalHooks: true

  ### Windows tests
  - group: "Stateful IT (Sudo): Windows"
    key: integration-tests-win
    # depends_on:
    #   - integration-ess
    steps:
<<<<<<< HEAD
      - label: "Win2022:{{matrix}}"
        command: |
          buildkite-agent artifact download build/distributions/** . --step 'package-it' --build "0192dd5c-9edc-456c-9ba4-8b9078997b6d"
          .buildkite/scripts/integration-tests.ps1 {{matrix}}
=======
      - label: "x86_64:Group: {{matrix}}"
        command: |
          buildkite-agent artifact download build/distributions/** . --step 'package-it'
          .buildkite/scripts/steps/integration_tests_tf_sudo.sh {{matrix}}
>>>>>>> c01636e7
        artifact_paths:
          - build/**
        agents:
          provider: "gcp"
          machineType: "n1-standard-8"
<<<<<<< HEAD
          image: "platform-ingest-elastic-agent-windows-2022-1731060405"
        matrix:
          - default

  # - group: "Stateful IT (Sudo): Ubuntu"
  #   key: integration-tests-ubuntu
  #   depends_on:
  #     # - package-it
  #     - integration-ess
  #   steps:

  # - label: "x86:Group: {{matrix}}"
  #   command: |
  #     buildkite-agent artifact download build/distributions/** . --step 'package-it' --build "0192dd5c-9edc-456c-9ba4-8b9078997b6d"
  #     .buildkite/scripts/steps/integration_tests_tf_sudo.sh {{matrix}}
  #   artifact_paths:
  #     - build/**
  #   agents:
  #     provider: "gcp"
  #     machineType: "n1-standard-8"
  #     image: "family/platform-ingest-elastic-agent-ubuntu-2204"
  #   matrix:
  #     - default
  #     - upgrade
  #     - fleet
  #     - fqdn
  #     - deb
  #     - fleet-airgapped
  #     - fleet-privileged
  #     - fleet-airgapped-privileged

  # - label: "arm:Group:{{matrix}}"
  #   command: |
  #     buildkite-agent artifact download build/distributions/** . --step 'package-it' --build "0192dd5c-9edc-456c-9ba4-8b9078997b6d"
  #     .buildkite/scripts/steps/integration_tests_tf_sudo.sh {{matrix}}
  #   artifact_paths:
  #     - build/**
  #   agents:
  #     provider: "aws"
  #     imagePrefix: "platform-ingest-beats-ubuntu-2204-aarch64"
  #     instanceType: "m6g.xlarge"
  #   matrix:
  #     - default
  #     - upgrade
  #     - fleet
  #     - fqdn
  #     - deb
  #     - fleet-airgapped
  #     - fleet-privileged
  #     - fleet-airgapped-privileged
=======
          image: "family/platform-ingest-elastic-agent-ubuntu-2404"
        matrix:
          - default
          - upgrade
          - fleet
          - fqdn
          - deb
          - fleet-airgapped
          - fleet-privileged
          - fleet-airgapped-privileged

      - label: "arm:Group:{{matrix}}"
        command: |
          buildkite-agent artifact download build/distributions/** . --step 'package-it'
          .buildkite/scripts/steps/integration_tests_tf_sudo.sh {{matrix}}
        artifact_paths:
          - build/**
        agents:
          provider: "aws"
          imagePrefix: "platform-ingest-beats-ubuntu-2404-aarch64"
          instanceType: "m6g.xlarge"
        matrix:
          - default
          - upgrade
          - fleet
          - fqdn
          - deb
          - fleet-airgapped
          - fleet-privileged
          - fleet-airgapped-privileged
>>>>>>> c01636e7

  # - label: ESS stack cleanup
  #   depends_on:
  #     # - integration-tests-ubuntu
  #     - integration-tests-win
  #   allow_dependency_failure: true
  #   command: |
  #     buildkite-agent artifact download "test_infra/ess/**" . --step "integration-ess"
  #     ls -lah test_infra/ess
  #     .buildkite/scripts/steps/ess_down.sh
  #   agents:
  #     image: "docker.elastic.co/ci-agent-images/platform-ingest/buildkite-agent-beats-ci-with-hooks:0.5"
  #     useCustomGlobalHooks: true<|MERGE_RESOLUTION|>--- conflicted
+++ resolved
@@ -38,23 +38,15 @@
     # depends_on:
     #   - integration-ess
     steps:
-<<<<<<< HEAD
       - label: "Win2022:{{matrix}}"
         command: |
           buildkite-agent artifact download build/distributions/** . --step 'package-it' --build "0192dd5c-9edc-456c-9ba4-8b9078997b6d"
           .buildkite/scripts/integration-tests.ps1 {{matrix}}
-=======
-      - label: "x86_64:Group: {{matrix}}"
-        command: |
-          buildkite-agent artifact download build/distributions/** . --step 'package-it'
-          .buildkite/scripts/steps/integration_tests_tf_sudo.sh {{matrix}}
->>>>>>> c01636e7
         artifact_paths:
           - build/**
         agents:
           provider: "gcp"
           machineType: "n1-standard-8"
-<<<<<<< HEAD
           image: "platform-ingest-elastic-agent-windows-2022-1731060405"
         matrix:
           - default
@@ -105,38 +97,6 @@
   #     - fleet-airgapped
   #     - fleet-privileged
   #     - fleet-airgapped-privileged
-=======
-          image: "family/platform-ingest-elastic-agent-ubuntu-2404"
-        matrix:
-          - default
-          - upgrade
-          - fleet
-          - fqdn
-          - deb
-          - fleet-airgapped
-          - fleet-privileged
-          - fleet-airgapped-privileged
-
-      - label: "arm:Group:{{matrix}}"
-        command: |
-          buildkite-agent artifact download build/distributions/** . --step 'package-it'
-          .buildkite/scripts/steps/integration_tests_tf_sudo.sh {{matrix}}
-        artifact_paths:
-          - build/**
-        agents:
-          provider: "aws"
-          imagePrefix: "platform-ingest-beats-ubuntu-2404-aarch64"
-          instanceType: "m6g.xlarge"
-        matrix:
-          - default
-          - upgrade
-          - fleet
-          - fqdn
-          - deb
-          - fleet-airgapped
-          - fleet-privileged
-          - fleet-airgapped-privileged
->>>>>>> c01636e7
 
   # - label: ESS stack cleanup
   #   depends_on:
