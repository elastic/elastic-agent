--- conflicted
+++ resolved
@@ -28,18 +28,8 @@
     steps:
       - label: "Win2022:sudo:{{matrix}}"
         command: |
-<<<<<<< HEAD
-<<<<<<< HEAD
-          buildkite-agent artifact download build/distributions/** . --step 'package-it'
-          .buildkite/scripts/steps/integration_tests_tf_sudo.sh "default" "^(TestAPMConfig|TestDiagnosticsOptionalValues|TestIsolatedUnitsDiagnosticsOptionalValues|TestDiagnosticsCommand|TestIsolatedUnitsDiagnosticsCommand|TestEventLogFile|TestFakeComponent|TestFakeIsolatedUnitsComponent|TestOtelFileProcessing|TestOtelLogsIngestion|TestOtelAPMIngestion|TestPackageVersion)$$"
-=======
-          buildkite-agent artifact download build/distributions/** . --step 'packaging-windows' --build ${BUILDKITE_TRIGGERED_FROM_BUILD_ID}
-          .buildkite/scripts/integration-tests.ps1 {{matrix}} true
->>>>>>> e956b4d2d (Split packaging into separate steps (#6401))
-=======
           buildkite-agent artifact download build/distributions/** . --step 'package-it' --build ${BUILDKITE_TRIGGERED_FROM_BUILD_ID}
           .buildkite/scripts/integration-tests.ps1 {{matrix}} true
->>>>>>> 72860e2b
         artifact_paths:
           - build/**
           - build/diagnostics/**
@@ -55,18 +45,8 @@
 
       - label: "Win2022:non-sudo:{{matrix}}"
         command: |
-<<<<<<< HEAD
-<<<<<<< HEAD
-          buildkite-agent artifact download build/distributions/** . --step 'package-it'
-          .buildkite/scripts/steps/integration_tests_tf_sudo.sh "upgrade" "^(TestUpgradeBrokenPackageVersion|TestStandaloneUpgradeWithGPGFallback|TestStandaloneUpgradeWithGPGFallbackOneRemoteFailing|TestStandaloneUpgradeRollback|TestStandaloneUpgradeRollbackOnRestarts|TestStandaloneUpgradeFailsWhenUpgradeIsInProgress|TestStandaloneUpgradeRetryDownload|TestStandaloneUpgradeSameCommit|TestStandaloneUpgrade|TestStandaloneUpgradeUninstallKillWatcher)$$"
-=======
-          buildkite-agent artifact download build/distributions/** . --step 'packaging-windows' --build ${BUILDKITE_TRIGGERED_FROM_BUILD_ID}
-          .buildkite/scripts/integration-tests.ps1 {{matrix}} false
->>>>>>> e956b4d2d (Split packaging into separate steps (#6401))
-=======
           buildkite-agent artifact download build/distributions/** . --step 'package-it' --build ${BUILDKITE_TRIGGERED_FROM_BUILD_ID}
           .buildkite/scripts/integration-tests.ps1 {{matrix}} false
->>>>>>> 72860e2b
         artifact_paths:
           - build/**
           - build/diagnostics/**
@@ -77,56 +57,15 @@
         matrix:
           - default
 
-<<<<<<< HEAD
-<<<<<<< HEAD
-      - label: "Fleet"
-        key: stateful-ubuntu-fleet-sudo
-        command: |
-          buildkite-agent artifact download build/distributions/** . --step 'package-it'
-          ls -lah build/distributions/
-          .buildkite/scripts/steps/integration_tests_tf_sudo.sh "fleet" "^(TestLongRunningAgentForLeaks|TestDelayEnroll|TestDelayEnrollUnprivileged|TestInstallAndCLIUninstallWithEndpointSecurity|TestInstallAndUnenrollWithEndpointSecurity|TestInstallWithEndpointSecurityAndRemoveEndpointIntegration|TestEndpointSecurityNonDefaultBasePath|TestEndpointSecurityUnprivileged|TestEndpointSecurityCannotSwitchToUnprivileged|TestEndpointLogsAreCollectedInDiagnostics|TestForceInstallOverProtectedPolicy|TestSetLogLevelFleetManaged|TestLogIngestionFleetManaged|TestMetricsMonitoringCorrectBinaries|TestEndpointAgentServiceMonitoring|TestMonitoringPreserveTextConfig|TestMonitoringLivenessReloadable|TestComponentBuildHashInDiagnostics|TestProxyURL|TestFleetManagedUpgradeUnprivileged)$$"
-=======
-=======
->>>>>>> 72860e2b
   - group: "Stateful:Ubuntu"
     key: integration-tests-ubuntu
     depends_on:
       - integration-ess
     steps:
       - label: "x86_64:non-sudo: {{matrix}}"
-<<<<<<< HEAD
-        # only packaging-ubuntu-x86-64 artifact dependency is required
-        command: |
-          buildkite-agent artifact download build/distributions/** . --step 'packaging-ubuntu-x86-64' --build ${BUILDKITE_TRIGGERED_FROM_BUILD_ID}
-          .buildkite/scripts/steps/integration_tests_tf.sh {{matrix}} false
->>>>>>> e956b4d2d (Split packaging into separate steps (#6401))
-        artifact_paths:
-          - build/**
-        agents:
-          provider: "gcp"
-          imageProject: elastic-images-qa
-          machineType: "n1-standard-8"
-          image: "family/platform-ingest-elastic-agent-ubuntu-2204"
-
-<<<<<<< HEAD
-      - label: "FQDN"
-        key: stateful-ubuntu-fqdn-sudo
-        command: |
-          buildkite-agent artifact download build/distributions/** . --step 'package-it'
-          ls -lah build/distributions/
-          .buildkite/scripts/steps/integration_tests_tf_sudo.sh "fqdn" "^(TestFQDN)$$"
-=======
-      - label: "x86_64:sudo: {{matrix}}"
-        # due to deb group present in matrix tar.gz and deb packages artifacts are required
-        command: |
-          buildkite-agent artifact download build/distributions/** . --build ${BUILDKITE_TRIGGERED_FROM_BUILD_ID}
-          .buildkite/scripts/steps/integration_tests_tf.sh {{matrix}} true
->>>>>>> e956b4d2d (Split packaging into separate steps (#6401))
-=======
         command: |
           buildkite-agent artifact download build/distributions/** . --step 'package-it' --build ${BUILDKITE_TRIGGERED_FROM_BUILD_ID}
           .buildkite/scripts/steps/integration_tests_tf.sh {{matrix}} false
->>>>>>> 72860e2b
         artifact_paths:
           - build/**
           - build/diagnostics/**
@@ -139,70 +78,11 @@
 
       - label: "x86_64:sudo: {{matrix}}"
         command: |
-<<<<<<< HEAD
-<<<<<<< HEAD
-          buildkite-agent artifact download build/distributions/** . --step 'package-it'
-          ls -lah build/distributions/
-          .buildkite/scripts/steps/integration_tests_tf_sudo.sh "deb" "^(TestDebLogIngestFleetManaged|TestDebFleetUpgrade)$$"
-        artifact_paths:
-          - build/**
-=======
-          buildkite-agent artifact download build/distributions/** . --step 'packaging-ubuntu-arm64' --build ${BUILDKITE_TRIGGERED_FROM_BUILD_ID}
-          .buildkite/scripts/steps/integration_tests_tf.sh {{matrix}} true
-        artifact_paths:
-          - build/**
-          - build/diagnostics/**
-        agents:
-          provider: "aws"
-          imagePrefix: "platform-ingest-beats-ubuntu-2404-aarch64"
-          instanceType: "m6g.2xlarge"
-        matrix:
-          - default
-          - container
-          - fleet-upgrade-to-pr-build
-          - upgrade
-          - fleet
-          - fqdn
-          - deb
-          - fleet-airgapped
-          - fleet-privileged
-          - fleet-airgapped-privileged
-
-      - label: "arm:non-sudo: {{matrix}}"
-        skip: true
-        command: |
-          buildkite-agent artifact download build/distributions/** . --step 'packaging-ubuntu-arm64' --build ${BUILDKITE_TRIGGERED_FROM_BUILD_ID}
-          .buildkite/scripts/steps/integration_tests_tf.sh {{matrix}} false
-        artifact_paths:
-          - build/**
-          - build/diagnostics/**
-        agents:
-          provider: "aws"
-          imagePrefix: "platform-ingest-beats-ubuntu-2404-aarch64"
-          instanceType: "m6g.xlarge"
-        matrix:
-          - default
-
-  - group: "Stateful(Sudo):RHEL8"
-    key: integration-tests-rhel8
-    depends_on:
-      - integration-ess
-    steps:
-      - label: "x86_64:sudo:rpm"
-        command: |
-          buildkite-agent artifact download build/distributions/** . --build ${BUILDKITE_TRIGGERED_FROM_BUILD_ID}
-          .buildkite/scripts/steps/integration_tests_tf.sh rpm true
-        artifact_paths:
-          - build/**
-          - build/diagnostics/**
->>>>>>> e956b4d2d (Split packaging into separate steps (#6401))
-=======
           buildkite-agent artifact download build/distributions/** . --step 'package-it' --build ${BUILDKITE_TRIGGERED_FROM_BUILD_ID}
           .buildkite/scripts/steps/integration_tests_tf.sh {{matrix}} true
         artifact_paths:
           - build/**
           - build/diagnostics/**
->>>>>>> 72860e2b
         agents:
           provider: "gcp"
           machineType: "n1-standard-8"
