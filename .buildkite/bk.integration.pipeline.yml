# yaml-language-server: $schema=https://raw.githubusercontent.com/buildkite/pipeline-schema/main/schema.json

env:
  VAULT_PATH: "kv/ci-shared/observability-ingest/cloud/gcp"
  ASDF_MAGE_VERSION: 1.14.0

  # The following images are defined here and their values will be updated by updatecli
  # Please do not change them manually.
  IMAGE_UBUNTU_2404_X86_64: "platform-ingest-elastic-agent-ubuntu-2404-1749862860"
  IMAGE_UBUNTU_2404_ARM_64: "platform-ingest-elastic-agent-ubuntu-2404-aarch64-1749862860"
  IMAGE_RHEL_8: "platform-ingest-elastic-agent-rhel-8-1749862860"
  IMAGE_DEBIAN_12: "platform-ingest-elastic-agent-debian-12-1749862860"
  IMAGE_WIN_2022: "platform-ingest-elastic-agent-windows-2022-1749862860"
  IMAGE_WIN_2025: "platform-ingest-elastic-agent-windows-2025-1749862860"

# This section is used to define the plugins that will be used in the pipeline.
# See https://buildkite.com/docs/pipelines/integrations/plugins/using#using-yaml-anchors-with-plugins
common:
  - google_oidc_plugin: &google_oidc_plugin
      # See https://github.com/elastic/oblt-infra/blob/main/conf/resources/repos/elastic-agent/01-gcp-oidc.tf
      # This plugin authenticates to Google Cloud using the OIDC token.
      elastic/oblt-google-auth#v1.3.0:
        lifetime: 10800 # seconds
        project-id: "elastic-observability-ci"
        project-number: "911195782929"
# see https://github.com/avaly/gcp-secret-manager-buildkite-plugin/pull/10
# see https://github.com/avaly/gcp-secret-manager-buildkite-plugin/pull/11
#  - gcp_serverless_secrets_plugin: &gcp_serverless_secrets_plugin
      #avaly/gcp-secret-manager#v1.2.0:
  - gcp_serverless_secrets_plugin: &gcp_serverless_secrets_plugin
      elastic/gcp-secret-manager#v1.3.0-elastic:
        env:
          # These secrets are created in .github/workflows/serverless-project.yml
          ELASTICSEARCH_HOST: ea-serverless-it-elasticsearch-hostname
          ELASTICSEARCH_PASSWORD: ea-serverless-it-elasticsearch-password
          ELASTICSEARCH_USERNAME: ea-serverless-it-elasticsearch-username
          KIBANA_HOST: ea-serverless-it-kibana-hostname
          KIBANA_USERNAME: ea-serverless-it-kibana-username
          KIBANA_PASSWORD: ea-serverless-it-kibana-password

steps:
  - label: Load and push custom elastic-agent image
    key: integration-cloud-image
    env:
      CUSTOM_IMAGE_TAG: "git-${BUILDKITE_COMMIT:0:12}"
      CI_ELASTIC_AGENT_DOCKER_IMAGE: "docker.elastic.co/beats-ci/elastic-agent-cloud"
      TF_VAR_integration_server_docker_image: "docker.elastic.co/beats-ci/elastic-agent-cloud:git-${BUILDKITE_COMMIT:0:12}"
    depends_on:
      - 'packaging-containers-x86-64' # Reuse artifacts produced in .buildkite/integration.pipeline.yml
    command: |
      buildkite-agent artifact download build/distributions/elastic-agent-cloud-*-linux-amd64.docker.tar.gz . --step 'packaging-containers-x86-64'
      mage cloud:load
      mage cloud:push
    agents:
      provider: "gcp"
      machineType: "n1-standard-8"
      image: "${IMAGE_UBUNTU_2404_X86_64}"
    plugins:
      - elastic/vault-docker-login#v0.5.2:
          secret_path: 'kv/ci-shared/platform-ingest/elastic_docker_registry'

  - label: Start ESS stack for integration tests
    key: integration-ess
<<<<<<< HEAD
    depends_on:
      - integration-cloud-image
=======
    notify:
      - github_commit_status:
          context: "buildkite/elastic-agent-extended-testing - ESS stack provision"
>>>>>>> e4258eab
    env:
      ASDF_TERRAFORM_VERSION: 1.9.2
      CUSTOM_IMAGE_TAG: "git-${BUILDKITE_COMMIT:0:12}"
      CI_ELASTIC_AGENT_DOCKER_IMAGE: "docker.elastic.co/beats-ci/elastic-agent-cloud"
      TF_VAR_integration_server_docker_image: "docker.elastic.co/beats-ci/elastic-agent-cloud:git-${BUILDKITE_COMMIT:0:12}"
    command: |
      #!/usr/bin/env bash
      set -euo pipefail
      source .buildkite/scripts/steps/ess_start.sh
    artifact_paths:
      - test_infra/ess/*.tfstate
      - test_infra/ess/*.lock.hcl
    agents:
      image: "docker.elastic.co/ci-agent-images/platform-ingest/buildkite-agent-beats-ci-with-hooks:0.5"
      useCustomGlobalHooks: true

  - group: "Extended runtime leak tests"
    key: extended-integration-tests
    notify:
      - github_commit_status:
          context: "buildkite/elastic-agent-extended-testing - Runtime leak tests"
    depends_on:
      - integration-ess
    steps:
      - label: "Windows:2022:amd64:sudo"
        depends_on:
          - packaging-windows
        env:
          CUSTOM_IMAGE_TAG: "git-${BUILDKITE_COMMIT:0:12}"
          CI_ELASTIC_AGENT_DOCKER_IMAGE: "docker.elastic.co/beats-ci/elastic-agent-cloud"
          TF_VAR_integration_server_docker_image: "docker.elastic.co/beats-ci/elastic-agent-cloud:git-${BUILDKITE_COMMIT:0:12}"
          TEST_PACKAGE: "github.com/elastic/elastic-agent/testing/integration/leak"
        command: |
          buildkite-agent artifact download build/distributions/** . --step 'packaging-windows'
          .buildkite/scripts/steps/integration_tests_tf.ps1 fleet true
        artifact_paths:
          - build/**
          - build/diagnostics/**
        agents:
          provider: "gcp"
          machineType: "n2-standard-8"
          image: "${IMAGE_WIN_2022}"
        retry:
          automatic:
            limit: 1
      - label: "Windows:2025:amd64:sudo"
        depends_on:
          - packaging-windows
        env:
          CUSTOM_IMAGE_TAG: "git-${BUILDKITE_COMMIT:0:12}"
          CI_ELASTIC_AGENT_DOCKER_IMAGE: "docker.elastic.co/beats-ci/elastic-agent-cloud"
          TF_VAR_integration_server_docker_image: "docker.elastic.co/beats-ci/elastic-agent-cloud:git-${BUILDKITE_COMMIT:0:12}"
          TEST_PACKAGE: "github.com/elastic/elastic-agent/testing/integration/leak"
        command: |
          buildkite-agent artifact download build/distributions/** . --step 'packaging-windows'
          .buildkite/scripts/steps/integration_tests_tf.ps1 fleet true
        artifact_paths:
          - build/**
          - build/diagnostics/**
        retry:
          automatic:
            limit: 1
        agents:
          provider: "gcp"
          machineType: "n2-standard-8"
          image: "${IMAGE_WIN_2025}"
      - label: "Ubuntu:2404:amd64:sudo"
        depends_on: packaging-ubuntu-x86-64
        env:
          CUSTOM_IMAGE_TAG: "git-${BUILDKITE_COMMIT:0:12}"
          CI_ELASTIC_AGENT_DOCKER_IMAGE: "docker.elastic.co/beats-ci/elastic-agent-cloud"
          TF_VAR_integration_server_docker_image: "docker.elastic.co/beats-ci/elastic-agent-cloud:git-${BUILDKITE_COMMIT:0:12}"
          TEST_PACKAGE: "github.com/elastic/elastic-agent/testing/integration/leak"
        command: |
          buildkite-agent artifact download build/distributions/** . --step 'packaging-ubuntu-x86-64'
          .buildkite/scripts/steps/integration_tests_tf.sh fleet true
        artifact_paths:
          - build/**
          - build/diagnostics/**
        retry:
          automatic:
            limit: 1
        agents:
          provider: "gcp"
          machineType: "n2-standard-8"
          image: "${IMAGE_UBUNTU_2404_X86_64}"

  - group: "Stateful: Windows"
    key: integration-tests-win
    notify:
      - github_commit_status:
          context: "buildkite/elastic-agent-extended-testing - Windows"
    depends_on:
      - integration-ess
    steps:
      - label: "Win2022:sudo:{{matrix}}"
        depends_on:
          - packaging-windows
        env:
          CUSTOM_IMAGE_TAG: "git-${BUILDKITE_COMMIT:0:12}"
          CI_ELASTIC_AGENT_DOCKER_IMAGE: "docker.elastic.co/beats-ci/elastic-agent-cloud"
          TF_VAR_integration_server_docker_image: "docker.elastic.co/beats-ci/elastic-agent-cloud:git-${BUILDKITE_COMMIT:0:12}"
        command: |
          buildkite-agent artifact download build/distributions/** . --step 'packaging-windows'
          .buildkite/scripts/steps/integration_tests_tf.ps1 {{matrix}} true
        artifact_paths:
          - build/**
          - build/diagnostics/**
        agents:
          provider: "gcp"
          machineType: "n2-standard-8"
          image: "${IMAGE_WIN_2022}"
        retry:
          automatic:
            limit: 1
        matrix:
          - default
          - fleet
          - fleet-endpoint-security
          - fleet-privileged
          - standalone-upgrade
          - upgrade
          - upgrade-flavor
          - install-uninstall

      - label: "Win2022:non-sudo:{{matrix}}"
        depends_on:
          - packaging-windows
        env:
          CUSTOM_IMAGE_TAG: "git-${BUILDKITE_COMMIT:0:12}"
          CI_ELASTIC_AGENT_DOCKER_IMAGE: "docker.elastic.co/beats-ci/elastic-agent-cloud"
          TF_VAR_integration_server_docker_image: "docker.elastic.co/beats-ci/elastic-agent-cloud:git-${BUILDKITE_COMMIT:0:12}"
        command: |
          buildkite-agent artifact download build/distributions/** . --step 'packaging-windows'
          .buildkite/scripts/steps/integration_tests_tf.ps1 {{matrix}} false
        artifact_paths:
          - build/**
          - build/diagnostics/**
        agents:
          provider: "gcp"
          machineType: "n2-standard-8"
          image: "${IMAGE_WIN_2022}"
        retry:
          automatic:
            limit: 1
        matrix:
          - default

      - label: "Win2025:sudo:{{matrix}}"
        depends_on:
          - packaging-windows
        env:
          CUSTOM_IMAGE_TAG: "git-${BUILDKITE_COMMIT:0:12}"
          CI_ELASTIC_AGENT_DOCKER_IMAGE: "docker.elastic.co/beats-ci/elastic-agent-cloud"
          TF_VAR_integration_server_docker_image: "docker.elastic.co/beats-ci/elastic-agent-cloud:git-${BUILDKITE_COMMIT:0:12}"
        command: |
          buildkite-agent artifact download build/distributions/** . --step 'packaging-windows'
          .buildkite/scripts/steps/integration_tests_tf.ps1 {{matrix}} true
        artifact_paths:
          - build/**
          - build/diagnostics/**
        agents:
          provider: "gcp"
          machineType: "n2-standard-8"
          image: "${IMAGE_WIN_2025}"
        retry:
          automatic:
            limit: 1
        matrix:
          - default
          - fleet
          - fleet-endpoint-security
          - fleet-privileged
          - standalone-upgrade
          - upgrade
          - upgrade-flavor
          - install-uninstall

      - label: "Win2025:non-sudo:{{matrix}}"
        depends_on:
          - packaging-windows
        env:
          CUSTOM_IMAGE_TAG: "git-${BUILDKITE_COMMIT:0:12}"
          CI_ELASTIC_AGENT_DOCKER_IMAGE: "docker.elastic.co/beats-ci/elastic-agent-cloud"
          TF_VAR_integration_server_docker_image: "docker.elastic.co/beats-ci/elastic-agent-cloud:git-${BUILDKITE_COMMIT:0:12}"
        command: |
          buildkite-agent artifact download build/distributions/** . --step 'packaging-windows'
          .buildkite/scripts/steps/integration_tests_tf.ps1 {{matrix}} false
        artifact_paths:
          - build/**
          - build/diagnostics/**
        retry:
          automatic:
            limit: 1
        agents:
          provider: "gcp"
          machineType: "n2-standard-8"
          image: "${IMAGE_WIN_2025}"
        matrix:
          - default

  - group: "Stateful:Ubuntu"
    key: integration-tests-ubuntu
    notify:
      - github_commit_status:
          context: "buildkite/elastic-agent-extended-testing - Ubuntu"
    depends_on:
      - integration-ess
    steps:
      - label: "x86_64:non-sudo: {{matrix}}"
        depends_on: packaging-ubuntu-x86-64
        env:
          CUSTOM_IMAGE_TAG: "git-${BUILDKITE_COMMIT:0:12}"
          CI_ELASTIC_AGENT_DOCKER_IMAGE: "docker.elastic.co/beats-ci/elastic-agent-cloud"
          TF_VAR_integration_server_docker_image: "docker.elastic.co/beats-ci/elastic-agent-cloud:git-${BUILDKITE_COMMIT:0:12}"
        command: |
          buildkite-agent artifact download build/distributions/** . --step 'packaging-ubuntu-x86-64'
          .buildkite/scripts/steps/integration_tests_tf.sh {{matrix}} false
        artifact_paths:
          - build/**
          - build/diagnostics/**
        retry:
          automatic:
            limit: 1
        agents:
          provider: "gcp"
          machineType: "n2-standard-8"
          image: "${IMAGE_UBUNTU_2404_X86_64}"
        matrix:
          - default

      - label: "x86_64:sudo: {{matrix}}"
        depends_on:
          - packaging-ubuntu-x86-64
        # due to deb group present in matrix tar.gz and deb packages artifacts are required
        env:
          CUSTOM_IMAGE_TAG: "git-${BUILDKITE_COMMIT:0:12}"
          CI_ELASTIC_AGENT_DOCKER_IMAGE: "docker.elastic.co/beats-ci/elastic-agent-cloud"
          TF_VAR_integration_server_docker_image: "docker.elastic.co/beats-ci/elastic-agent-cloud:git-${BUILDKITE_COMMIT:0:12}"
        command: |
          buildkite-agent artifact download build/distributions/** . --step packaging-ubuntu-x86-64
          .buildkite/scripts/steps/integration_tests_tf.sh {{matrix}} true
        artifact_paths:
          - build/**
          - build/diagnostics/**
        retry:
          automatic:
            limit: 1
        agents:
          provider: "gcp"
          machineType: "n2-standard-8"
          image: "${IMAGE_UBUNTU_2404_X86_64}"
        matrix:
          - default
          - upgrade
          - upgrade-flavor
          - standalone-upgrade
          - fleet
          - fleet-endpoint-security
          - fleet-airgapped
          - fleet-airgapped-privileged
          - fleet-privileged
          - fleet-upgrade-to-pr-build
          - install-uninstall
          - fqdn
          - deb
          - container

      - label: "arm:sudo: {{matrix}}"
        depends_on:
          - packaging-ubuntu-arm64
        env:
          CUSTOM_IMAGE_TAG: "git-${BUILDKITE_COMMIT:0:12}"
          CI_ELASTIC_AGENT_DOCKER_IMAGE: "docker.elastic.co/beats-ci/elastic-agent-cloud"
          TF_VAR_integration_server_docker_image: "docker.elastic.co/beats-ci/elastic-agent-cloud:git-${BUILDKITE_COMMIT:0:12}"
        command: |
          buildkite-agent artifact download build/distributions/** . --step 'packaging-ubuntu-arm64'
          .buildkite/scripts/steps/integration_tests_tf.sh {{matrix}} true
        artifact_paths:
          - build/**
          - build/diagnostics/**
        agents:
          provider: "aws"
          image: "${IMAGE_UBUNTU_2404_ARM_64}"
          instanceType: "m6g.2xlarge"
        retry:
          automatic:
            limit: 1
        matrix:
          - default
          - upgrade
          - upgrade-flavor
          - standalone-upgrade
          - fleet
          # ARM tests are enabled for only selected groups in order to save resources
          # - fleet-endpoint-security
          # - fleet-airgapped
          # - fleet-airgapped-privileged
          # - fleet-privileged
          # - fleet-upgrade-to-pr-build
          # - install-uninstall
          # - fqdn
          # - deb
          # - container

      - label: "arm:non-sudo: {{matrix}}"
        skip: true
        depends_on:
          - packaging-ubuntu-arm64
        env:
          CUSTOM_IMAGE_TAG: "git-${BUILDKITE_COMMIT:0:12}"
          CI_ELASTIC_AGENT_DOCKER_IMAGE: "docker.elastic.co/beats-ci/elastic-agent-cloud"
          TF_VAR_integration_server_docker_image: "docker.elastic.co/beats-ci/elastic-agent-cloud:git-${BUILDKITE_COMMIT:0:12}"
        command: |
          buildkite-agent artifact download build/distributions/** . --step 'packaging-ubuntu-arm64'
          .buildkite/scripts/steps/integration_tests_tf.sh {{matrix}} false
        artifact_paths:
          - build/**
          - build/diagnostics/**
        retry:
          automatic:
            limit: 1
        agents:
          provider: "aws"
          image: "${IMAGE_UBUNTU_2404_ARM_64}"
          instanceType: "m6g.xlarge"
        matrix:
          - default

  - group: "Stateful:Debian"
    key: integration-tests-debian
    notify:
      - github_commit_status:
          context: "buildkite/elastic-agent-extended-testing - Debian"
    depends_on:
      - integration-ess
    steps:
      - label: "x86_64:non-sudo: {{matrix}}"
        depends_on: packaging-ubuntu-x86-64
        env:
          CUSTOM_IMAGE_TAG: "git-${BUILDKITE_COMMIT:0:12}"
          CI_ELASTIC_AGENT_DOCKER_IMAGE: "docker.elastic.co/beats-ci/elastic-agent-cloud"
          TF_VAR_integration_server_docker_image: "docker.elastic.co/beats-ci/elastic-agent-cloud:git-${BUILDKITE_COMMIT:0:12}"
        command: |
          buildkite-agent artifact download build/distributions/** . --step 'packaging-ubuntu-x86-64'
          .buildkite/scripts/steps/integration_tests_tf.sh {{matrix}} false
        artifact_paths:
          - build/**
          - build/diagnostics/**
        retry:
          automatic:
            limit: 1
        agents:
          provider: "gcp"
          machineType: "n2-standard-8"
          image: "${IMAGE_DEBIAN_12}"
        matrix:
          - default

      - label: "x86_64:sudo: {{matrix}}"
        depends_on:
          - packaging-ubuntu-x86-64
        # due to deb group present in matrix tar.gz and deb packages artifacts are required
        env:
          CUSTOM_IMAGE_TAG: "git-${BUILDKITE_COMMIT:0:12}"
          CI_ELASTIC_AGENT_DOCKER_IMAGE: "docker.elastic.co/beats-ci/elastic-agent-cloud"
          TF_VAR_integration_server_docker_image: "docker.elastic.co/beats-ci/elastic-agent-cloud:git-${BUILDKITE_COMMIT:0:12}"
        command: |
          buildkite-agent artifact download build/distributions/** . --step packaging-ubuntu-x86-64
          .buildkite/scripts/steps/integration_tests_tf.sh {{matrix}} true
        artifact_paths:
          - build/**
          - build/diagnostics/**
        retry:
          automatic:
            limit: 1
        agents:
          provider: "gcp"
          machineType: "n2-standard-8"
          image: "${IMAGE_DEBIAN_12}"
        matrix:
          - default
          - upgrade
          - upgrade-flavor
          - standalone-upgrade
          - fleet
          - fleet-endpoint-security
          - fleet-airgapped
          - fleet-airgapped-privileged
          - fleet-privileged
          - fleet-upgrade-to-pr-build
          - install-uninstall
          # FQDN test failing at debian 12. Relevant issue https://github.com/elastic/elastic-agent/issues/7476
          #- fqdn
          - deb
          - container

  - group: "Stateful(Sudo):RHEL8"
    key: integration-tests-rhel8
    notify:
      - github_commit_status:
          context: "buildkite/elastic-agent-extended-testing - RHEL8"
    depends_on:
      - integration-ess
    steps:
      - label: "x86_64:sudo:rpm"
        depends_on:
          - packaging-ubuntu-x86-64
        env:
          CUSTOM_IMAGE_TAG: "git-${BUILDKITE_COMMIT:0:12}"
          CI_ELASTIC_AGENT_DOCKER_IMAGE: "docker.elastic.co/beats-ci/elastic-agent-cloud"
          TF_VAR_integration_server_docker_image: "docker.elastic.co/beats-ci/elastic-agent-cloud:git-${BUILDKITE_COMMIT:0:12}"
        command: |
          buildkite-agent artifact download build/distributions/** . --step packaging-ubuntu-x86-64
          .buildkite/scripts/steps/integration_tests_tf.sh rpm true
        artifact_paths:
          - build/**
          - build/diagnostics/**
        retry:
          automatic:
            limit: 1
        agents:
          provider: "gcp"
          machineType: "n2-standard-8"
          image: "${IMAGE_RHEL_8}"

  - group: "Kubernetes"
    key: integration-tests-kubernetes
    notify:
      - github_commit_status:
          context: "buildkite/elastic-agent-extended-testing - Kubernetes"
    depends_on:
      - integration-ess
      - packaging-containers-x86-64
    steps:
      - label: "{{matrix.version}}:amd64:{{matrix.variants}}"
        env:
          K8S_VERSION: "{{matrix.version}}"
          ASDF_KIND_VERSION: "0.27.0"
          DOCKER_VARIANTS: "{{matrix.variants}}"
          TARGET_ARCH: "amd64"
          CUSTOM_IMAGE_TAG: "git-${BUILDKITE_COMMIT:0:12}"
          CI_ELASTIC_AGENT_DOCKER_IMAGE: "docker.elastic.co/beats-ci/elastic-agent-cloud"
          TF_VAR_integration_server_docker_image: "docker.elastic.co/beats-ci/elastic-agent-cloud:git-${BUILDKITE_COMMIT:0:12}"
        command: |
          buildkite-agent artifact download build/distributions/*-linux-amd64.docker.tar.gz . --step 'packaging-containers-x86-64'
          .buildkite/scripts/steps/integration_tests_tf.sh kubernetes false
        artifact_paths:
          - build/**
          - build/diagnostics/**
          - build/*.pod_logs_dump/*
        retry:
          automatic:
            limit: 1
        agents:
          provider: "gcp"
          machineType: "n2-standard-4"
          image: "${IMAGE_UBUNTU_2404_X86_64}"
          diskSizeGb: 80
        matrix:
          setup:
            variants:
            - "basic,slim,complete,service,elastic-otel-collector"
            - "wolfi,slim-wolfi,complete-wolfi,elastic-otel-collector-wolfi"

            # See the Kubernetes Compatible Versions for Elastic Agent in the Elastic
            # Support Matrix (https://www.elastic.co/support/matrix#matrix_kubernetes) for
            # the rationale on why these specific versions are chosen.
            version:
              - v1.27.16
              - v1.28.15
              - v1.29.14
              - v1.30.0
              - v1.31.0
              - v1.32.0
              - v1.33.0

  - group: "Serverless integration test"
    key: integration-tests-serverless
    notify:
      - github_commit_status:
          context: "buildkite/elastic-agent-extended-testing - Serverless integration test"
    steps:
      - label: "Windows:2022:amd64:sudo"
        depends_on:
          - packaging-windows
        env:
          TEST_PACKAGE: "github.com/elastic/elastic-agent/testing/integration/serverless"
        command: |
          buildkite-agent artifact download build/distributions/** . --step 'packaging-windows'
          .buildkite/scripts/buildkite-integration-tests.ps1 fleet true
        artifact_paths:
          - build/**
          - build/diagnostics/**
        retry:
          automatic:
            limit: 1
        agents:
          provider: "gcp"
          machineType: "n2-standard-8"
          image: "${IMAGE_WIN_2022}"
        plugins:
          - *google_oidc_plugin
          - *gcp_serverless_secrets_plugin

      - label: "Windows:2025:amd64:sudo"
        depends_on:
          - packaging-windows
        env:
          TEST_PACKAGE: "github.com/elastic/elastic-agent/testing/integration/serverless"
        command: |
          buildkite-agent artifact download build/distributions/** . --step 'packaging-windows'
          .buildkite/scripts/buildkite-integration-tests.ps1 fleet true
        artifact_paths:
          - build/**
          - build/diagnostics/**
        retry:
          automatic:
            limit: 1
        agents:
          provider: "gcp"
          machineType: "n2-standard-8"
          image: "${IMAGE_WIN_2025}"
        plugins:
          - *google_oidc_plugin
          - *gcp_serverless_secrets_plugin
      - label: "Ubuntu:2404:amd64:sudo"
        depends_on: packaging-ubuntu-x86-64
        env:
          TEST_PACKAGE: "github.com/elastic/elastic-agent/testing/integration/serverless"
        command: |
          buildkite-agent artifact download build/distributions/** . --step 'packaging-ubuntu-x86-64'
          sudo -E .buildkite/scripts/buildkite-integration-tests.sh fleet true
        artifact_paths:
          - build/**
          - build/diagnostics/**
        retry:
          automatic:
            limit: 1
        agents:
          provider: "gcp"
          machineType: "n2-standard-8"
          image: "${IMAGE_UBUNTU_2404_X86_64}"
        plugins:
          - *google_oidc_plugin
          - *gcp_serverless_secrets_plugin

  - label: ESS stack cleanup
    depends_on:
      - integration-tests-ubuntu
      - integration-tests-win
      - integration-tests-rhel8
      - integration-tests-kubernetes
      - extended-integration-tests
    allow_dependency_failure: true
    command: |
      buildkite-agent artifact download "test_infra/ess/**" . --step "integration-ess"
      ls -lah test_infra/ess
      .buildkite/scripts/steps/ess_down.sh
    agents:
      image: "docker.elastic.co/ci-agent-images/platform-ingest/buildkite-agent-beats-ci-with-hooks:0.5"
      useCustomGlobalHooks: true

  - label: Aggregate test reports
    # Warning: The key has a hook in pre-command
    key: aggregate-reports
    depends_on:
      - integration-tests-ubuntu
      - integration-tests-win
      - integration-tests-rhel8
      - integration-tests-kubernetes
      - integration-tests-serverless
    allow_dependency_failure: true
    command: |
      buildkite-agent artifact download "build/*.xml" .
      buildkite-agent artifact download "build\*.xml" .
    agents:
      image: "docker.elastic.co/ci-agent-images/platform-ingest/buildkite-agent-beats-ci-with-hooks:0.5"
      useCustomGlobalHooks: true
    soft_fail:
      - exit_status: "*"
    plugins:
      - elastic/vault-secrets#v0.1.0:
          path: "kv/ci-shared/platform-ingest/buildkite_analytics_token"
          field: "token"
          env_var: "BUILDKITE_ANALYTICS_TOKEN"
      - test-collector#v1.11.0:
          files: "build/*.xml"
          format: "junit"
          branches: "main"
          debug: true<|MERGE_RESOLUTION|>--- conflicted
+++ resolved
@@ -61,14 +61,11 @@
 
   - label: Start ESS stack for integration tests
     key: integration-ess
-<<<<<<< HEAD
     depends_on:
       - integration-cloud-image
-=======
     notify:
       - github_commit_status:
           context: "buildkite/elastic-agent-extended-testing - ESS stack provision"
->>>>>>> e4258eab
     env:
       ASDF_TERRAFORM_VERSION: 1.9.2
       CUSTOM_IMAGE_TAG: "git-${BUILDKITE_COMMIT:0:12}"
