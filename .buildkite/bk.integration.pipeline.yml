# yaml-language-server: $schema=https://raw.githubusercontent.com/buildkite/pipeline-schema/main/schema.json

env:
  VAULT_PATH: "kv/ci-shared/observability-ingest/cloud/gcp"
  ASDF_MAGE_VERSION: 1.14.0

  # The following images are defined here and their values will be updated by updatecli
  # Please do not change them manually.
  IMAGE_UBUNTU_2404_X86_64: "platform-ingest-elastic-agent-ubuntu-2404-1751072471"
  IMAGE_UBUNTU_2404_ARM_64: "platform-ingest-elastic-agent-ubuntu-2404-aarch64-1751072471"
  IMAGE_RHEL_8: "platform-ingest-elastic-agent-rhel-8-1751072471"
  IMAGE_DEBIAN_12: "platform-ingest-elastic-agent-debian-12-1751072471"
  IMAGE_WIN_2022: "platform-ingest-elastic-agent-windows-2022-1751072471"
  IMAGE_WIN_2025: "platform-ingest-elastic-agent-windows-2025-1751072471"

# This section is used to define the plugins that will be used in the pipeline.
# See https://buildkite.com/docs/pipelines/integrations/plugins/using#using-yaml-anchors-with-plugins
common:
  - google_oidc_plugin: &google_oidc_plugin
      # See https://github.com/elastic/oblt-infra/blob/main/conf/resources/repos/elastic-agent/01-gcp-oidc.tf
      # This plugin authenticates to Google Cloud using the OIDC token.
      elastic/oblt-google-auth#v1.3.0:
        lifetime: 10800 # seconds
        project-id: "elastic-observability-ci"
        project-number: "911195782929"
  - google_oidc_observability_plugin: &google_oidc_observability_plugin
      # See https://github.com/elastic/oblt-infra/blob/main/conf/resources/repos/elastic-agent/01-gcp-oidc.tf
      # This plugin authenticates to Google Cloud using the OIDC token.
      elastic/oblt-google-auth#v1.3.0:
        lifetime: 10800 # seconds
# see https://github.com/avaly/gcp-secret-manager-buildkite-plugin/pull/10
# see https://github.com/avaly/gcp-secret-manager-buildkite-plugin/pull/11
#  - gcp_serverless_secrets_plugin: &gcp_serverless_secrets_plugin
      #avaly/gcp-secret-manager#v1.2.0:
  - gcp_serverless_secrets_plugin: &gcp_serverless_secrets_plugin
      elastic/gcp-secret-manager#v1.3.0-elastic:
        env:
          # These secrets are created in .github/workflows/serverless-project.yml
          ELASTICSEARCH_HOST: ea-serverless-it-elasticsearch-hostname
          ELASTICSEARCH_PASSWORD: ea-serverless-it-elasticsearch-password
          ELASTICSEARCH_USERNAME: ea-serverless-it-elasticsearch-username
          KIBANA_HOST: ea-serverless-it-kibana-hostname
          KIBANA_USERNAME: ea-serverless-it-kibana-username
          KIBANA_PASSWORD: ea-serverless-it-kibana-password
<<<<<<< HEAD
  # TODO: maybe we can rely on the VM and install only if not present?
  - oblt_cli_plugin: &oblt_cli_plugin
      # TODO: see https://github.com/elastic/oblt-cli-buildkite-plugin/pull/40
      elastic/oblt-cli#test-aarch64:
        version-file: .oblt-cli-version
  - vault_github_token: &vault_github_token
      elastic/vault-github-token#v0.1.0:
=======
  - vault_ec_key_prod: &vault_ec_key_prod
      elastic/vault-secrets#v0.1.0:
        path: "kv/ci-shared/platform-ingest/platform-ingest-ec-prod"
        field: "apiKey"
        env_var: "EC_API_KEY"  
>>>>>>> de39caec

steps:
  - label: Start ESS stack for integration tests using oblt-cli
    key: integration-ess
    notify:
      - github_commit_status:
<<<<<<< HEAD
          context: "buildkite/elastic-agent-extended-testing - ESS stack provision using oblt-cli"
    command: .buildkite/scripts/steps/ess_start.sh
    agents:
      image: "docker.elastic.co/observability-ci/test-oblt-cli:latest"
    plugins:
      - *google_oidc_observability_plugin
      - *vault_github_token
=======
          context: "buildkite/elastic-agent-extended-testing - ESS stack provision"
    env:
      ASDF_TERRAFORM_VERSION: 1.9.2
    command: .buildkite/scripts/steps/ess_start.sh
    retry:
      automatic:
        limit: 1
    artifact_paths:
      - test_infra/ess/*.tfstate
      - test_infra/ess/*.lock.hcl
    agents:
      image: "docker.elastic.co/ci-agent-images/platform-ingest/buildkite-agent-beats-ci-with-hooks:0.5"
      useCustomGlobalHooks: true
    plugins:
      - *vault_ec_key_prod
>>>>>>> de39caec

  - group: "Extended runtime leak tests"
    key: extended-integration-tests
    skip: "TODO: Currently testing ubuntu"
    notify:
      - github_commit_status:
          context: "buildkite/elastic-agent-extended-testing - Runtime leak tests"
    depends_on:
      - integration-ess
    steps:
      - label: "Windows:2022:amd64:sudo"
        #depends_on:
        #  - packaging-windows
        env:
          TEST_PACKAGE: "github.com/elastic/elastic-agent/testing/integration/leak"
        command: |
          buildkite-agent artifact download build/distributions/** . --step 'packaging-windows' --build 0197d98b-cb36-4c75-a121-7e4368a11d4c
          .buildkite/scripts/steps/integration_tests_tf.ps1 fleet true
        artifact_paths:
          - build/**
          - build/diagnostics/**
        agents:
          provider: "gcp"
          machineType: "n2-standard-8"
          image: "${IMAGE_WIN_2022}"
        retry:
          automatic:
            limit: 1
        plugins:
<<<<<<< HEAD
          - *google_oidc_observability_plugin
          - *oblt_cli_plugin
          - *vault_github_token
=======
          - *vault_ec_key_prod
>>>>>>> de39caec

      - label: "Windows:2025:amd64:sudo"
        #depends_on:
        #  - packaging-windows
        env:
          TEST_PACKAGE: "github.com/elastic/elastic-agent/testing/integration/leak"
        command: |
          buildkite-agent artifact download build/distributions/** . --step 'packaging-windows' --build 0197d98b-cb36-4c75-a121-7e4368a11d4c
          .buildkite/scripts/steps/integration_tests_tf.ps1 fleet true
        artifact_paths:
          - build/**
          - build/diagnostics/**
        retry:
          automatic:
            limit: 1
        agents:
          provider: "gcp"
          machineType: "n2-standard-8"
          image: "${IMAGE_WIN_2025}"
        plugins:
<<<<<<< HEAD
          - *google_oidc_observability_plugin
          - *oblt_cli_plugin
          - *vault_github_token

=======
          - *vault_ec_key_prod
  
>>>>>>> de39caec
      - label: "Ubuntu:2404:amd64:sudo"
        #depends_on: packaging-ubuntu-x86-64
        env:
          TEST_PACKAGE: "github.com/elastic/elastic-agent/testing/integration/leak"
        command: |
          buildkite-agent artifact download build/distributions/** . --step 'packaging-ubuntu-x86-64' --build 0197d98b-cb36-4c75-a121-7e4368a11d4c
          .buildkite/scripts/steps/integration_tests_tf.sh fleet true
        artifact_paths:
          - build/**
          - build/diagnostics/**
        retry:
          automatic:
            limit: 1
        agents:
          provider: "gcp"
          machineType: "n2-standard-8"
          image: "${IMAGE_UBUNTU_2404_X86_64}"
        plugins:
<<<<<<< HEAD
          - *google_oidc_observability_plugin
          - *oblt_cli_plugin
          - *vault_github_token
=======
          - *vault_ec_key_prod
>>>>>>> de39caec

  - group: "Stateful: Windows"
    skip: "Currently testing linux only"
    key: integration-tests-win
    notify:
      - github_commit_status:
          context: "buildkite/elastic-agent-extended-testing - Windows"
    depends_on:
      - integration-ess
    steps:
      - label: "Win2022:sudo:{{matrix}}"
        #depends_on:
        #  - packaging-windows
        env:
          TEST_PACKAGE: "github.com/elastic/elastic-agent/testing/integration/ess"
        command: |
          buildkite-agent artifact download build/distributions/** . --step 'packaging-windows' --build 0197d98b-cb36-4c75-a121-7e4368a11d4c
          .buildkite/scripts/steps/integration_tests_tf.ps1 {{matrix}} true
        artifact_paths:
          - build/**
          - build/diagnostics/**
        agents:
          provider: "gcp"
          machineType: "n2-standard-8"
          image: "${IMAGE_WIN_2022}"
        retry:
          automatic:
            limit: 1
        plugins:
          - *vault_ec_key_prod
        matrix:
          - default
          - fleet
          - fleet-endpoint-security
          - fleet-privileged
          - standalone-upgrade
          - upgrade
          - upgrade-flavor
          - install-uninstall
        plugins:
          - *google_oidc_observability_plugin
          - *oblt_cli_plugin
          - *vault_github_token

      - label: "Win2022:non-sudo:{{matrix}}"
        #depends_on:
        #  - packaging-windows
        env:
          TEST_PACKAGE: "github.com/elastic/elastic-agent/testing/integration/ess"
        command: |
          buildkite-agent artifact download build/distributions/** . --step 'packaging-windows' --build 0197d98b-cb36-4c75-a121-7e4368a11d4c
          .buildkite/scripts/steps/integration_tests_tf.ps1 {{matrix}} false
        artifact_paths:
          - build/**
          - build/diagnostics/**
        agents:
          provider: "gcp"
          machineType: "n2-standard-8"
          image: "${IMAGE_WIN_2022}"
        retry:
          automatic:
            limit: 1
        plugins:
          - *vault_ec_key_prod
        matrix:
          - default
        plugins:
          - *google_oidc_observability_plugin
          - *oblt_cli_plugin
          - *vault_github_token

      - label: "Win2025:sudo:{{matrix}}"
        #depends_on:
        #  - packaging-windows
        env:
          TEST_PACKAGE: "github.com/elastic/elastic-agent/testing/integration/ess"
        command: |
          buildkite-agent artifact download build/distributions/** . --step 'packaging-windows' --build 0197d98b-cb36-4c75-a121-7e4368a11d4c
          .buildkite/scripts/steps/integration_tests_tf.ps1 {{matrix}} true
        artifact_paths:
          - build/**
          - build/diagnostics/**
        agents:
          provider: "gcp"
          machineType: "n2-standard-8"
          image: "${IMAGE_WIN_2025}"
        retry:
          automatic:
            limit: 1
        plugins:
          - *vault_ec_key_prod
        matrix:
          - default
          - fleet
          - fleet-endpoint-security
          - fleet-privileged
          - standalone-upgrade
          - upgrade
          - upgrade-flavor
          - install-uninstall
        plugins:
          - *google_oidc_observability_plugin
          - *oblt_cli_plugin
          - *vault_github_token

      - label: "Win2025:non-sudo:{{matrix}}"
        #depends_on:
        #  - packaging-windows
        env:
          TEST_PACKAGE: "github.com/elastic/elastic-agent/testing/integration/ess"
        command: |
          buildkite-agent artifact download build/distributions/** . --step 'packaging-windows' --build 0197d98b-cb36-4c75-a121-7e4368a11d4c
          .buildkite/scripts/steps/integration_tests_tf.ps1 {{matrix}} false
        artifact_paths:
          - build/**
          - build/diagnostics/**
        retry:
          automatic:
            limit: 1
        agents:
          provider: "gcp"
          machineType: "n2-standard-8"
          image: "${IMAGE_WIN_2025}"
        plugins:
          - *vault_ec_key_prod
        matrix:
          - default
        plugins:
          - *google_oidc_observability_plugin
          - *oblt_cli_plugin
          - *vault_github_token

  - group: "Stateful:Ubuntu"
    key: integration-tests-ubuntu
    notify:
      - github_commit_status:
          context: "buildkite/elastic-agent-extended-testing - Ubuntu"
    depends_on:
      - integration-ess
    steps:
      - label: "x86_64:non-sudo: {{matrix}}"
        #depends_on: packaging-ubuntu-x86-64
        env:
          TEST_PACKAGE: "github.com/elastic/elastic-agent/testing/integration/ess"
        command: |
          buildkite-agent artifact download build/distributions/** . --step 'packaging-ubuntu-x86-64' --build 0197d98b-cb36-4c75-a121-7e4368a11d4c
          .buildkite/scripts/steps/integration_tests_tf.sh {{matrix}} false
        artifact_paths:
          - build/**
          - build/diagnostics/**
        retry:
          automatic:
            limit: 1
        agents:
          provider: "gcp"
          machineType: "n2-standard-8"
          image: "${IMAGE_UBUNTU_2404_X86_64}"
        plugins:
          - *vault_ec_key_prod
        matrix:
          - default
        plugins:
          - *google_oidc_observability_plugin
          - *oblt_cli_plugin
          - *vault_github_token

      - label: "x86_64:sudo: {{matrix}}"
        #depends_on:
        #  - packaging-ubuntu-x86-64
        # due to deb group present in matrix tar.gz and deb packages artifacts are required
        env:
          TEST_PACKAGE: "github.com/elastic/elastic-agent/testing/integration/ess"
        command: |
          buildkite-agent artifact download build/distributions/** . --step packaging-ubuntu-x86-64 --build 0197d98b-cb36-4c75-a121-7e4368a11d4c
          .buildkite/scripts/steps/integration_tests_tf.sh {{matrix}} true
        artifact_paths:
          - build/**
          - build/diagnostics/**
        retry:
          automatic:
            limit: 1
        agents:
          provider: "gcp"
          machineType: "n2-standard-8"
          image: "${IMAGE_UBUNTU_2404_X86_64}"
        plugins:
          - *vault_ec_key_prod  
        matrix:
          - default
          - upgrade
          - upgrade-flavor
          - standalone-upgrade
          - fleet
          - fleet-endpoint-security
          - fleet-airgapped
          - fleet-airgapped-privileged
          - fleet-privileged
          - fleet-upgrade-to-pr-build
          - install-uninstall
          - fqdn
          - deb
          - container
        plugins:
          - *google_oidc_observability_plugin
          - *oblt_cli_plugin
          - *vault_github_token

      - label: "arm:sudo: {{matrix}}"
        #depends_on:
        #  - packaging-ubuntu-arm64
        env:
          TEST_PACKAGE: "github.com/elastic/elastic-agent/testing/integration/ess"
        command: |
          buildkite-agent artifact download build/distributions/** . --step 'packaging-ubuntu-arm64' --build 0197d98b-cb36-4c75-a121-7e4368a11d4c
          .buildkite/scripts/steps/integration_tests_tf.sh {{matrix}} true
        artifact_paths:
          - build/**
          - build/diagnostics/**
        agents:
          provider: "aws"
          image: "${IMAGE_UBUNTU_2404_ARM_64}"
          instanceType: "m6g.2xlarge"
        retry:
          automatic:
            limit: 1
        plugins:
          - *vault_ec_key_prod
        matrix:
          - default
          - upgrade
          - upgrade-flavor
          - standalone-upgrade
          - fleet
          # ARM tests are enabled for only selected groups in order to save resources
          # - fleet-endpoint-security
          # - fleet-airgapped
          # - fleet-airgapped-privileged
          # - fleet-privileged
          # - fleet-upgrade-to-pr-build
          # - install-uninstall
          # - fqdn
          # - deb
          # - container
        plugins:
          - *google_oidc_observability_plugin
          - *oblt_cli_plugin
          - *vault_github_token

      - label: "arm:non-sudo: {{matrix}}"
        skip: true
        #depends_on:
        #  - packaging-ubuntu-arm64
        env:
          TEST_PACKAGE: "github.com/elastic/elastic-agent/testing/integration/ess"
        command: |
          buildkite-agent artifact download build/distributions/** . --step 'packaging-ubuntu-arm64' --build 0197d98b-cb36-4c75-a121-7e4368a11d4c
          .buildkite/scripts/steps/integration_tests_tf.sh {{matrix}} false
        artifact_paths:
          - build/**
          - build/diagnostics/**
        retry:
          automatic:
            limit: 1
        agents:
          provider: "aws"
          image: "${IMAGE_UBUNTU_2404_ARM_64}"
          instanceType: "m6g.xlarge"
        plugins:
          - *vault_ec_key_prod
        matrix:
          - default
        plugins:
          - *google_oidc_observability_plugin
          - *oblt_cli_plugin
          - *vault_github_token

  - group: "Stateful:Debian"
    skip: "TODO: Currently testing ubuntu"
    key: integration-tests-debian
    notify:
      - github_commit_status:
          context: "buildkite/elastic-agent-extended-testing - Debian"
    depends_on:
      - integration-ess
    steps:
      - label: "x86_64:non-sudo: {{matrix}}"
        #depends_on: packaging-ubuntu-x86-64
        env:
          TEST_PACKAGE: "github.com/elastic/elastic-agent/testing/integration/ess"
        command: |
          buildkite-agent artifact download build/distributions/** . --step 'packaging-ubuntu-x86-64' --build 0197d98b-cb36-4c75-a121-7e4368a11d4c
          .buildkite/scripts/steps/integration_tests_tf.sh {{matrix}} false
        artifact_paths:
          - build/**
          - build/diagnostics/**
        retry:
          automatic:
            limit: 1
        agents:
          provider: "gcp"
          machineType: "n2-standard-8"
          image: "${IMAGE_DEBIAN_12}"
        plugins:
          - *vault_ec_key_prod
        matrix:
          - default
        plugins:
          - *google_oidc_observability_plugin
          - *oblt_cli_plugin
          - *vault_github_token

      - label: "x86_64:sudo: {{matrix}}"
        #depends_on:
        #  - packaging-ubuntu-x86-64
        # due to deb group present in matrix tar.gz and deb packages artifacts are required
        env:
          TEST_PACKAGE: "github.com/elastic/elastic-agent/testing/integration/ess"
        command: |
          buildkite-agent artifact download build/distributions/** . --step packaging-ubuntu-x86-64 --build 0197d98b-cb36-4c75-a121-7e4368a11d4c
          .buildkite/scripts/steps/integration_tests_tf.sh {{matrix}} true
        artifact_paths:
          - build/**
          - build/diagnostics/**
        retry:
          automatic:
            limit: 1
        agents:
          provider: "gcp"
          machineType: "n2-standard-8"
          image: "${IMAGE_DEBIAN_12}"
        plugins:
          - *vault_ec_key_prod
        matrix:
          - default
          - upgrade
          - upgrade-flavor
          - standalone-upgrade
          - fleet
          - fleet-endpoint-security
          - fleet-airgapped
          - fleet-airgapped-privileged
          - fleet-privileged
          - fleet-upgrade-to-pr-build
          - install-uninstall
          # FQDN test failing at debian 12. Relevant issue https://github.com/elastic/elastic-agent/issues/7476
          #- fqdn
          - deb
          - container
        plugins:
          - *google_oidc_observability_plugin
          - *oblt_cli_plugin
          - *vault_github_token

  - group: "Stateful(Sudo):RHEL8"
    skip: "TODO: Currently testing ubuntu"
    key: integration-tests-rhel8
    notify:
      - github_commit_status:
          context: "buildkite/elastic-agent-extended-testing - RHEL8"
    depends_on:
      - integration-ess
    steps:
      - label: "x86_64:sudo:rpm"
        #depends_on:
        #  - packaging-ubuntu-x86-64
        env:
          TEST_PACKAGE: "github.com/elastic/elastic-agent/testing/integration/ess"
        command: |
          buildkite-agent artifact download build/distributions/** . --step packaging-ubuntu-x86-64 --build 0197d98b-cb36-4c75-a121-7e4368a11d4c
          .buildkite/scripts/steps/integration_tests_tf.sh rpm true
        artifact_paths:
          - build/**
          - build/diagnostics/**
        retry:
          automatic:
            limit: 1
        plugins:
          - *vault_ec_key_prod
        agents:
          provider: "gcp"
          machineType: "n2-standard-8"
          image: "${IMAGE_RHEL_8}"
        plugins:
          - *google_oidc_observability_plugin
          - *oblt_cli_plugin
          - *vault_github_token

  - group: "Kubernetes"
    skip: "TODO: Currently testing ubuntu"
    key: integration-tests-kubernetes
    notify:
      - github_commit_status:
          context: "buildkite/elastic-agent-extended-testing - Kubernetes"
    depends_on:
      - integration-ess
    #  - packaging-containers-x86-64
    steps:
      - label: "{{matrix.version}}:amd64:{{matrix.variants}}"
        env:
          K8S_VERSION: "{{matrix.version}}"
          ASDF_KIND_VERSION: "0.27.0"
          DOCKER_VARIANTS: "{{matrix.variants}}"
          TARGET_ARCH: "amd64"
        command: |
          buildkite-agent artifact download build/distributions/*-linux-amd64.docker.tar.gz . --step 'packaging-containers-x86-64' --build 0197d98b-cb36-4c75-a121-7e4368a11d4c
          .buildkite/scripts/steps/integration_tests_tf.sh kubernetes false
        artifact_paths:
          - build/**
          - build/diagnostics/**
          - build/*.pod_logs_dump/*
        retry:
          automatic:
            limit: 1
        agents:
          provider: "gcp"
          machineType: "n2-standard-4"
          image: "${IMAGE_UBUNTU_2404_X86_64}"
          diskSizeGb: 80
        plugins:
          - *vault_ec_key_prod
        matrix:
          setup:
            variants:
            - "basic,slim,complete,service,elastic-otel-collector"
            - "wolfi,slim-wolfi,complete-wolfi,elastic-otel-collector-wolfi"

            # See the Kubernetes Compatible Versions for Elastic Agent in the Elastic
            # Support Matrix (https://www.elastic.co/support/matrix#matrix_kubernetes) for
            # the rationale on why these specific versions are chosen.
            version:
              - v1.27.16
              - v1.28.15
              - v1.29.14
              - v1.30.0
              - v1.31.0
              - v1.32.0
              - v1.33.0
        plugins:
          - *google_oidc_observability_plugin
          - *oblt_cli_plugin
          - *vault_github_token

  - group: "Serverless integration test"
    key: integration-tests-serverless
    skip: "TODO: Currently testing ubuntu"
    notify:
      - github_commit_status:
          context: "buildkite/elastic-agent-extended-testing - Serverless integration test"
    steps:
      - label: "Windows:2022:amd64:sudo"
        #depends_on:
        #  - packaging-windows
        env:
          TEST_PACKAGE: "github.com/elastic/elastic-agent/testing/integration/serverless"
        command: |
          buildkite-agent artifact download build/distributions/** . --step 'packaging-windows' --build 0197d98b-cb36-4c75-a121-7e4368a11d4c
          .buildkite/scripts/buildkite-integration-tests.ps1 fleet true
        artifact_paths:
          - build/**
          - build/diagnostics/**
        retry:
          automatic:
            limit: 1
        agents:
          provider: "gcp"
          machineType: "n2-standard-8"
          image: "${IMAGE_WIN_2022}"
        plugins:
          - *google_oidc_plugin
          - *gcp_serverless_secrets_plugin

      - label: "Windows:2025:amd64:sudo"
        #depends_on:
        #  - packaging-windows
        env:
          TEST_PACKAGE: "github.com/elastic/elastic-agent/testing/integration/serverless"
        command: |
          buildkite-agent artifact download build/distributions/** . --step 'packaging-windows' --build 0197d98b-cb36-4c75-a121-7e4368a11d4c
          .buildkite/scripts/buildkite-integration-tests.ps1 fleet true
        artifact_paths:
          - build/**
          - build/diagnostics/**
        retry:
          automatic:
            limit: 1
        agents:
          provider: "gcp"
          machineType: "n2-standard-8"
          image: "${IMAGE_WIN_2025}"
        plugins:
          - *google_oidc_plugin
          - *gcp_serverless_secrets_plugin
      - label: "Ubuntu:2404:amd64:sudo"
        #depends_on: packaging-ubuntu-x86-64
        env:
          TEST_PACKAGE: "github.com/elastic/elastic-agent/testing/integration/serverless"
        command: |
          buildkite-agent artifact download build/distributions/** . --step 'packaging-ubuntu-x86-64' --build 0197d98b-cb36-4c75-a121-7e4368a11d4c
          sudo -E .buildkite/scripts/buildkite-integration-tests.sh fleet true
        artifact_paths:
          - build/**
          - build/diagnostics/**
        retry:
          automatic:
            limit: 1
        agents:
          provider: "gcp"
          machineType: "n2-standard-8"
          image: "${IMAGE_UBUNTU_2404_X86_64}"
        plugins:
          - *google_oidc_plugin
          - *gcp_serverless_secrets_plugin

  - label: ESS stack cleanup
    depends_on:
      - integration-tests-ubuntu
      - integration-tests-win
      - integration-tests-rhel8
      - integration-tests-kubernetes
      - extended-integration-tests
    allow_dependency_failure: true
    command: .buildkite/scripts/steps/ess_down.sh
    agents:
<<<<<<< HEAD
      image: "docker.elastic.co/observability-ci/test-oblt-cli:latest"
    plugins:
      - *vault_github_token

=======
      image: "docker.elastic.co/ci-agent-images/platform-ingest/buildkite-agent-beats-ci-with-hooks:0.5"
      useCustomGlobalHooks: true
    plugins:
      - *vault_ec_key_prod
>>>>>>> de39caec
  - label: Aggregate test reports
    skip: "TODO: Currently testing ubuntu"
    # Warning: The key has a hook in pre-command
    key: aggregate-reports
    depends_on:
      - integration-tests-ubuntu
      - integration-tests-win
      - integration-tests-rhel8
      - integration-tests-kubernetes
      - integration-tests-serverless
    allow_dependency_failure: true
    command: |
      buildkite-agent artifact download "build/*.xml" .
      buildkite-agent artifact download "build\*.xml" .
    agents:
      image: "docker.elastic.co/ci-agent-images/platform-ingest/buildkite-agent-beats-ci-with-hooks:0.5"
      useCustomGlobalHooks: true
    soft_fail:
      - exit_status: "*"
    plugins:
      - elastic/vault-secrets#v0.1.0:
          path: "kv/ci-shared/platform-ingest/buildkite_analytics_token"
          field: "token"
          env_var: "BUILDKITE_ANALYTICS_TOKEN"
      - test-collector#v1.11.0:
          files: "build/*.xml"
          format: "junit"
          branches: "main"
          debug: true<|MERGE_RESOLUTION|>--- conflicted
+++ resolved
@@ -42,7 +42,6 @@
           KIBANA_HOST: ea-serverless-it-kibana-hostname
           KIBANA_USERNAME: ea-serverless-it-kibana-username
           KIBANA_PASSWORD: ea-serverless-it-kibana-password
-<<<<<<< HEAD
   # TODO: maybe we can rely on the VM and install only if not present?
   - oblt_cli_plugin: &oblt_cli_plugin
       # TODO: see https://github.com/elastic/oblt-cli-buildkite-plugin/pull/40
@@ -50,20 +49,12 @@
         version-file: .oblt-cli-version
   - vault_github_token: &vault_github_token
       elastic/vault-github-token#v0.1.0:
-=======
-  - vault_ec_key_prod: &vault_ec_key_prod
-      elastic/vault-secrets#v0.1.0:
-        path: "kv/ci-shared/platform-ingest/platform-ingest-ec-prod"
-        field: "apiKey"
-        env_var: "EC_API_KEY"  
->>>>>>> de39caec
 
 steps:
   - label: Start ESS stack for integration tests using oblt-cli
     key: integration-ess
     notify:
       - github_commit_status:
-<<<<<<< HEAD
           context: "buildkite/elastic-agent-extended-testing - ESS stack provision using oblt-cli"
     command: .buildkite/scripts/steps/ess_start.sh
     agents:
@@ -71,23 +62,6 @@
     plugins:
       - *google_oidc_observability_plugin
       - *vault_github_token
-=======
-          context: "buildkite/elastic-agent-extended-testing - ESS stack provision"
-    env:
-      ASDF_TERRAFORM_VERSION: 1.9.2
-    command: .buildkite/scripts/steps/ess_start.sh
-    retry:
-      automatic:
-        limit: 1
-    artifact_paths:
-      - test_infra/ess/*.tfstate
-      - test_infra/ess/*.lock.hcl
-    agents:
-      image: "docker.elastic.co/ci-agent-images/platform-ingest/buildkite-agent-beats-ci-with-hooks:0.5"
-      useCustomGlobalHooks: true
-    plugins:
-      - *vault_ec_key_prod
->>>>>>> de39caec
 
   - group: "Extended runtime leak tests"
     key: extended-integration-tests
@@ -117,13 +91,9 @@
           automatic:
             limit: 1
         plugins:
-<<<<<<< HEAD
-          - *google_oidc_observability_plugin
-          - *oblt_cli_plugin
-          - *vault_github_token
-=======
-          - *vault_ec_key_prod
->>>>>>> de39caec
+          - *google_oidc_observability_plugin
+          - *oblt_cli_plugin
+          - *vault_github_token
 
       - label: "Windows:2025:amd64:sudo"
         #depends_on:
@@ -144,15 +114,10 @@
           machineType: "n2-standard-8"
           image: "${IMAGE_WIN_2025}"
         plugins:
-<<<<<<< HEAD
-          - *google_oidc_observability_plugin
-          - *oblt_cli_plugin
-          - *vault_github_token
-
-=======
-          - *vault_ec_key_prod
-  
->>>>>>> de39caec
+          - *google_oidc_observability_plugin
+          - *oblt_cli_plugin
+          - *vault_github_token
+
       - label: "Ubuntu:2404:amd64:sudo"
         #depends_on: packaging-ubuntu-x86-64
         env:
@@ -171,13 +136,9 @@
           machineType: "n2-standard-8"
           image: "${IMAGE_UBUNTU_2404_X86_64}"
         plugins:
-<<<<<<< HEAD
-          - *google_oidc_observability_plugin
-          - *oblt_cli_plugin
-          - *vault_github_token
-=======
-          - *vault_ec_key_prod
->>>>>>> de39caec
+          - *google_oidc_observability_plugin
+          - *oblt_cli_plugin
+          - *vault_github_token
 
   - group: "Stateful: Windows"
     skip: "Currently testing linux only"
@@ -701,17 +662,10 @@
     allow_dependency_failure: true
     command: .buildkite/scripts/steps/ess_down.sh
     agents:
-<<<<<<< HEAD
       image: "docker.elastic.co/observability-ci/test-oblt-cli:latest"
     plugins:
       - *vault_github_token
 
-=======
-      image: "docker.elastic.co/ci-agent-images/platform-ingest/buildkite-agent-beats-ci-with-hooks:0.5"
-      useCustomGlobalHooks: true
-    plugins:
-      - *vault_ec_key_prod
->>>>>>> de39caec
   - label: Aggregate test reports
     skip: "TODO: Currently testing ubuntu"
     # Warning: The key has a hook in pre-command
