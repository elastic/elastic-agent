# yaml-language-server: $schema=https://raw.githubusercontent.com/buildkite/pipeline-schema/main/schema.json

env:
  DOCKER_REGISTRY: "docker.elastic.co"
  VAULT_PATH: "kv/ci-shared/observability-ingest/cloud/gcp"
  ASDF_MAGE_VERSION: 1.14.0

steps:
  - label: "Integration tests: packaging"
    key: "package-it"
    command: ".buildkite/scripts/steps/integration-package.sh"
    artifact_paths:
      - build/distributions/**
    agents:
      provider: "gcp"
      machineType: "n1-standard-8"

  - label: Start ESS stack for integration tests
    key: integration-ess
    env:
      ASDF_TERRAFORM_VERSION: 1.9.2
    depends_on:
      - package-it
    command: |
      #!/usr/bin/env bash
      set -euo pipefail
      source .buildkite/scripts/steps/ess_start.sh
    artifact_paths:
      - test_infra/ess/*.tfstate
      - test_infra/ess/*.lock.hcl
    agents:
      image: "docker.elastic.co/ci-agent-images/platform-ingest/buildkite-agent-beats-ci-with-hooks:0.5"
      useCustomGlobalHooks: true

  - group: "Stateful: Windows"
    key: integration-tests-win
    depends_on:
      - integration-ess
    steps:
      - label: "Win2022:sudo:{{matrix}}"
        command: |
          buildkite-agent artifact download build/distributions/** . --step 'package-it'
          .buildkite/scripts/integration-tests.ps1 {{matrix}} true
        artifact_paths:
          - build/**
        agents:
          provider: "gcp"
          machineType: "n1-standard-8"
          image: "family/platform-ingest-elastic-agent-windows-2022"
        matrix:
          - default
          - fleet
          - fleet-privileged
          - upgrade

      - label: "Win2022:non-sudo:{{matrix}}"
        command: |
          buildkite-agent artifact download build/distributions/** . --step 'package-it'
          .buildkite/scripts/integration-tests.ps1 {{matrix}} false
        artifact_paths:
          - build/**
        agents:
          provider: "gcp"
          machineType: "n1-standard-8"
          image: "family/platform-ingest-elastic-agent-windows-2022"
        matrix:
          - default

  - group: "Stateful:Ubuntu"
    key: integration-tests-ubuntu
    depends_on:
      - integration-ess
    steps:
      - label: "x86_64:non-sudo: {{matrix}}"
        command: |
          buildkite-agent artifact download build/distributions/** . --step 'package-it'
          .buildkite/scripts/steps/integration_tests_tf_sudo.sh {{matrix}} false
        artifact_paths:
          - build/**
        agents:
          provider: "gcp"
          machineType: "n1-standard-8"
          image: "family/platform-ingest-elastic-agent-ubuntu-2404"
        matrix:
          - default

      - label: "x86_64:sudo: {{matrix}}"
        command: |
          buildkite-agent artifact download build/distributions/** . --step 'package-it'
          .buildkite/scripts/steps/integration_tests_tf_sudo.sh {{matrix}} true
        artifact_paths:
          - build/**
        agents:
          provider: "gcp"
          machineType: "n1-standard-8"
          image: "family/platform-ingest-elastic-agent-ubuntu-2404"
        matrix:
          - default
          - container
          - fleet-upgrade-to-pr-build
          - upgrade
          - fleet
          - fqdn
          - deb
          - fleet-airgapped
          - fleet-privileged
          - fleet-airgapped-privileged

      - label: "arm:sudo: {{matrix}}"
        # TestOtelFileProcessing fails on ARM. Uncomment when fixed
        skip: true
        command: |
          buildkite-agent artifact download build/distributions/** . --step 'package-it'
          .buildkite/scripts/steps/integration_tests_tf_sudo.sh {{matrix}} true
        artifact_paths:
          - build/**
        agents:
          provider: "aws"
          imagePrefix: "platform-ingest-beats-ubuntu-2404-aarch64"
          instanceType: "m6g.2xlarge"
        matrix:
          - default
          - container
          - fleet-upgrade-to-pr-build
          - upgrade
          - fleet
          - fqdn
          - deb
          - fleet-airgapped
          - fleet-privileged
          - fleet-airgapped-privileged

<<<<<<< HEAD
      - label: "arm:non-sudo: {{matrix}}"
        # TestOtelFileProcessing fails on ARM. Uncomment when fixed
        skip: true
        command: |
          buildkite-agent artifact download build/distributions/** . --step 'package-it'
          .buildkite/scripts/steps/integration_tests_tf_sudo.sh {{matrix}} false
        artifact_paths:
          - build/**
        agents:
          provider: "aws"
          imagePrefix: "platform-ingest-beats-ubuntu-2404-aarch64"
          instanceType: "m6g.xlarge"
        matrix:
          - default
=======
  - group: "Stateful(Sudo): RHEL8"
    key: integration-tests-rhel8
    depends_on:
      - package-it
      - integration-ess
    steps:
      - label: "x86_64:Group: rpm"
        command: |
          buildkite-agent artifact download build/distributions/** . --step 'package-it'
          .buildkite/scripts/steps/integration_tests_tf_sudo.sh rpm
        artifact_paths:
          - build/**
        agents:
          provider: "gcp"
          machineType: "n1-standard-8"
          image: "family/platform-ingest-elastic-agent-rhel-8"
>>>>>>> e8e4e7bd

  - label: ESS stack cleanup
    depends_on:
      - integration-tests-ubuntu
      - integration-tests-win
      - integration-tests-rhel8
    allow_dependency_failure: true
    command: |
      buildkite-agent artifact download "test_infra/ess/**" . --step "integration-ess"
      ls -lah test_infra/ess
      .buildkite/scripts/steps/ess_down.sh
    agents:
      image: "docker.elastic.co/ci-agent-images/platform-ingest/buildkite-agent-beats-ci-with-hooks:0.5"
      useCustomGlobalHooks: true<|MERGE_RESOLUTION|>--- conflicted
+++ resolved
@@ -36,6 +36,7 @@
     key: integration-tests-win
     depends_on:
       - integration-ess
+      - package-it
     steps:
       - label: "Win2022:sudo:{{matrix}}"
         command: |
@@ -70,11 +71,12 @@
     key: integration-tests-ubuntu
     depends_on:
       - integration-ess
+      - package-it
     steps:
       - label: "x86_64:non-sudo: {{matrix}}"
         command: |
           buildkite-agent artifact download build/distributions/** . --step 'package-it'
-          .buildkite/scripts/steps/integration_tests_tf_sudo.sh {{matrix}} false
+          .buildkite/scripts/steps/integration_tests_tf.sh {{matrix}} false
         artifact_paths:
           - build/**
         agents:
@@ -87,7 +89,7 @@
       - label: "x86_64:sudo: {{matrix}}"
         command: |
           buildkite-agent artifact download build/distributions/** . --step 'package-it'
-          .buildkite/scripts/steps/integration_tests_tf_sudo.sh {{matrix}} true
+          .buildkite/scripts/steps/integration_tests_tf.sh {{matrix}} true
         artifact_paths:
           - build/**
         agents:
@@ -107,11 +109,9 @@
           - fleet-airgapped-privileged
 
       - label: "arm:sudo: {{matrix}}"
-        # TestOtelFileProcessing fails on ARM. Uncomment when fixed
-        skip: true
         command: |
           buildkite-agent artifact download build/distributions/** . --step 'package-it'
-          .buildkite/scripts/steps/integration_tests_tf_sudo.sh {{matrix}} true
+          .buildkite/scripts/steps/integration_tests_tf.sh {{matrix}} true
         artifact_paths:
           - build/**
         agents:
@@ -130,13 +130,10 @@
           - fleet-privileged
           - fleet-airgapped-privileged
 
-<<<<<<< HEAD
       - label: "arm:non-sudo: {{matrix}}"
-        # TestOtelFileProcessing fails on ARM. Uncomment when fixed
-        skip: true
         command: |
           buildkite-agent artifact download build/distributions/** . --step 'package-it'
-          .buildkite/scripts/steps/integration_tests_tf_sudo.sh {{matrix}} false
+          .buildkite/scripts/steps/integration_tests_tf.sh {{matrix}} false
         artifact_paths:
           - build/**
         agents:
@@ -145,24 +142,23 @@
           instanceType: "m6g.xlarge"
         matrix:
           - default
-=======
-  - group: "Stateful(Sudo): RHEL8"
+
+  - group: "Stateful(Sudo):RHEL8"
     key: integration-tests-rhel8
     depends_on:
       - package-it
       - integration-ess
     steps:
-      - label: "x86_64:Group: rpm"
+      - label: "x86_64:sudo:rpm"
         command: |
           buildkite-agent artifact download build/distributions/** . --step 'package-it'
-          .buildkite/scripts/steps/integration_tests_tf_sudo.sh rpm
+          .buildkite/scripts/steps/integration_tests_tf.sh rpm true
         artifact_paths:
           - build/**
         agents:
           provider: "gcp"
           machineType: "n1-standard-8"
           image: "family/platform-ingest-elastic-agent-rhel-8"
->>>>>>> e8e4e7bd
 
   - label: ESS stack cleanup
     depends_on:
