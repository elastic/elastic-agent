--- conflicted
+++ resolved
@@ -60,14 +60,10 @@
         depends_on:
           - packaging-windows
         env:
-<<<<<<< HEAD
-          TEST_LONG_RUNNING: "true"
-          CUSTOM_IMAGE_TAG: "git-${BUILDKITE_COMMIT:0:12}"
-          CI_ELASTIC_AGENT_DOCKER_IMAGE: "docker.elastic.co/beats-ci/elastic-agent-cloud"
-          TF_VAR_integration_server_docker_image: "docker.elastic.co/beats-ci/elastic-agent-cloud:git-${BUILDKITE_COMMIT:0:12}"
-=======
+          CUSTOM_IMAGE_TAG: "git-${BUILDKITE_COMMIT:0:12}"
+          CI_ELASTIC_AGENT_DOCKER_IMAGE: "docker.elastic.co/beats-ci/elastic-agent-cloud"
+          TF_VAR_integration_server_docker_image: "docker.elastic.co/beats-ci/elastic-agent-cloud:git-${BUILDKITE_COMMIT:0:12}"
           TEST_PACKAGE: "github.com/elastic/elastic-agent/testing/integration/leak"
->>>>>>> 2dd8783e
         command: |
           buildkite-agent artifact download build/distributions/** . --step 'packaging-windows'
           .buildkite/scripts/steps/integration_tests_tf.ps1 fleet true
@@ -85,14 +81,10 @@
         depends_on:
           - packaging-windows
         env:
-<<<<<<< HEAD
-          TEST_LONG_RUNNING: "true"
-          CUSTOM_IMAGE_TAG: "git-${BUILDKITE_COMMIT:0:12}"
-          CI_ELASTIC_AGENT_DOCKER_IMAGE: "docker.elastic.co/beats-ci/elastic-agent-cloud"
-          TF_VAR_integration_server_docker_image: "docker.elastic.co/beats-ci/elastic-agent-cloud:git-${BUILDKITE_COMMIT:0:12}"
-=======
+          CUSTOM_IMAGE_TAG: "git-${BUILDKITE_COMMIT:0:12}"
+          CI_ELASTIC_AGENT_DOCKER_IMAGE: "docker.elastic.co/beats-ci/elastic-agent-cloud"
+          TF_VAR_integration_server_docker_image: "docker.elastic.co/beats-ci/elastic-agent-cloud:git-${BUILDKITE_COMMIT:0:12}"
           TEST_PACKAGE: "github.com/elastic/elastic-agent/testing/integration/leak"
->>>>>>> 2dd8783e
         command: |
           buildkite-agent artifact download build/distributions/** . --step 'packaging-windows'
           .buildkite/scripts/steps/integration_tests_tf.ps1 fleet true
@@ -109,14 +101,10 @@
       - label: "Ubuntu:2404:amd64:sudo"
         depends_on: packaging-ubuntu-x86-64
         env:
-<<<<<<< HEAD
-          TEST_LONG_RUNNING: "true"
-          CUSTOM_IMAGE_TAG: "git-${BUILDKITE_COMMIT:0:12}"
-          CI_ELASTIC_AGENT_DOCKER_IMAGE: "docker.elastic.co/beats-ci/elastic-agent-cloud"
-          TF_VAR_integration_server_docker_image: "docker.elastic.co/beats-ci/elastic-agent-cloud:git-${BUILDKITE_COMMIT:0:12}"
-=======
+          CUSTOM_IMAGE_TAG: "git-${BUILDKITE_COMMIT:0:12}"
+          CI_ELASTIC_AGENT_DOCKER_IMAGE: "docker.elastic.co/beats-ci/elastic-agent-cloud"
+          TF_VAR_integration_server_docker_image: "docker.elastic.co/beats-ci/elastic-agent-cloud:git-${BUILDKITE_COMMIT:0:12}"
           TEST_PACKAGE: "github.com/elastic/elastic-agent/testing/integration/leak"
->>>>>>> 2dd8783e
         command: |
           buildkite-agent artifact download build/distributions/** . --step 'packaging-ubuntu-x86-64'
           .buildkite/scripts/steps/integration_tests_tf.sh fleet true
