# yaml-language-server: $schema=https://raw.githubusercontent.com/buildkite/pipeline-schema/main/schema.json

env:
  DOCKER_REGISTRY: "docker.elastic.co"
  VAULT_PATH: "kv/ci-shared/observability-ingest/cloud/gcp"
  ASDF_MAGE_VERSION: 1.14.0
  ASDF_GOLANG_VERSION: 1.22.6
  ASDF_TERRAFORM_VERSION: 1.9.2

steps:
  # - label: "Integration tests: packaging"
  #   key: "package-it"
  #   command: ".buildkite/scripts/steps/integration-package.sh"
  #   artifact_paths:
  #     - build/distributions/**
  #   agents:
  #     provider: "gcp"
  #     machineType: "n1-standard-8"

  - label: Start ESS stack for integration tests
    key: integration-ess
    # depends_on:
    #   - package-it
    command: |
      #!/usr/bin/env bash
      set -euo pipefail
      source .buildkite/scripts/steps/ess_start.sh
    artifact_paths:
      - test_infra/ess/*.tfstate
      - test_infra/ess/*.lock.hcl
    agents:
      image: "docker.elastic.co/ci-agent-images/platform-ingest/buildkite-agent-beats-ci-with-hooks:0.5"
      useCustomGlobalHooks: true

  - group: "Stateful IT (Sudo): Ubuntu"
    key: integration-tests
    depends_on:
      # - package-it
      - integration-ess
    steps:
      - label: "Group: {{matrix}}"
        command: |
<<<<<<< HEAD
          buildkite-agent artifact download build/distributions/** . --step 'package-it' --build "01928ad3-fc0a-45de-81d5-0bfb1fdc0caa"
          .buildkite/scripts/steps/integration_tests_tf_sudo.sh "{{matrix}}"
=======
          buildkite-agent artifact download build/distributions/** . --step 'package-it' --build "0192dd5c-9edc-456c-9ba4-8b9078997b6d"
          .buildkite/scripts/steps/integration_tests_tf_sudo.sh "default"
>>>>>>> e47ad780
        artifact_paths:
          - build/**
        agents:
          provider: "gcp"
          imageProject: elastic-images-qa
          machineType: "n1-standard-8"
          image: "family/platform-ingest-elastic-agent-ubuntu-2204"
        matrix:
          - default
          - upgrade
          - fleet
          - fqdn
          - deb
          - fleet-airgapped
          - fleet-privileged
          - fleet-airgapped-privileged

      # - label: "Upgrade"
      #   key: stateful-ubuntu-upgrade-sudo
      #   command: |
      #     buildkite-agent artifact download build/distributions/** . --step 'package-it'
      #     .buildkite/scripts/steps/integration_tests_tf_sudo.sh "upgrade" "^(TestUpgradeBrokenPackageVersion|TestStandaloneUpgradeWithGPGFallback|TestStandaloneUpgradeWithGPGFallbackOneRemoteFailing|TestStandaloneUpgradeRollback|TestStandaloneUpgradeRollbackOnRestarts|TestStandaloneUpgradeFailsWhenUpgradeIsInProgress|TestStandaloneUpgradeRetryDownload|TestStandaloneUpgradeSameCommit|TestStandaloneUpgrade|TestStandaloneUpgradeUninstallKillWatcher)$$"
      #   artifact_paths:
      #     - build/**
      #   agents:
      #     provider: "gcp"
      #     imageProject: elastic-images-qa
      #     machineType: "n1-standard-8"
      #     image: "family/platform-ingest-elastic-agent-ubuntu-2204"

      # - label: "Fleet"
      #   key: stateful-ubuntu-fleet-sudo
      #   command: |
      #     buildkite-agent artifact download build/distributions/** . --step 'package-it'
      #     ls -lah build/distributions/
      #     .buildkite/scripts/steps/integration_tests_tf_sudo.sh "fleet" "^(TestLongRunningAgentForLeaks|TestDelayEnroll|TestDelayEnrollUnprivileged|TestInstallAndCLIUninstallWithEndpointSecurity|TestInstallAndUnenrollWithEndpointSecurity|TestInstallWithEndpointSecurityAndRemoveEndpointIntegration|TestEndpointSecurityNonDefaultBasePath|TestEndpointSecurityUnprivileged|TestEndpointSecurityCannotSwitchToUnprivileged|TestEndpointLogsAreCollectedInDiagnostics|TestForceInstallOverProtectedPolicy|TestSetLogLevelFleetManaged|TestLogIngestionFleetManaged|TestMetricsMonitoringCorrectBinaries|TestEndpointAgentServiceMonitoring|TestMonitoringPreserveTextConfig|TestMonitoringLivenessReloadable|TestComponentBuildHashInDiagnostics|TestProxyURL|TestFleetManagedUpgradeUnprivileged)$$"
      #   artifact_paths:
      #     - build/**
      #   agents:
      #     provider: "gcp"
      #     imageProject: elastic-images-qa
      #     machineType: "n1-standard-8"
      #     image: "family/platform-ingest-elastic-agent-ubuntu-2204"

      # - label: "FQDN"
      #   key: stateful-ubuntu-fqdn-sudo
      #   command: |
      #     buildkite-agent artifact download build/distributions/** . --step 'package-it'
      #     ls -lah build/distributions/
      #     .buildkite/scripts/steps/integration_tests_tf_sudo.sh "fqdn" "^(TestFQDN)$$"
      #   artifact_paths:
      #     - build/**
      #   agents:
      #     provider: "gcp"
      #     imageProject: elastic-images-qa
      #     machineType: "n1-standard-8"
      #     image: "family/platform-ingest-elastic-agent-ubuntu-2204"

      # - label: "Deb"
      #   key: stateful-ubuntu-deb-sudo
      #   command: |
      #     buildkite-agent artifact download build/distributions/** . --step 'package-it'
      #     ls -lah build/distributions/
      #     .buildkite/scripts/steps/integration_tests_tf_sudo.sh "deb" "^(TestDebLogIngestFleetManaged|TestDebFleetUpgrade)$$"
      #   artifact_paths:
      #     - build/**
      #   agents:
      #     provider: "gcp"
      #     imageProject: elastic-images-qa
      #     machineType: "n1-standard-8"
      #     image: "family/platform-ingest-elastic-agent-ubuntu-2204"

      # - label: "Fleet Airgapped"
      #   key: stateful-ubuntu-fleet-airgapped-sudo
      #   command: |
      #     buildkite-agent artifact download build/distributions/** . --step 'package-it'
      #     ls -lah build/distributions/
      #     .buildkite/scripts/steps/integration_tests_tf_sudo.sh "fleet-airgapped" "^(TestFleetAirGappedUpgradeUnprivileged)$$"
      #   artifact_paths:
      #     - build/**
      #   agents:
      #     provider: "gcp"
      #     imageProject: elastic-images-qa
      #     machineType: "n1-standard-8"
      #     image: "family/platform-ingest-elastic-agent-ubuntu-2204"

      # - label: "Fleet Privileged"
      #   key: stateful-ubuntu-fleet-privileged-sudo
      #   command: |
      #     buildkite-agent artifact download build/distributions/** . --step 'package-it'
      #     ls -lah build/distributions/
      #     .buildkite/scripts/steps/integration_tests_tf_sudo.sh "fleet-privileged" "^(TestInstallFleetServerBootstrap|TestFleetManagedUpgradePrivileged)$$"
      #   artifact_paths:
      #     - build/**
      #   agents:
      #     provider: "gcp"
      #     imageProject: elastic-images-qa
      #     machineType: "n1-standard-8"
      #     image: "family/platform-ingest-elastic-agent-ubuntu-2204"

      # - label: "Fleet Airgapped Privileged"
      #   key: stateful-ubuntu-fleet-airgapped-privileged-sudo
      #   command: |
      #     buildkite-agent artifact download build/distributions/** . --step 'package-it'
      #     ls -lah build/distributions/
      #     .buildkite/scripts/steps/integration_tests_tf_sudo.sh "fleet-airgapped-privileged" "^(TestFleetAirGappedUpgradePrivileged)$$"
      #   artifact_paths:
      #     - build/**
      #   agents:
      #     provider: "gcp"
      #     imageProject: elastic-images-qa
      #     machineType: "n1-standard-8"
      #     image: "family/platform-ingest-elastic-agent-ubuntu-2204"

  - label: ESS stack cleanup
    depends_on: integration-tests
    allow_dependency_failure: true
    command: |
      buildkite-agent artifact download "test_infra/ess/**" . --step "integration-ess"
      ls -lah test_infra/ess
      .buildkite/scripts/steps/ess_down.sh
    agents:
      image: "docker.elastic.co/ci-agent-images/platform-ingest/buildkite-agent-beats-ci-with-hooks:0.5"
      useCustomGlobalHooks: true<|MERGE_RESOLUTION|>--- conflicted
+++ resolved
@@ -40,13 +40,8 @@
     steps:
       - label: "Group: {{matrix}}"
         command: |
-<<<<<<< HEAD
-          buildkite-agent artifact download build/distributions/** . --step 'package-it' --build "01928ad3-fc0a-45de-81d5-0bfb1fdc0caa"
-          .buildkite/scripts/steps/integration_tests_tf_sudo.sh "{{matrix}}"
-=======
           buildkite-agent artifact download build/distributions/** . --step 'package-it' --build "0192dd5c-9edc-456c-9ba4-8b9078997b6d"
           .buildkite/scripts/steps/integration_tests_tf_sudo.sh "default"
->>>>>>> e47ad780
         artifact_paths:
           - build/**
         agents:
