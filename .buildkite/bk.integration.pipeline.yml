--- conflicted
+++ resolved
@@ -139,73 +139,38 @@
     #     matrix:
     #       - default
 
-<<<<<<< HEAD
-    #   - label: "x86_64:sudo: {{matrix}}"
-    #     depends_on:
-    #       - packaging-ubuntu-x86-64
-    #     # due to deb group present in matrix tar.gz and deb packages artifacts are required
-    #     command: |
-    #       buildkite-agent artifact download build/distributions/** . --step packaging-ubuntu-x86-64
-    #       .buildkite/scripts/steps/integration_tests_tf.sh {{matrix}} true
-    #     artifact_paths:
-    #       - build/**
-    #       - build/diagnostics/**
-    #     retry:
-    #       automatic:
-    #         limit: 1
-    #     agents:
-    #       provider: "gcp"
-    #       machineType: "n1-standard-8"
-    #       image: "family/platform-ingest-elastic-agent-ubuntu-2404"
-    #     matrix:
-    #       - default
-    #       - upgrade
-    #       - upgrade-flavor
-    #       - standalone-upgrade
-    #       - fleet
-    #       - fleet-endpoint-security
-    #       - fleet-airgapped
-    #       - fleet-airgapped-privileged
-    #       - fleet-privileged
-    #       - fleet-upgrade-to-pr-build
-    #       - install-uninstall
-    #       - fqdn
-    #       - deb
-    #       - container
-=======
-      - label: "x86_64:sudo: {{matrix}}"
-        depends_on:
-          - packaging-ubuntu-x86-64
-        # due to deb group present in matrix tar.gz and deb packages artifacts are required
-        command: |
-          buildkite-agent artifact download build/distributions/** . --step packaging-ubuntu-x86-64
-          .buildkite/scripts/steps/integration_tests_tf.sh {{matrix}} true
-        artifact_paths:
-          - build/**
-          - build/diagnostics/**
-        retry:
-          automatic:
-            limit: 1
-        agents:
-          provider: "gcp"
-          machineType: "n1-standard-8"
-          image: "family/platform-ingest-elastic-agent-ubuntu-2404"
-        matrix:
-          - default
-          - upgrade
-          - upgrade-flavor
-          - standalone-upgrade
-          - fleet
-          - fleet-endpoint-security
-          - fleet-airgapped
-          - fleet-airgapped-privileged
-          - fleet-privileged
-          - fleet-upgrade-to-pr-build
-          - install-uninstall
-          - fqdn
-          - deb
-          - container
->>>>>>> 16b8407c
+    # - label: "x86_64:sudo: {{matrix}}"
+    #   depends_on:
+    #     - packaging-ubuntu-x86-64
+    #   # due to deb group present in matrix tar.gz and deb packages artifacts are required
+    #   command: |
+    #     buildkite-agent artifact download build/distributions/** . --step packaging-ubuntu-x86-64
+    #     .buildkite/scripts/steps/integration_tests_tf.sh {{matrix}} true
+    #   artifact_paths:
+    #     - build/**
+    #     - build/diagnostics/**
+    #   retry:
+    #     automatic:
+    #       limit: 1
+    #   agents:
+    #     provider: "gcp"
+    #     machineType: "n1-standard-8"
+    #     image: "family/platform-ingest-elastic-agent-ubuntu-2404"
+    #   matrix:
+    #     - default
+    #     - upgrade
+    #     - upgrade-flavor
+    #     - standalone-upgrade
+    #     - fleet
+    #     - fleet-endpoint-security
+    #     - fleet-airgapped
+    #     - fleet-airgapped-privileged
+    #     - fleet-privileged
+    #     - fleet-upgrade-to-pr-build
+    #     - install-uninstall
+    #     - fqdn
+    #     - deb
+    #     - container
 
     #   - label: "arm:sudo: {{matrix}}"
     #     depends_on:
@@ -282,54 +247,50 @@
   #         machineType: "n1-standard-8"
   #         image: "family/platform-ingest-elastic-agent-rhel-8"
 
-  - group: "Kubernetes"
-    key: integration-tests-kubernetes
-    depends_on:
-      - integration-ess
-      - packaging-containers-x86-64
-    steps:
-      - label: "{{matrix.version}}:amd64:{{matrix.variants}}"
-        env:
-          K8S_VERSION: "{{matrix.version}}"
-          ASDF_KIND_VERSION: "0.24.0"
-          DOCKER_VARIANTS: "{{matrix.variants}}"
-          TARGET_ARCH: "amd64"
-          AGENT_VERSION: "9.0.0-SNAPSHOT" # Remove agent pinning once 9.0.0 is released
-        command: |
-          buildkite-agent artifact download build/distributions/elastic-agent-*-linux-amd64.docker.tar.gz . --step 'packaging-containers-x86-64'
-          .buildkite/scripts/steps/integration_tests_tf.sh kubernetes false
-        artifact_paths:
-          - build/**
-          - build/diagnostics/**
-        retry:
-          automatic:
-            limit: 1
-        agents:
-          provider: "gcp"
-          machineType: "n1-standard-4"
-          image: "family/platform-ingest-elastic-agent-ubuntu-2404"
-          diskSizeGb: 80
-        matrix:
-          setup:
-            variants:
-            - "basic,wolfi,complete,complete-wolfi,service,cloud"
-            version:
-            - v1.27.16
-            - v1.28.9
-            - v1.29.8
-            - v1.30.8
-            - v1.31.0
+  # - group: "Kubernetes"
+  #   key: integration-tests-kubernetes
+  #   depends_on:
+  #     - integration-ess
+  #     - packaging-containers-x86-64
+  #   steps:
+  #     - label: "{{matrix.version}}:amd64:{{matrix.variants}}"
+  #       env:
+  #         K8S_VERSION: "{{matrix.version}}"
+  #         ASDF_KIND_VERSION: "0.24.0"
+  #         DOCKER_VARIANTS: "{{matrix.variants}}"
+  #         TARGET_ARCH: "amd64"
+  #         AGENT_VERSION: "9.0.0-SNAPSHOT" # Remove agent pinning once 9.0.0 is released
+  #       command: |
+  #         buildkite-agent artifact download build/distributions/elastic-agent-*-linux-amd64.docker.tar.gz . --step 'packaging-containers-x86-64'
+  #         .buildkite/scripts/steps/integration_tests_tf.sh kubernetes false
+  #       artifact_paths:
+  #         - build/**
+  #         - build/diagnostics/**
+  #       retry:
+  #         automatic:
+  #           limit: 1
+  #       agents:
+  #         provider: "gcp"
+  #         machineType: "n1-standard-4"
+  #         image: "family/platform-ingest-elastic-agent-ubuntu-2404"
+  #         diskSizeGb: 80
+  #       matrix:
+  #         setup:
+  #           variants:
+  #           - "basic,wolfi,complete,complete-wolfi,service,cloud"
+  #           version:
+  #           - v1.27.16
+  #           - v1.28.9
+  #           - v1.29.8
+  #           - v1.30.8
+  #           - v1.31.0
 
   - label: ESS stack cleanup
     depends_on:
       # - integration-tests-ubuntu
       - integration-tests-win
-<<<<<<< HEAD
       # - integration-tests-rhel8
-=======
-      - integration-tests-rhel8
-      - integration-tests-kubernetes
->>>>>>> 16b8407c
+      # - integration-tests-kubernetes
     allow_dependency_failure: true
     command: |
       buildkite-agent artifact download "test_infra/ess/**" . --step "integration-ess"
