# yaml-language-server: $schema=https://raw.githubusercontent.com/buildkite/pipeline-schema/main/schema.json

env:
  VAULT_PATH: "kv/ci-shared/observability-ingest/cloud/gcp"
  ASDF_MAGE_VERSION: 1.14.0

  # The following images are defined here and their values will be updated by updatecli
  # Please do not change them manually.
  IMAGE_UBUNTU_2404_X86_64: "platform-ingest-elastic-agent-ubuntu-2404-1750467641"
  IMAGE_UBUNTU_2404_ARM_64: "platform-ingest-elastic-agent-ubuntu-2404-aarch64-1750467641"
  IMAGE_RHEL_8: "platform-ingest-elastic-agent-rhel-8-1750467641"
  IMAGE_DEBIAN_12: "platform-ingest-elastic-agent-debian-12-1750467641"
  IMAGE_WIN_2022: "platform-ingest-elastic-agent-windows-2022-1750467641"
  IMAGE_WIN_2025: "platform-ingest-elastic-agent-windows-2025-1750467641"

# This section is used to define the plugins that will be used in the pipeline.
# See https://buildkite.com/docs/pipelines/integrations/plugins/using#using-yaml-anchors-with-plugins
common:
  - google_oidc_plugin: &google_oidc_plugin
      # See https://github.com/elastic/oblt-infra/blob/main/conf/resources/repos/elastic-agent/01-gcp-oidc.tf
      # This plugin authenticates to Google Cloud using the OIDC token.
      elastic/oblt-google-auth#v1.3.0:
        lifetime: 10800 # seconds
        project-id: "elastic-observability-ci"
        project-number: "911195782929"
  - google_oidc_observability_plugin: &google_oidc_observability_plugin
      # See https://github.com/elastic/oblt-infra/blob/main/conf/resources/repos/elastic-agent/01-gcp-oidc.tf
      # This plugin authenticates to Google Cloud using the OIDC token.
      elastic/oblt-google-auth#v1.3.0:
        lifetime: 10800 # seconds
# see https://github.com/avaly/gcp-secret-manager-buildkite-plugin/pull/10
# see https://github.com/avaly/gcp-secret-manager-buildkite-plugin/pull/11
#  - gcp_serverless_secrets_plugin: &gcp_serverless_secrets_plugin
      #avaly/gcp-secret-manager#v1.2.0:
  - gcp_serverless_secrets_plugin: &gcp_serverless_secrets_plugin
      elastic/gcp-secret-manager#v1.3.0-elastic:
        env:
          # These secrets are created in .github/workflows/serverless-project.yml
          ELASTICSEARCH_HOST: ea-serverless-it-elasticsearch-hostname
          ELASTICSEARCH_PASSWORD: ea-serverless-it-elasticsearch-password
          ELASTICSEARCH_USERNAME: ea-serverless-it-elasticsearch-username
          KIBANA_HOST: ea-serverless-it-kibana-hostname
          KIBANA_USERNAME: ea-serverless-it-kibana-username
          KIBANA_PASSWORD: ea-serverless-it-kibana-password
  # TODO: maybe we can rely on the VM and install only if not present?
  - oblt_cli_plugin: &oblt_cli_plugin
      elastic/oblt-cli#v0.2.0:
        version-file: .oblt-cli-version
  - vault_github_token: &vault_github_token
      elastic/vault-github-token#v0.1.0:

steps:
  - label: Start ESS stack for integration tests using oblt-cli
    key: integration-ess
    notify:
      - github_commit_status:
          context: "buildkite/elastic-agent-extended-testing - ESS stack provision using oblt-cli"
    command: .buildkite/scripts/steps/ess_start.sh
    agents:
<<<<<<< HEAD
      image: "docker.elastic.co/observability-ci/test-oblt-cli:latest"
=======
      image: "docker.elastic.co/ci-agent-images/platform-ingest/oblt-cli:latest"
>>>>>>> aed625f6
    plugins:
      - *google_oidc_observability_plugin

  - group: "Extended runtime leak tests"
    key: extended-integration-tests
    notify:
      - github_commit_status:
          context: "buildkite/elastic-agent-extended-testing - Runtime leak tests"
    depends_on:
      - integration-ess
    steps:
      - label: "Windows:2022:amd64:sudo"
        skip: "Currently testing linux only"
        depends_on:
          - packaging-windows
        env:
          TEST_PACKAGE: "github.com/elastic/elastic-agent/testing/integration/leak"
        command: |
          buildkite-agent artifact download build/distributions/** . --step 'packaging-windows'
          .buildkite/scripts/steps/integration_tests_tf.ps1 fleet true
        artifact_paths:
          - build/**
          - build/diagnostics/**
        agents:
          provider: "gcp"
          machineType: "n2-standard-8"
          image: "${IMAGE_WIN_2022}"
        retry:
          automatic:
            limit: 1
        plugins:
          - *google_oidc_observability_plugin
          - *oblt_cli_plugin
          - *vault_github_token

      - label: "Windows:2025:amd64:sudo"
        skip: "Currently testing linux only"
        depends_on:
          - packaging-windows
        env:
          TEST_PACKAGE: "github.com/elastic/elastic-agent/testing/integration/leak"
        command: |
          buildkite-agent artifact download build/distributions/** . --step 'packaging-windows'
          .buildkite/scripts/steps/integration_tests_tf.ps1 fleet true
        artifact_paths:
          - build/**
          - build/diagnostics/**
        retry:
          automatic:
            limit: 1
        agents:
          provider: "gcp"
          machineType: "n2-standard-8"
          image: "${IMAGE_WIN_2025}"
        plugins:
          - *google_oidc_observability_plugin
          - *oblt_cli_plugin
          - *vault_github_token

      - label: "Ubuntu:2404:amd64:sudo"
        depends_on: packaging-ubuntu-x86-64
        env:
          TEST_PACKAGE: "github.com/elastic/elastic-agent/testing/integration/leak"
        command: |
          buildkite-agent artifact download build/distributions/** . --step 'packaging-ubuntu-x86-64'
          .buildkite/scripts/steps/integration_tests_tf.sh fleet true
        artifact_paths:
          - build/**
          - build/diagnostics/**
        retry:
          automatic:
            limit: 1
        agents:
          provider: "gcp"
          machineType: "n2-standard-8"
          image: "${IMAGE_UBUNTU_2404_X86_64}"
        plugins:
          - *google_oidc_observability_plugin
          - *oblt_cli_plugin
          - *vault_github_token

  - group: "Stateful: Windows"
    skip: "Currently testing linux only"
    key: integration-tests-win
    notify:
      - github_commit_status:
          context: "buildkite/elastic-agent-extended-testing - Windows"
    depends_on:
      - integration-ess
    steps:
      - label: "Win2022:sudo:{{matrix}}"
        depends_on:
          - packaging-windows
        env:
          TEST_PACKAGE: "github.com/elastic/elastic-agent/testing/integration/ess"
        command: |
          buildkite-agent artifact download build/distributions/** . --step 'packaging-windows'
          .buildkite/scripts/steps/integration_tests_tf.ps1 {{matrix}} true
        artifact_paths:
          - build/**
          - build/diagnostics/**
        agents:
          provider: "gcp"
          machineType: "n2-standard-8"
          image: "${IMAGE_WIN_2022}"
        retry:
          automatic:
            limit: 1
        matrix:
          - default
          - fleet
          - fleet-endpoint-security
          - fleet-privileged
          - standalone-upgrade
          - upgrade
          - upgrade-flavor
          - install-uninstall
        plugins:
          - *google_oidc_observability_plugin
          - *oblt_cli_plugin
          - *vault_github_token

      - label: "Win2022:non-sudo:{{matrix}}"
        depends_on:
          - packaging-windows
        env:
          TEST_PACKAGE: "github.com/elastic/elastic-agent/testing/integration/ess"
        command: |
          buildkite-agent artifact download build/distributions/** . --step 'packaging-windows'
          .buildkite/scripts/steps/integration_tests_tf.ps1 {{matrix}} false
        artifact_paths:
          - build/**
          - build/diagnostics/**
        agents:
          provider: "gcp"
          machineType: "n2-standard-8"
          image: "${IMAGE_WIN_2022}"
        retry:
          automatic:
            limit: 1
        matrix:
          - default
        plugins:
          - *google_oidc_observability_plugin
          - *oblt_cli_plugin
          - *vault_github_token

      - label: "Win2025:sudo:{{matrix}}"
        depends_on:
          - packaging-windows
        env:
          TEST_PACKAGE: "github.com/elastic/elastic-agent/testing/integration/ess"
        command: |
          buildkite-agent artifact download build/distributions/** . --step 'packaging-windows'
          .buildkite/scripts/steps/integration_tests_tf.ps1 {{matrix}} true
        artifact_paths:
          - build/**
          - build/diagnostics/**
        agents:
          provider: "gcp"
          machineType: "n2-standard-8"
          image: "${IMAGE_WIN_2025}"
        retry:
          automatic:
            limit: 1
        matrix:
          - default
          - fleet
          - fleet-endpoint-security
          - fleet-privileged
          - standalone-upgrade
          - upgrade
          - upgrade-flavor
          - install-uninstall
        plugins:
          - *google_oidc_observability_plugin
          - *oblt_cli_plugin
          - *vault_github_token

      - label: "Win2025:non-sudo:{{matrix}}"
        depends_on:
          - packaging-windows
        env:
          TEST_PACKAGE: "github.com/elastic/elastic-agent/testing/integration/ess"
        command: |
          buildkite-agent artifact download build/distributions/** . --step 'packaging-windows'
          .buildkite/scripts/steps/integration_tests_tf.ps1 {{matrix}} false
        artifact_paths:
          - build/**
          - build/diagnostics/**
        retry:
          automatic:
            limit: 1
        agents:
          provider: "gcp"
          machineType: "n2-standard-8"
          image: "${IMAGE_WIN_2025}"
        matrix:
          - default
        plugins:
          - *google_oidc_observability_plugin
          - *oblt_cli_plugin
          - *vault_github_token

  - group: "Stateful:Ubuntu"
    key: integration-tests-ubuntu
    notify:
      - github_commit_status:
          context: "buildkite/elastic-agent-extended-testing - Ubuntu"
    depends_on:
      - integration-ess
    steps:
      - label: "x86_64:non-sudo: {{matrix}}"
        depends_on: packaging-ubuntu-x86-64
        env:
          TEST_PACKAGE: "github.com/elastic/elastic-agent/testing/integration/ess"
        command: |
          buildkite-agent artifact download build/distributions/** . --step 'packaging-ubuntu-x86-64'
          .buildkite/scripts/steps/integration_tests_tf.sh {{matrix}} false
        artifact_paths:
          - build/**
          - build/diagnostics/**
        retry:
          automatic:
            limit: 1
        agents:
          provider: "gcp"
          machineType: "n2-standard-8"
          image: "${IMAGE_UBUNTU_2404_X86_64}"
        matrix:
          - default
        plugins:
          - *google_oidc_observability_plugin
          - *oblt_cli_plugin
          - *vault_github_token

      - label: "x86_64:sudo: {{matrix}}"
        depends_on:
          - packaging-ubuntu-x86-64
        # due to deb group present in matrix tar.gz and deb packages artifacts are required
        env:
          TEST_PACKAGE: "github.com/elastic/elastic-agent/testing/integration/ess"
        command: |
          buildkite-agent artifact download build/distributions/** . --step packaging-ubuntu-x86-64
          .buildkite/scripts/steps/integration_tests_tf.sh {{matrix}} true
        artifact_paths:
          - build/**
          - build/diagnostics/**
        retry:
          automatic:
            limit: 1
        agents:
          provider: "gcp"
          machineType: "n2-standard-8"
          image: "${IMAGE_UBUNTU_2404_X86_64}"
        matrix:
          - default
          - upgrade
          - upgrade-flavor
          - standalone-upgrade
          - fleet
          - fleet-endpoint-security
          - fleet-airgapped
          - fleet-airgapped-privileged
          - fleet-privileged
          - fleet-upgrade-to-pr-build
          - install-uninstall
          - fqdn
          - deb
          - container
        plugins:
          - *google_oidc_observability_plugin
          - *oblt_cli_plugin
          - *vault_github_token

      - label: "arm:sudo: {{matrix}}"
        depends_on:
          - packaging-ubuntu-arm64
        env:
          TEST_PACKAGE: "github.com/elastic/elastic-agent/testing/integration/ess"
        command: |
          buildkite-agent artifact download build/distributions/** . --step 'packaging-ubuntu-arm64'
          .buildkite/scripts/steps/integration_tests_tf.sh {{matrix}} true
        artifact_paths:
          - build/**
          - build/diagnostics/**
        agents:
          provider: "aws"
          image: "${IMAGE_UBUNTU_2404_ARM_64}"
          instanceType: "m6g.2xlarge"
        retry:
          automatic:
            limit: 1
        matrix:
          - default
          - upgrade
          - upgrade-flavor
          - standalone-upgrade
          - fleet
          # ARM tests are enabled for only selected groups in order to save resources
          # - fleet-endpoint-security
          # - fleet-airgapped
          # - fleet-airgapped-privileged
          # - fleet-privileged
          # - fleet-upgrade-to-pr-build
          # - install-uninstall
          # - fqdn
          # - deb
          # - container
        plugins:
          - *google_oidc_observability_plugin
          - *oblt_cli_plugin
          - *vault_github_token

      - label: "arm:non-sudo: {{matrix}}"
        skip: true
        depends_on:
          - packaging-ubuntu-arm64
        env:
          TEST_PACKAGE: "github.com/elastic/elastic-agent/testing/integration/ess"
        command: |
          buildkite-agent artifact download build/distributions/** . --step 'packaging-ubuntu-arm64'
          .buildkite/scripts/steps/integration_tests_tf.sh {{matrix}} false
        artifact_paths:
          - build/**
          - build/diagnostics/**
        retry:
          automatic:
            limit: 1
        agents:
          provider: "aws"
          image: "${IMAGE_UBUNTU_2404_ARM_64}"
          instanceType: "m6g.xlarge"
        matrix:
          - default
        plugins:
          - *google_oidc_observability_plugin
          - *oblt_cli_plugin
          - *vault_github_token

  - group: "Stateful:Debian"
    key: integration-tests-debian
    notify:
      - github_commit_status:
          context: "buildkite/elastic-agent-extended-testing - Debian"
    depends_on:
      - integration-ess
    steps:
      - label: "x86_64:non-sudo: {{matrix}}"
        depends_on: packaging-ubuntu-x86-64
        env:
          TEST_PACKAGE: "github.com/elastic/elastic-agent/testing/integration/ess"
        command: |
          buildkite-agent artifact download build/distributions/** . --step 'packaging-ubuntu-x86-64'
          .buildkite/scripts/steps/integration_tests_tf.sh {{matrix}} false
        artifact_paths:
          - build/**
          - build/diagnostics/**
        retry:
          automatic:
            limit: 1
        agents:
          provider: "gcp"
          machineType: "n2-standard-8"
          image: "${IMAGE_DEBIAN_12}"
        matrix:
          - default
        plugins:
          - *google_oidc_observability_plugin
          - *oblt_cli_plugin
          - *vault_github_token

      - label: "x86_64:sudo: {{matrix}}"
        depends_on:
          - packaging-ubuntu-x86-64
        # due to deb group present in matrix tar.gz and deb packages artifacts are required
        env:
          TEST_PACKAGE: "github.com/elastic/elastic-agent/testing/integration/ess"
        command: |
          buildkite-agent artifact download build/distributions/** . --step packaging-ubuntu-x86-64
          .buildkite/scripts/steps/integration_tests_tf.sh {{matrix}} true
        artifact_paths:
          - build/**
          - build/diagnostics/**
        retry:
          automatic:
            limit: 1
        agents:
          provider: "gcp"
          machineType: "n2-standard-8"
          image: "${IMAGE_DEBIAN_12}"
        matrix:
          - default
          - upgrade
          - upgrade-flavor
          - standalone-upgrade
          - fleet
          - fleet-endpoint-security
          - fleet-airgapped
          - fleet-airgapped-privileged
          - fleet-privileged
          - fleet-upgrade-to-pr-build
          - install-uninstall
          # FQDN test failing at debian 12. Relevant issue https://github.com/elastic/elastic-agent/issues/7476
          #- fqdn
          - deb
          - container
        plugins:
          - *google_oidc_observability_plugin
          - *oblt_cli_plugin
          - *vault_github_token

  - group: "Stateful(Sudo):RHEL8"
    key: integration-tests-rhel8
    notify:
      - github_commit_status:
          context: "buildkite/elastic-agent-extended-testing - RHEL8"
    depends_on:
      - integration-ess
    steps:
      - label: "x86_64:sudo:rpm"
        depends_on:
          - packaging-ubuntu-x86-64
        env:
          TEST_PACKAGE: "github.com/elastic/elastic-agent/testing/integration/ess"
        command: |
          buildkite-agent artifact download build/distributions/** . --step packaging-ubuntu-x86-64
          .buildkite/scripts/steps/integration_tests_tf.sh rpm true
        artifact_paths:
          - build/**
          - build/diagnostics/**
        retry:
          automatic:
            limit: 1
        agents:
          provider: "gcp"
          machineType: "n2-standard-8"
          image: "${IMAGE_RHEL_8}"
        plugins:
          - *google_oidc_observability_plugin
          - *oblt_cli_plugin
          - *vault_github_token

  - group: "Kubernetes"
    key: integration-tests-kubernetes
    notify:
      - github_commit_status:
          context: "buildkite/elastic-agent-extended-testing - Kubernetes"
    depends_on:
      - integration-ess
      - packaging-containers-x86-64
    steps:
      - label: "{{matrix.version}}:amd64:{{matrix.variants}}"
        env:
          K8S_VERSION: "{{matrix.version}}"
          ASDF_KIND_VERSION: "0.27.0"
          DOCKER_VARIANTS: "{{matrix.variants}}"
          TARGET_ARCH: "amd64"
        command: |
          buildkite-agent artifact download build/distributions/*-linux-amd64.docker.tar.gz . --step 'packaging-containers-x86-64'
          .buildkite/scripts/steps/integration_tests_tf.sh kubernetes false
        artifact_paths:
          - build/**
          - build/diagnostics/**
          - build/*.pod_logs_dump/*
        retry:
          automatic:
            limit: 1
        agents:
          provider: "gcp"
          machineType: "n2-standard-4"
          image: "${IMAGE_UBUNTU_2404_X86_64}"
          diskSizeGb: 80
        matrix:
          setup:
            variants:
            - "basic,slim,complete,service,elastic-otel-collector"
            - "wolfi,slim-wolfi,complete-wolfi,elastic-otel-collector-wolfi"

            # See the Kubernetes Compatible Versions for Elastic Agent in the Elastic
            # Support Matrix (https://www.elastic.co/support/matrix#matrix_kubernetes) for
            # the rationale on why these specific versions are chosen.
            version:
              - v1.27.16
              - v1.28.15
              - v1.29.14
              - v1.30.0
              - v1.31.0
              - v1.32.0
              - v1.33.0
        plugins:
          - *google_oidc_observability_plugin
          - *oblt_cli_plugin
          - *vault_github_token

  - group: "Serverless integration test"
    key: integration-tests-serverless
    skip: "Currently testing linux only"
    notify:
      - github_commit_status:
          context: "buildkite/elastic-agent-extended-testing - Serverless integration test"
    steps:
      - label: "Windows:2022:amd64:sudo"
        depends_on:
          - packaging-windows
        env:
          TEST_PACKAGE: "github.com/elastic/elastic-agent/testing/integration/serverless"
        command: |
          buildkite-agent artifact download build/distributions/** . --step 'packaging-windows'
          .buildkite/scripts/buildkite-integration-tests.ps1 fleet true
        artifact_paths:
          - build/**
          - build/diagnostics/**
        retry:
          automatic:
            limit: 1
        agents:
          provider: "gcp"
          machineType: "n2-standard-8"
          image: "${IMAGE_WIN_2022}"
        plugins:
          - *google_oidc_plugin
          - *gcp_serverless_secrets_plugin

      - label: "Windows:2025:amd64:sudo"
        depends_on:
          - packaging-windows
        env:
          TEST_PACKAGE: "github.com/elastic/elastic-agent/testing/integration/serverless"
        command: |
          buildkite-agent artifact download build/distributions/** . --step 'packaging-windows'
          .buildkite/scripts/buildkite-integration-tests.ps1 fleet true
        artifact_paths:
          - build/**
          - build/diagnostics/**
        retry:
          automatic:
            limit: 1
        agents:
          provider: "gcp"
          machineType: "n2-standard-8"
          image: "${IMAGE_WIN_2025}"
        plugins:
          - *google_oidc_plugin
          - *gcp_serverless_secrets_plugin
      - label: "Ubuntu:2404:amd64:sudo"
        depends_on: packaging-ubuntu-x86-64
        env:
          TEST_PACKAGE: "github.com/elastic/elastic-agent/testing/integration/serverless"
        command: |
          buildkite-agent artifact download build/distributions/** . --step 'packaging-ubuntu-x86-64'
          sudo -E .buildkite/scripts/buildkite-integration-tests.sh fleet true
        artifact_paths:
          - build/**
          - build/diagnostics/**
        retry:
          automatic:
            limit: 1
        agents:
          provider: "gcp"
          machineType: "n2-standard-8"
          image: "${IMAGE_UBUNTU_2404_X86_64}"
        plugins:
          - *google_oidc_plugin
          - *gcp_serverless_secrets_plugin

  - label: ESS stack cleanup
    depends_on:
      - integration-tests-ubuntu
      - integration-tests-win
      - integration-tests-rhel8
      - integration-tests-kubernetes
      - extended-integration-tests
    allow_dependency_failure: true
    command: .buildkite/scripts/steps/ess_down.sh
    agents:
      image: "docker.elastic.co/observability-ci/test-oblt-cli:latest"

  - label: Aggregate test reports
    # Warning: The key has a hook in pre-command
    key: aggregate-reports
    depends_on:
      - integration-tests-ubuntu
      - integration-tests-win
      - integration-tests-rhel8
      - integration-tests-kubernetes
      - integration-tests-serverless
    allow_dependency_failure: true
    command: |
      buildkite-agent artifact download "build/*.xml" .
      buildkite-agent artifact download "build\*.xml" .
    agents:
      image: "docker.elastic.co/ci-agent-images/platform-ingest/buildkite-agent-beats-ci-with-hooks:0.5"
      useCustomGlobalHooks: true
    soft_fail:
      - exit_status: "*"
    plugins:
      - elastic/vault-secrets#v0.1.0:
          path: "kv/ci-shared/platform-ingest/buildkite_analytics_token"
          field: "token"
          env_var: "BUILDKITE_ANALYTICS_TOKEN"
      - test-collector#v1.11.0:
          files: "build/*.xml"
          format: "junit"
          branches: "main"
          debug: true<|MERGE_RESOLUTION|>--- conflicted
+++ resolved
@@ -57,11 +57,7 @@
           context: "buildkite/elastic-agent-extended-testing - ESS stack provision using oblt-cli"
     command: .buildkite/scripts/steps/ess_start.sh
     agents:
-<<<<<<< HEAD
       image: "docker.elastic.co/observability-ci/test-oblt-cli:latest"
-=======
-      image: "docker.elastic.co/ci-agent-images/platform-ingest/oblt-cli:latest"
->>>>>>> aed625f6
     plugins:
       - *google_oidc_observability_plugin
 
