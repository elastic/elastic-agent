# yaml-language-server: $schema=https://raw.githubusercontent.com/buildkite/pipeline-schema/main/schema.json

env:
  ASDF_MAGE_VERSION: 1.14.0
  MS_GOTOOLCHAIN_TELEMETRY_ENABLED: "0"

  IMAGE_UBUNTU_2404_X86_64: "platform-ingest-elastic-agent-ubuntu-2404-1751072471"
  IMAGE_UBUNTU_X86_64_FIPS: "platform-ingest-elastic-agent-ubuntu-2204-fips-1751072471"
  IMAGE_UBUNTU_ARM64_FIPS: "platform-ingest-elastic-agent-ubuntu-2204-fips-aarch64-1751072471"

# This section is used to define the plugins that will be used in the pipeline.
# See https://buildkite.com/docs/pipelines/integrations/plugins/using#using-yaml-anchors-with-plugins
common:
  - vault_ec_key_prod: &vault_ec_key_prod
      elastic/vault-secrets#v0.1.0:
        path: "kv/ci-shared/platform-ingest/platform-ingest-ec-prod"
        field: "apiKey"
        env_var: "EC_API_KEY"

# This section is used to define the plugins that will be used in the pipeline.
# See https://buildkite.com/docs/pipelines/integrations/plugins/using#using-yaml-anchors-with-plugins
common:
  - google_oidc_observability_plugin: &google_oidc_observability_plugin
      # See https://github.com/elastic/oblt-infra/blob/main/conf/resources/repos/elastic-agent/01-gcp-oidc.tf
      # This plugin authenticates to Google Cloud using the OIDC token.
      elastic/oblt-google-auth#v1.3.0:
        lifetime: 10800 # seconds
  # TODO: maybe we can rely on the VM and install only if not present?
  - oblt_cli_plugin: &oblt_cli_plugin
      # TODO: see https://github.com/elastic/oblt-cli-buildkite-plugin/pull/40
      elastic/oblt-cli#test-aarch64:
        version-file: .oblt-cli-version
  - vault_github_token: &vault_github_token
      elastic/vault-github-token#v0.1.0:

steps:
  - label: Build and push custom elastic-agent image
    depends_on:
      - 'packaging-containers-x86-64-fips' # Reuse artifacts produced in .buildkite/integration.pipeline.yml
    key: integration-fips-cloud-image
    env:
      FIPS: "true"
      CUSTOM_IMAGE_TAG: "git-${BUILDKITE_COMMIT:0:12}"
      CI_ELASTIC_AGENT_DOCKER_IMAGE: "docker.elastic.co/beats-ci/elastic-agent-cloud-fips"
      TF_VAR_integration_server_docker_image: "docker.elastic.co/beats-ci/elastic-agent-cloud-fips:git-${BUILDKITE_COMMIT:0:12}"
    command: |
      buildkite-agent artifact download build/distributions/elastic-agent-cloud-fips-*-linux-amd64.docker.tar.gz . --step 'packaging-containers-x86-64-fips' --build 0197d98b-cb36-4c75-a121-7e4368a11d4c
      mage cloud:load
      mage cloud:push
    agents:
      provider: "gcp"
      machineType: "n1-standard-8"
      image: "${IMAGE_UBUNTU_2404_X86_64}"
    plugins:
      - elastic/vault-docker-login#v0.5.2:
          secret_path: 'kv/ci-shared/platform-ingest/elastic_docker_registry'

  - label: Start ESS stack for FIPS integration tests using oblt-cli
    key: integration-fips-ess
    depends_on:
      - integration-fips-cloud-image
    env:
      ASDF_TERRAFORM_VERSION: 1.9.2
      TF_VAR_integration_server_docker_image: "docker.elastic.co/beats-ci/elastic-agent-cloud-fips:git-${BUILDKITE_COMMIT:0:12}"
    command: .buildkite/scripts/steps/ess_start.sh
    agents:
<<<<<<< HEAD
      image: "docker.elastic.co/observability-ci/test-oblt-cli:latest"
    plugins:
      - *google_oidc_observability_plugin
      - *vault_github_token
=======
      image: "docker.elastic.co/ci-agent-images/platform-ingest/buildkite-agent-beats-ci-with-hooks:0.5"
      useCustomGlobalHooks: true
    plugins:
      - *vault_ec_key_prod  
>>>>>>> de39caec

  - group: "fips:Stateful:Ubuntu"
    key: integration-tests-ubuntu-fips
    depends_on:
      - integration-fips-ess
    steps:
      - label: "fips:x86_64:sudo-{{matrix.sudo}}:{{matrix.groups}}"
        depends_on:
          - packaging-ubuntu-x86-64-fips # Reuse artifacts produced in .buildkite/integration.pipeline.yml
        env:
          FIPS: "true"
          TF_VAR_integration_server_docker_image: "docker.elastic.co/beats-ci/elastic-agent-cloud-fips:git-${BUILDKITE_COMMIT:0:12}"
          TEST_PACKAGE: "github.com/elastic/elastic-agent/testing/integration/ess"
        command: |
          buildkite-agent artifact download build/distributions/** . --step 'packaging-ubuntu-x86-64-fips' --build 0197d98b-cb36-4c75-a121-7e4368a11d4c
          .buildkite/scripts/steps/integration_tests_tf.sh {{matrix.groups}} {{matrix.sudo}}
        artifact_paths:
          - build/**
          - build/diagnostics/**
        retry:
          automatic:
            limit: 1
        agents:
          provider: "aws"
          image: "${IMAGE_UBUNTU_X86_64_FIPS}"
          instanceType: "m5.2xlarge"
        plugins:
          - *vault_ec_key_prod  
        matrix:
          setup:
            sudo:
              - "false"
              - "true"
            groups:
              - fleet # currently there is only a single test in the fleet group, add more tests once they have been defined
        plugins:
          - *google_oidc_observability_plugin
          - *oblt_cli_plugin
          - *vault_github_token

      - label: "fips:arm64:sudo-{{matrix.sudo}}:{{matrix.groups}}"
        depends_on:
          - packaging-ubuntu-arm64-fips
        env:
          FIPS: "true"
          TF_VAR_integration_server_docker_image: "docker.elastic.co/beats-ci/elastic-agent-cloud-fips:git-${BUILDKITE_COMMIT:0:12}"
          TEST_PACKAGE: "github.com/elastic/elastic-agent/testing/integration/ess"
        command: |
          buildkite-agent artifact download build/distributions/** . --step 'packaging-ubuntu-arm64-fips' --build 0197d98b-cb36-4c75-a121-7e4368a11d4c
          .buildkite/scripts/steps/integration_tests_tf.sh {{matrix.groups}} {{matrix.sudo}}
        artifact_paths:
          - build/**
          - build/diagnostics/**
        retry:
          automatic:
            limit: 1
        agents:
          provider: "aws"
          image: "${IMAGE_UBUNTU_ARM64_FIPS}"
          instanceType: "m6g.2xlarge"
        plugins:
          - *vault_ec_key_prod  
        matrix:
          setup:
            sudo:
              - "false"
              - "true"
            groups:
              - fleet
        plugins:
          - *google_oidc_observability_plugin
          - *oblt_cli_plugin
          - *vault_github_token

      - label: "fips:upgrade-ech-deployment"
        if: build.env("BUILDKITE_PULL_REQUEST") != "false" &&  build.env("GITHUB_PR_LABELS") =~ /.*(Testing:run:TestUpgradeIntegrationsServer).*/
        env:
          FIPS: "true"
          TEST_PACKAGE: "github.com/elastic/elastic-agent/testing/integration/ess"
        command: |
          export EC_API_KEY=$(retry -t 5 -- vault kv get -field=apiKey kv/ci-shared/platform-ingest/platform-ingest-ec-prod)
          .buildkite/scripts/buildkite-integration-tests.sh ech-deployment false
        artifact_paths:
          - build/**
          - build/diagnostics/**
        retry:
          automatic:
            limit: 1
        agents:
          provider: "aws"
          image: "${IMAGE_UBUNTU_X86_64_FIPS}"
          instanceType: "m5.2xlarge"

  - label: ESS FIPS stack cleanup
    depends_on:
      - integration-tests-ubuntu-fips
    allow_dependency_failure: true
    command: .buildkite/scripts/steps/ess_down.sh
    agents:
<<<<<<< HEAD
      image: "docker.elastic.co/observability-ci/test-oblt-cli:latest"
    plugins:
      - *vault_github_token
=======
      image: "docker.elastic.co/ci-agent-images/platform-ingest/buildkite-agent-beats-ci-with-hooks:0.5"
      useCustomGlobalHooks: true
    plugins:
      - *vault_ec_key_prod  
>>>>>>> de39caec

  - label: Aggregate test reports
    depends_on:
      - integration-tests-ubuntu-fips
    allow_dependency_failure: true
    command: |
      buildkite-agent artifact download "build/*.xml" .
    agents:
      image: "docker.elastic.co/ci-agent-images/platform-ingest/buildkite-agent-beats-ci-with-hooks:0.5"
      useCustomGlobalHooks: true
    soft_fail:
      - exit_status: "*"
    plugins:
      - elastic/vault-secrets#v0.1.0:
          path: "kv/ci-shared/platform-ingest/buildkite_analytics_token"
          field: "token"
          env_var: "BUILDKITE_ANALYTICS_TOKEN"
      - test-collector#v1.11.0:
          files: "build/*.xml"
          format: "junit"
          branches: "main"
          debug: true<|MERGE_RESOLUTION|>--- conflicted
+++ resolved
@@ -64,17 +64,10 @@
       TF_VAR_integration_server_docker_image: "docker.elastic.co/beats-ci/elastic-agent-cloud-fips:git-${BUILDKITE_COMMIT:0:12}"
     command: .buildkite/scripts/steps/ess_start.sh
     agents:
-<<<<<<< HEAD
       image: "docker.elastic.co/observability-ci/test-oblt-cli:latest"
     plugins:
       - *google_oidc_observability_plugin
       - *vault_github_token
-=======
-      image: "docker.elastic.co/ci-agent-images/platform-ingest/buildkite-agent-beats-ci-with-hooks:0.5"
-      useCustomGlobalHooks: true
-    plugins:
-      - *vault_ec_key_prod  
->>>>>>> de39caec
 
   - group: "fips:Stateful:Ubuntu"
     key: integration-tests-ubuntu-fips
@@ -174,16 +167,9 @@
     allow_dependency_failure: true
     command: .buildkite/scripts/steps/ess_down.sh
     agents:
-<<<<<<< HEAD
       image: "docker.elastic.co/observability-ci/test-oblt-cli:latest"
     plugins:
       - *vault_github_token
-=======
-      image: "docker.elastic.co/ci-agent-images/platform-ingest/buildkite-agent-beats-ci-with-hooks:0.5"
-      useCustomGlobalHooks: true
-    plugins:
-      - *vault_ec_key_prod  
->>>>>>> de39caec
 
   - label: Aggregate test reports
     depends_on:
