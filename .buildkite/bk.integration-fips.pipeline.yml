# yaml-language-server: $schema=https://raw.githubusercontent.com/buildkite/pipeline-schema/main/schema.json

env:
  ASDF_MAGE_VERSION: 1.14.0
  MS_GOTOOLCHAIN_TELEMETRY_ENABLED: "0"

  IMAGE_UBUNTU_2404_X86_64: "platform-ingest-elastic-agent-ubuntu-2404-1750467641"
  IMAGE_UBUNTU_X86_64_FIPS: "platform-ingest-elastic-agent-ubuntu-2204-fips-1750467641"
  IMAGE_UBUNTU_ARM64_FIPS: "platform-ingest-elastic-agent-ubuntu-2204-fips-aarch64-1750467641"

# This section is used to define the plugins that will be used in the pipeline.
# See https://buildkite.com/docs/pipelines/integrations/plugins/using#using-yaml-anchors-with-plugins
common:
  - google_oidc_observability_plugin: &google_oidc_observability_plugin
      # See https://github.com/elastic/oblt-infra/blob/main/conf/resources/repos/elastic-agent/01-gcp-oidc.tf
      # This plugin authenticates to Google Cloud using the OIDC token.
      elastic/oblt-google-auth#v1.3.0:
        lifetime: 10800 # seconds
  # TODO: maybe we can rely on the VM and install only if not present?
  - oblt_cli_plugin: &oblt_cli_plugin
      elastic/oblt-cli#v0.2.0:
        version-file: .oblt-cli-version
  - vault_github_token: &vault_github_token
      elastic/vault-github-token#v0.1.0:

steps:
  - label: Build and push custom elastic-agent image
    depends_on:
      - 'packaging-containers-x86-64-fips' # Reuse artifacts produced in .buildkite/integration.pipeline.yml
    key: integration-fips-cloud-image
    env:
      FIPS: "true"
      CUSTOM_IMAGE_TAG: "git-${BUILDKITE_COMMIT:0:12}"
      CI_ELASTIC_AGENT_DOCKER_IMAGE: "docker.elastic.co/beats-ci/elastic-agent-cloud-fips"
      TF_VAR_integration_server_docker_image: "docker.elastic.co/beats-ci/elastic-agent-cloud-fips:git-${BUILDKITE_COMMIT:0:12}"
    command: |
      buildkite-agent artifact download build/distributions/elastic-agent-cloud-fips-*-linux-amd64.docker.tar.gz . --step 'packaging-containers-x86-64-fips'
      mage cloud:load
      mage cloud:push
    agents:
      provider: "gcp"
      machineType: "n1-standard-8"
      image: "${IMAGE_UBUNTU_2404_X86_64}"
    plugins:
      - elastic/vault-docker-login#v0.5.2:
          secret_path: 'kv/ci-shared/platform-ingest/elastic_docker_registry'

  - label: Start ESS stack for FIPS integration tests using oblt-cli
    key: integration-fips-ess
    depends_on:
      - integration-fips-cloud-image
    env:
      ASDF_TERRAFORM_VERSION: 1.9.2
      CUSTOM_IMAGE_TAG: "git-${BUILDKITE_COMMIT:0:12}"
      CI_ELASTIC_AGENT_DOCKER_IMAGE: "docker.elastic.co/beats-ci/elastic-agent-cloud-fips"
      TF_VAR_integration_server_docker_image: "docker.elastic.co/beats-ci/elastic-agent-cloud-fips:git-${BUILDKITE_COMMIT:0:12}"
    command: .buildkite/scripts/steps/ess_start.sh
    agents:
<<<<<<< HEAD
      image: "docker.elastic.co/observability-ci/test-oblt-cli:latest"
=======
      image: "docker.elastic.co/ci-agent-images/platform-ingest/oblt-cli:latest"
>>>>>>> aed625f6
    plugins:
      - *google_oidc_observability_plugin

  - group: "fips:Stateful:Ubuntu"
    key: integration-tests-ubuntu-fips
    depends_on:
      - integration-fips-ess
    steps:
      - label: "fips:x86_64:sudo-{{matrix.sudo}}:{{matrix.groups}}"
        depends_on:
          - packaging-ubuntu-x86-64-fips # Reuse artifacts produced in .buildkite/integration.pipeline.yml
        env:
          FIPS: "true"
          CUSTOM_IMAGE_TAG: "git-${BUILDKITE_COMMIT:0:12}"
          CI_ELASTIC_AGENT_DOCKER_IMAGE: "docker.elastic.co/beats-ci/elastic-agent-cloud-fips"
          TF_VAR_integration_server_docker_image: "docker.elastic.co/beats-ci/elastic-agent-cloud-fips:git-${BUILDKITE_COMMIT:0:12}"
          TEST_PACKAGE: "github.com/elastic/elastic-agent/testing/integration/ess"
        command: |
          buildkite-agent artifact download build/distributions/** . --step 'packaging-ubuntu-x86-64-fips'
          .buildkite/scripts/steps/integration_tests_tf.sh {{matrix.groups}} {{matrix.sudo}}
        artifact_paths:
          - build/**
          - build/diagnostics/**
        retry:
          automatic:
            limit: 1
        agents:
          provider: "aws"
          image: "${IMAGE_UBUNTU_X86_64_FIPS}"
          instanceType: "m5.2xlarge"
        matrix:
          setup:
            sudo:
              - "false"
              - "true"
            groups:
              - fleet # currently there is only a single test in the fleet group, add more tests once they have been defined
        plugins:
          - *google_oidc_observability_plugin
          - *oblt_cli_plugin
          - *vault_github_token

      - label: "fips:arm64:sudo-{{matrix.sudo}}:{{matrix.groups}}"
        depends_on:
          - packaging-ubuntu-arm64-fips
        env:
          FIPS: "true"
          CUSTOM_IMAGE_TAG: "git-${BUILDKITE_COMMIT:0:12}"
          CI_ELASTIC_AGENT_DOCKER_IMAGE: "docker.elastic.co/beats-ci/elastic-agent-cloud-fips"
          TF_VAR_integration_server_docker_image: "docker.elastic.co/beats-ci/elastic-agent-cloud-fips:git-${BUILDKITE_COMMIT:0:12}"
          TEST_PACKAGE: "github.com/elastic/elastic-agent/testing/integration/ess"
        command: |
          buildkite-agent artifact download build/distributions/** . --step 'packaging-ubuntu-arm64-fips'
          .buildkite/scripts/steps/integration_tests_tf.sh {{matrix.groups}} {{matrix.sudo}}
        artifact_paths:
          - build/**
          - build/diagnostics/**
        retry:
          automatic:
            limit: 1
        agents:
          provider: "aws"
          image: "${IMAGE_UBUNTU_ARM64_FIPS}"
          instanceType: "m6g.2xlarge"
        matrix:
          setup:
            sudo:
              - "false"
              - "true"
            groups:
              - fleet
        plugins:
          - *google_oidc_observability_plugin
          - *oblt_cli_plugin
          - *vault_github_token

  - label: ESS FIPS stack cleanup
    depends_on:
      - integration-tests-ubuntu-fips
    allow_dependency_failure: true
    command: .buildkite/scripts/steps/ess_down.sh
    agents:
      image: "docker.elastic.co/observability-ci/test-oblt-cli:latest"

  - label: Aggregate test reports
    depends_on:
      - integration-tests-ubuntu-fips
    allow_dependency_failure: true
    command: |
      buildkite-agent artifact download "build/*.xml" .
    agents:
      image: "docker.elastic.co/ci-agent-images/platform-ingest/buildkite-agent-beats-ci-with-hooks:0.5"
      useCustomGlobalHooks: true
    soft_fail:
      - exit_status: "*"
    plugins:
      - elastic/vault-secrets#v0.1.0:
          path: "kv/ci-shared/platform-ingest/buildkite_analytics_token"
          field: "token"
          env_var: "BUILDKITE_ANALYTICS_TOKEN"
      - test-collector#v1.11.0:
          files: "build/*.xml"
          format: "junit"
          branches: "main"
          debug: true<|MERGE_RESOLUTION|>--- conflicted
+++ resolved
@@ -56,11 +56,7 @@
       TF_VAR_integration_server_docker_image: "docker.elastic.co/beats-ci/elastic-agent-cloud-fips:git-${BUILDKITE_COMMIT:0:12}"
     command: .buildkite/scripts/steps/ess_start.sh
     agents:
-<<<<<<< HEAD
       image: "docker.elastic.co/observability-ci/test-oblt-cli:latest"
-=======
-      image: "docker.elastic.co/ci-agent-images/platform-ingest/oblt-cli:latest"
->>>>>>> aed625f6
     plugins:
       - *google_oidc_observability_plugin
 
