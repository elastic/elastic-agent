--- conflicted
+++ resolved
@@ -7,15 +7,6 @@
   IMAGE_UBUNTU_2404_X86_64: "platform-ingest-elastic-agent-ubuntu-2404-1751072471"
   IMAGE_UBUNTU_X86_64_FIPS: "platform-ingest-elastic-agent-ubuntu-2204-fips-1751072471"
   IMAGE_UBUNTU_ARM64_FIPS: "platform-ingest-elastic-agent-ubuntu-2204-fips-aarch64-1751072471"
-
-# This section is used to define the plugins that will be used in the pipeline.
-# See https://buildkite.com/docs/pipelines/integrations/plugins/using#using-yaml-anchors-with-plugins
-common:
-  - vault_ec_key_prod: &vault_ec_key_prod
-      elastic/vault-secrets#v0.1.0:
-        path: "kv/ci-shared/platform-ingest/platform-ingest-ec-prod"
-        field: "apiKey"
-        env_var: "EC_API_KEY"
 
 # This section is used to define the plugins that will be used in the pipeline.
 # See https://buildkite.com/docs/pipelines/integrations/plugins/using#using-yaml-anchors-with-plugins
@@ -63,17 +54,10 @@
       TF_VAR_integration_server_docker_image: "docker.elastic.co/beats-ci/elastic-agent-cloud-fips:git-${BUILDKITE_COMMIT:0:12}"
     command: .buildkite/scripts/steps/ess_start.sh
     agents:
-<<<<<<< HEAD
       image: "docker.elastic.co/ci-agent-images/platform-ingest/oblt-cli:7.21.3"
     plugins:
       - *google_oidc_observability_plugin
       - *vault_github_token
-=======
-      image: "docker.elastic.co/ci-agent-images/platform-ingest/buildkite-agent-beats-ci-with-hooks:0.5"
-      useCustomGlobalHooks: true
-    plugins:
-      - *vault_ec_key_prod  
->>>>>>> f4981d39
 
   - group: "fips:Stateful:Ubuntu"
     key: integration-tests-ubuntu-fips
@@ -173,16 +157,9 @@
     allow_dependency_failure: true
     command: .buildkite/scripts/steps/ess_down.sh
     agents:
-<<<<<<< HEAD
       image: "docker.elastic.co/ci-agent-images/platform-ingest/oblt-cli:7.21.3"
     plugins:
       - *vault_github_token
-=======
-      image: "docker.elastic.co/ci-agent-images/platform-ingest/buildkite-agent-beats-ci-with-hooks:0.5"
-      useCustomGlobalHooks: true
-    plugins:
-      - *vault_ec_key_prod  
->>>>>>> f4981d39
 
   - label: Aggregate test reports
     depends_on:
