param (
    [string]$GROUP_NAME,
    [string]$TEST_SUDO
)

echo "~~~ Preparing environment"

$PSVersionTable.PSVersion

. "$PWD\.buildkite\scripts\steps\ess.ps1"

go install gotest.tools/gotestsum
gotestsum --version

# Read package version from .package-version file
$PACKAGE_VERSION = Get-Content .package-version -ErrorAction SilentlyContinue
if ($PACKAGE_VERSION) {
    $PACKAGE_VERSION = "${PACKAGE_VERSION}-SNAPSHOT"
}
$env:TEST_BINARY_NAME = "elastic-agent"
# Parsing version.go. Will be simplified here: https://github.com/elastic/ingest-dev/issues/4925
$AGENT_VERSION = (Get-Content version/version.go | Select-String -Pattern 'const defaultBeatVersion =' | ForEach-Object { $_ -replace '.*?"(.*?)".*', '$1' })
$env:AGENT_VERSION = $AGENT_VERSION + "-SNAPSHOT"
echo "~~~ Agent version: $env:AGENT_VERSION"
$env:SNAPSHOT = $true

echo "~~~ Building test binaries"
& mage build:testBinaries
if ($LASTEXITCODE -ne 0) {    
    Write-Error "Failed to build test binaries"
    exit 1
}
$osInfo = (Get-CimInstance Win32_OperatingSystem).Caption + " " + (Get-CimInstance Win32_OperatingSystem).OSArchitecture -replace " ", "_"
$root_suffix=""
if ($TEST_SUDO -eq "true") {
    $root_suffix="_sudo"
}
$fully_qualified_group_name="${GROUP_NAME}${root_suffix}_${osInfo}"
$outputXML = "build/${fully_qualified_group_name}.integration.xml"
$outputJSON = "build/${fully_qualified_group_name}.integration.out.json"
$TestsExitCode = 0
try {
    Get-Ess-Stack -StackVersion $PACKAGE_VERSION
    Write-Output "~~~ Running integration test group: $GROUP_NAME as user: $env:USERNAME"
<<<<<<< HEAD
    & gotestsum --no-color -f standard-quiet --junitfile "${outputXML}" --jsonfile "${outputJSON}" -- -tags=integration -shuffle=on -timeout=2h0m0s "github.com/elastic/elastic-agent/testing/integration" -v -args "-integration.groups=$GROUP_NAME" "-integration.sudo=$TEST_SUDO"
    $TestsExitCode = $LASTEXITCODE    
=======
    gotestsum --no-color -f standard-quiet --junitfile "${outputXML}" --jsonfile "${outputJSON}" -- -tags=integration -shuffle=on -timeout=2h0m0s "github.com/elastic/elastic-agent/testing/integration" -v -args "-integration.groups=$GROUP_NAME" "-integration.sudo=$TEST_SUDO"
>>>>>>> 03efb965
} finally {
    ess_down
    
    if (Test-Path $outputXML) {
        # Install junit2html if not installed
        go install github.com/alexec/junit2html@latest
        Get-Content $outputXML | junit2html > "build/TEST-report.html"
    } else {
        Write-Output "Cannot generate HTML test report: $outputXML not found"
    }
}

if ($TestsExitCode -ne 0) {    
    exit 1
}<|MERGE_RESOLUTION|>--- conflicted
+++ resolved
@@ -42,12 +42,8 @@
 try {
     Get-Ess-Stack -StackVersion $PACKAGE_VERSION
     Write-Output "~~~ Running integration test group: $GROUP_NAME as user: $env:USERNAME"
-<<<<<<< HEAD
     & gotestsum --no-color -f standard-quiet --junitfile "${outputXML}" --jsonfile "${outputJSON}" -- -tags=integration -shuffle=on -timeout=2h0m0s "github.com/elastic/elastic-agent/testing/integration" -v -args "-integration.groups=$GROUP_NAME" "-integration.sudo=$TEST_SUDO"
     $TestsExitCode = $LASTEXITCODE    
-=======
-    gotestsum --no-color -f standard-quiet --junitfile "${outputXML}" --jsonfile "${outputJSON}" -- -tags=integration -shuffle=on -timeout=2h0m0s "github.com/elastic/elastic-agent/testing/integration" -v -args "-integration.groups=$GROUP_NAME" "-integration.sudo=$TEST_SUDO"
->>>>>>> 03efb965
 } finally {
     ess_down
     
