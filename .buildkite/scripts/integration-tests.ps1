--- conflicted
+++ resolved
@@ -49,22 +49,19 @@
 $stackVersion = (Get-Content .package-version).Trim() + "-SNAPSHOT"
 # Stable ESS version is set in the ess_start.sh step
 $stableSnapshotVersion = & buildkite-agent meta-data get "stable.ess.version" --default ""
-Get-Ess-Stack -StackVersion $stackVersion -StableSnapshotVersion $stableSnapshotVersion
+if ($STACK_TYPE -eq "ess") {
+    Get-Ess-Stack -StackVersion $stackVersion -StableSnapshotVersion $stableSnapshotVersion
+} else {
+    Get-Serverless-Project
+}
+
 if ($LASTEXITCODE -ne 0) {
     Write-Error "Failed to get ESS stack"
     exit 1
 }
 
 $TestsExitCode = 0
-try {
-<<<<<<< HEAD
-=======
-    if ($STACK_TYPE -eq "ess") {
-        Get-Ess-Stack -StackVersion $PACKAGE_VERSION
-    } else {
-        Get-Serverless-Project
-    }
->>>>>>> 2a274c2c
+try {    
     Write-Output "~~~ Running integration test group: $GROUP_NAME as user: $env:USERNAME"
     $gotestArgs = @("-tags=integration", "-shuffle=on", "-timeout=2h0m0s")
     if ($TEST_NAME_PATTERN -ne "") {
