param (
    [string]$GROUP_NAME,
    [string]$TEST_SUDO
)

echo "~~~ Preparing environment"

$PSVersionTable.PSVersion

. "$PWD\.buildkite\scripts\steps\ess.ps1"

go install gotest.tools/gotestsum
gotestsum --version

# Read package version from .package-version file
$PACKAGE_VERSION = Get-Content .package-version -ErrorAction SilentlyContinue
if ($PACKAGE_VERSION) {
    $PACKAGE_VERSION = "${PACKAGE_VERSION}-SNAPSHOT"
}
$env:TEST_BINARY_NAME = "elastic-agent"
# Parsing version.go. Will be simplified here: https://github.com/elastic/ingest-dev/issues/4925
$AGENT_VERSION = (Get-Content version/version.go | Select-String -Pattern 'const defaultBeatVersion =' | ForEach-Object { $_ -replace '.*?"(.*?)".*', '$1' })
$env:AGENT_VERSION = $AGENT_VERSION + "-SNAPSHOT"
echo "~~~ Agent version: $env:AGENT_VERSION"
$env:SNAPSHOT = $true

echo "~~~ Building test binaries"
<<<<<<< HEAD
& mage build:testBinaries
if ($LASTEXITCODE -ne 0) {    
    Write-Error "Failed to build test binaries"
    exit 1
}
=======
mage build:testBinaries
>>>>>>> 553e67f2
$osInfo = (Get-CimInstance Win32_OperatingSystem).Caption + " " + (Get-CimInstance Win32_OperatingSystem).OSArchitecture -replace " ", "_"
$root_suffix=""
if ($TEST_SUDO -eq "true") {
    $root_suffix="_sudo"
}
$fully_qualified_group_name="${GROUP_NAME}${root_suffix}_${osInfo}"
$outputXML = "build/${fully_qualified_group_name}.integration.xml"
$outputJSON = "build/${fully_qualified_group_name}.integration.out.json"
<<<<<<< HEAD
$TestsExitCode = 0
=======
>>>>>>> 553e67f2
try {
    Get-Ess-Stack -StackVersion $PACKAGE_VERSION
    Write-Output "~~~ Running integration test group: $GROUP_NAME as user: $env:USERNAME"
    & gotestsum --no-color -f standard-quiet --junitfile "${outputXML}" --jsonfile "${outputJSON}" -- -tags=integration -shuffle=on -timeout=2h0m0s "github.com/elastic/elastic-agent/testing/integration" -v -args "-integration.groups=$GROUP_NAME" "-integration.sudo=$TEST_SUDO"
    $TestsExitCode = $LASTEXITCODE    
} finally {
    ess_down

    if (Test-Path $outputXML) {
        # Install junit2html if not installed
        go install github.com/alexec/junit2html@latest
        Get-Content $outputXML | junit2html > "build/TEST-report.html"
    } else {
        Write-Output "Cannot generate HTML test report: $outputXML not found"
    }
}

if ($TestsExitCode -ne 0) {    
    exit 1
}<|MERGE_RESOLUTION|>--- conflicted
+++ resolved
@@ -25,15 +25,11 @@
 $env:SNAPSHOT = $true
 
 echo "~~~ Building test binaries"
-<<<<<<< HEAD
 & mage build:testBinaries
 if ($LASTEXITCODE -ne 0) {    
     Write-Error "Failed to build test binaries"
     exit 1
 }
-=======
-mage build:testBinaries
->>>>>>> 553e67f2
 $osInfo = (Get-CimInstance Win32_OperatingSystem).Caption + " " + (Get-CimInstance Win32_OperatingSystem).OSArchitecture -replace " ", "_"
 $root_suffix=""
 if ($TEST_SUDO -eq "true") {
@@ -42,10 +38,7 @@
 $fully_qualified_group_name="${GROUP_NAME}${root_suffix}_${osInfo}"
 $outputXML = "build/${fully_qualified_group_name}.integration.xml"
 $outputJSON = "build/${fully_qualified_group_name}.integration.out.json"
-<<<<<<< HEAD
 $TestsExitCode = 0
-=======
->>>>>>> 553e67f2
 try {
     Get-Ess-Stack -StackVersion $PACKAGE_VERSION
     Write-Output "~~~ Running integration test group: $GROUP_NAME as user: $env:USERNAME"
