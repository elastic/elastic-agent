param (
    [string]$GROUP_NAME,
    [string]$TEST_SUDO
)

echo "~~~ Preparing environment"

$PSVersionTable.PSVersion

. "$PWD\.buildkite\scripts\steps\ess.ps1"

# TODO: make is not available on Windows yet
#       hence we cannot use make install-gotestsum
go install gotest.tools/gotestsum
gotestsum --version

# Read package version from .package-version file
$PACKAGE_VERSION = Get-Content .package-version -ErrorAction SilentlyContinue
if ($PACKAGE_VERSION) {
    $PACKAGE_VERSION = "${PACKAGE_VERSION}-SNAPSHOT"
}
$env:TEST_BINARY_NAME = "elastic-agent"
# Parsing version.go. Will be simplified here: https://github.com/elastic/ingest-dev/issues/4925
$AGENT_VERSION = (Get-Content version/version.go | Select-String -Pattern 'const defaultBeatVersion =' | ForEach-Object { $_ -replace '.*?"(.*?)".*', '$1' })
$env:AGENT_VERSION = $AGENT_VERSION + "-SNAPSHOT"
echo "~~~ Agent version: $env:AGENT_VERSION"
$env:SNAPSHOT = $true

echo "~~~ Building test binaries"
& mage build:testBinaries
if ($LASTEXITCODE -ne 0) {    
    Write-Error "Failed to build test binaries"
    exit 1
}
$osInfo = (Get-CimInstance Win32_OperatingSystem).Caption + " " + (Get-CimInstance Win32_OperatingSystem).OSArchitecture -replace " ", "_"
$root_suffix=""
if ($TEST_SUDO -eq "true") {
    $root_suffix="_sudo"
}
$fully_qualified_group_name="${GROUP_NAME}${root_suffix}_${osInfo}"
$outputXML = "build/${fully_qualified_group_name}.integration.xml"
$outputJSON = "build/${fully_qualified_group_name}.integration.out.json"
$TestsExitCode = 0
try {
    Get-Ess-Stack -StackVersion $PACKAGE_VERSION
    Write-Output "~~~ Running integration test group: $GROUP_NAME as user: $env:USERNAME"
<<<<<<< HEAD
    & gotestsum --no-color -f standard-quiet --junitfile "${outputXML}" --jsonfile "${outputJSON}" -- -tags=integration -shuffle=on -timeout=2h0m0s "github.com/elastic/elastic-agent/testing/integration" -v -args "-integration.groups=$GROUP_NAME" "-integration.sudo=$TEST_SUDO"
    $TestsExitCode = $LASTEXITCODE    
=======
    & gotestsum --no-color -f standard-quiet --junitfile-hide-skipped-tests --junitfile "${outputXML}" --jsonfile "${outputJSON}" -- -tags=integration -shuffle=on -timeout=2h0m0s "github.com/elastic/elastic-agent/testing/integration" -v -args "-integration.groups=$GROUP_NAME" "-integration.sudo=$TEST_SUDO"
    $TestsExitCode = $LASTEXITCODE
>>>>>>> b83a7ee2
} finally {
    ess_down

    if (Test-Path $outputXML) {
        # Install junit2html if not installed
        go install github.com/alexec/junit2html@latest
        Get-Content $outputXML | junit2html > "build/TEST-report.html"
    } else {
        Write-Output "Cannot generate HTML test report: $outputXML not found"
    }
}

if ($TestsExitCode -ne 0) {    
    exit 1
}<|MERGE_RESOLUTION|>--- conflicted
+++ resolved
@@ -44,13 +44,8 @@
 try {
     Get-Ess-Stack -StackVersion $PACKAGE_VERSION
     Write-Output "~~~ Running integration test group: $GROUP_NAME as user: $env:USERNAME"
-<<<<<<< HEAD
-    & gotestsum --no-color -f standard-quiet --junitfile "${outputXML}" --jsonfile "${outputJSON}" -- -tags=integration -shuffle=on -timeout=2h0m0s "github.com/elastic/elastic-agent/testing/integration" -v -args "-integration.groups=$GROUP_NAME" "-integration.sudo=$TEST_SUDO"
-    $TestsExitCode = $LASTEXITCODE    
-=======
     & gotestsum --no-color -f standard-quiet --junitfile-hide-skipped-tests --junitfile "${outputXML}" --jsonfile "${outputJSON}" -- -tags=integration -shuffle=on -timeout=2h0m0s "github.com/elastic/elastic-agent/testing/integration" -v -args "-integration.groups=$GROUP_NAME" "-integration.sudo=$TEST_SUDO"
     $TestsExitCode = $LASTEXITCODE
->>>>>>> b83a7ee2
 } finally {
     ess_down
 
