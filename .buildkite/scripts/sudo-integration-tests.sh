#!/usr/bin/env bash

<<<<<<< HEAD

GROUP_NAME=$1
TEST_SUDO=$2

if [ -z "$GROUP_NAME" ]; then
  echo "Error: Specify the group name: sudo-integration-tests.sh [group_name]" >&2
  exit 1
fi

if [ -z "$TEST_SUDO" ]; then
  echo "Error: Specify the test sudo: sudo-integration-tests.sh [group_name] [test_sudo]" >&2
  exit 1
fi

if [ "$TEST_SUDO" == "true" ]; then
  echo "Re-initializing ASDF. The user is changed to root..."  
  source /opt/buildkite-agent/hooks/pre-command 
  source .buildkite/hooks/pre-command || echo "No pre-command hook found"
fi
=======
# Fixes source asdf.sh, otherwise it relies on unexisting /root/.asdf directory
export HOME=/opt/buildkite-agent

# The script is used to run integration tests with sudo
source /opt/buildkite-agent/hooks/pre-command
source .buildkite/hooks/pre-command || echo "No pre-command hook found"
>>>>>>> e8e4e7bd

# Make sure that all tools are installed
asdf install

echo "~~~ Running integration tests as $USER"
echo "~~~ Integration tests: ${GROUP_NAME}"

go install gotest.tools/gotestsum
gotestsum --version

PACKAGE_VERSION="$(cat .package-version)"
if [[ -n "$PACKAGE_VERSION" ]]; then
    PACKAGE_VERSION=${PACKAGE_VERSION}"-SNAPSHOT"
fi

set +e
TEST_BINARY_NAME="elastic-agent" AGENT_VERSION="${PACKAGE_VERSION}" SNAPSHOT=true gotestsum --no-color -f standard-quiet --junitfile "build/${GROUP_NAME}.integration.xml" --jsonfile "build/${GROUP_NAME}.integration.out.json" -- -tags integration -test.shuffle on -test.timeout 2h0m0s github.com/elastic/elastic-agent/testing/integration -v -args -integration.groups="${GROUP_NAME}" -integration.sudo="${TEST_SUDO}"
TESTS_EXIT_STATUS=$?
set -e

# HTML report
outputXML="build/${GROUP_NAME}.integration.xml"

if [ -f "$outputXML" ]; then
  go install github.com/alexec/junit2html@latest
  junit2html < "$outputXML" > build/TEST-report.html
else
    echo "Cannot generate HTML test report: $outputXML not found"
fi

exit $TESTS_EXIT_STATUS<|MERGE_RESOLUTION|>--- conflicted
+++ resolved
@@ -1,6 +1,5 @@
 #!/usr/bin/env bash
 
-<<<<<<< HEAD
 
 GROUP_NAME=$1
 TEST_SUDO=$2
@@ -17,17 +16,10 @@
 
 if [ "$TEST_SUDO" == "true" ]; then
   echo "Re-initializing ASDF. The user is changed to root..."  
+  export HOME=/opt/buildkite-agent
   source /opt/buildkite-agent/hooks/pre-command 
   source .buildkite/hooks/pre-command || echo "No pre-command hook found"
 fi
-=======
-# Fixes source asdf.sh, otherwise it relies on unexisting /root/.asdf directory
-export HOME=/opt/buildkite-agent
-
-# The script is used to run integration tests with sudo
-source /opt/buildkite-agent/hooks/pre-command
-source .buildkite/hooks/pre-command || echo "No pre-command hook found"
->>>>>>> e8e4e7bd
 
 # Make sure that all tools are installed
 asdf install
