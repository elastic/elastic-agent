--- conflicted
+++ resolved
@@ -6,12 +6,6 @@
     WORKSPACE=$(git rev-parse --show-toplevel)
     export WORKSPACE
 fi
-<<<<<<< HEAD
-=======
-if [[ -z "${SETUP_MAGE_VERSION-""}" ]]; then
-    SETUP_MAGE_VERSION="1.15.0"
-fi
->>>>>>> 65e79139
 if [[ -z "${SETUP_GVM_VERSION-""}" ]]; then
     SETUP_GVM_VERSION="v0.5.2" # https://github.com/andrewkroh/gvm/issues/44#issuecomment-1013231151
 fi
