--- conflicted
+++ resolved
@@ -9,15 +9,9 @@
 
 
 # Override the agent package version using a string with format <major>.<minor>.<patch>
-<<<<<<< HEAD
-# NOTE: use only after version bump when the new version is not yet available, for example:
-# OVERRIDE_AGENT_PACKAGE_VERSION="8.10.3" otherwise OVERRIDE_AGENT_PACKAGE_VERSION="".
-OVERRIDE_AGENT_PACKAGE_VERSION=""
-=======
 # There is a time when the snapshot is not built yet, so we cannot use the latest version automatically
 # This file is managed by an automation (mage integration:UpdateAgentPackageVersion) that check if the snapshot is ready.
 OVERRIDE_AGENT_PACKAGE_VERSION="$(cat .package-version)"
->>>>>>> c5e97073
 
 if [[ -n "$OVERRIDE_AGENT_PACKAGE_VERSION" ]]; then
   OVERRIDE_TEST_AGENT_VERSION=${OVERRIDE_AGENT_PACKAGE_VERSION}"-SNAPSHOT"
