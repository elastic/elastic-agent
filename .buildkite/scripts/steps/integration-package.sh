#!/usr/bin/env bash
set -euo pipefail

# Set required env vars
source .buildkite/scripts/common.sh
<<<<<<< HEAD

export SNAPSHOT="true"
export EXTERNAL="true"

mage package
=======
# Remove AGENT_PACKAGE_VERSION pinning as soon as 9.0.0 is released
AGENT_PACKAGE_VERSION=9.0.0 PACKAGES=tar.gz,zip,rpm,deb PLATFORMS=linux/amd64,linux/arm64,windows/amd64  SNAPSHOT=true EXTERNAL=true  mage package
>>>>>>> 3df3e897
<|MERGE_RESOLUTION|>--- conflicted
+++ resolved
@@ -1,15 +1,12 @@
 #!/usr/bin/env bash
 set -euo pipefail
 
-# Set required env vars
 source .buildkite/scripts/common.sh
-<<<<<<< HEAD
+
+# Remove AGENT_PACKAGE_VERSION pinning as soon as 9.0.0 is released
+export AGENT_PACKAGE_VERSION=9.0.0
 
 export SNAPSHOT="true"
 export EXTERNAL="true"
 
-mage package
-=======
-# Remove AGENT_PACKAGE_VERSION pinning as soon as 9.0.0 is released
-AGENT_PACKAGE_VERSION=9.0.0 PACKAGES=tar.gz,zip,rpm,deb PLATFORMS=linux/amd64,linux/arm64,windows/amd64  SNAPSHOT=true EXTERNAL=true  mage package
->>>>>>> 3df3e897
+mage package