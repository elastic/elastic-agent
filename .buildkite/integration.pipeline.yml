# yaml-language-server: $schema=https://raw.githubusercontent.com/buildkite/pipeline-schema/main/schema.json

env:
  DOCKER_REGISTRY: "docker.elastic.co"
  VAULT_PATH: "kv/ci-shared/observability-ingest/cloud/gcp"

steps:
  - label: "Integration tests: packaging"
    key: "package-it"
    command: ".buildkite/scripts/steps/integration-package.sh"
    artifact_paths:
      - build/distributions/**
    agents:
      provider: "gcp"
      machineType: "n1-standard-8"

  #- label: "Serverless integration test"
  #  key: "serverless-integration-tests"
  #  depends_on:
  #    - package-it
  #  concurrency_group: elastic-agent-extended-testing/serverless-integration
  #  concurrency: 8
  #  env:
  #    # we run each step in a different data center to spread the load
  #    TEST_INTEG_AUTH_GCP_DATACENTER: "us-central1-a"
  #  command: |
  #    buildkite-agent artifact download build/distributions/** . --step 'package-it'
  #    .buildkite/scripts/steps/integration_tests.sh serverless integration:single TestLogIngestionFleetManaged #right now, run a single test in serverless mode as a sort of smoke test, instead of re-running the entire suite
  #  artifact_paths:
  #    - "build/TEST-**"
  #    - "build/diagnostics/*"
  #  agents:
  #    provider: "gcp"
  #    machineType: "n1-standard-8"
  #  notify:
  #    - github_commit_status:
  #        context: "buildkite/elastic-agent-extended-testing - Serverless integration test"

  #- label: "Extended runtime leak tests"
  #  key: "extended-integration-tests"
  #  depends_on:
  #    - package-it
  #  concurrency_group: elastic-agent-extended-testing/leak-tests
  #  concurrency: 8
  #  env:
  #    TEST_INTEG_AUTH_GCP_DATACENTER: "us-central1-b"
  #  command: |
  #    buildkite-agent artifact download build/distributions/** . --step 'package-it'
  #    .buildkite/scripts/steps/integration_tests.sh stateful integration:TestForResourceLeaks
  #  artifact_paths:
  #    - "build/TEST-**"
  #    - "build/diagnostics/*"
  #  agents:
  #    provider: "gcp"
  #    machineType: "n1-standard-8"
  #  notify:
  #    - github_commit_status:
  #        context: "buildkite/elastic-agent-extended-testing - Extended runtime leak tests"

<<<<<<< HEAD
  #- label: "Integration tests"
  #  key: "integration-tests"
  #  depends_on:
  #    - package-it
  #  concurrency_group: elastic-agent-extended-testing/integration
  #  concurrency: 8
  #  env:
  #    TEST_INTEG_AUTH_GCP_DATACENTER: "us-central1-f"
  #  command: |
  #    buildkite-agent artifact download build/distributions/** . --step 'package-it'
  #    .buildkite/scripts/steps/integration_tests.sh stateful
  #  artifact_paths:
  #    - "build/TEST-**"
  #    - "build/diagnostics/*"
  #  agents:
  #    provider: "gcp"
  #    machineType: "n1-standard-8"
  #  notify:
  #    - github_commit_status:
  #        context: "buildkite/elastic-agent-extended-testing - Integration tests"

  #- label: "Serverless Beats Tests"
  #  depends_on:
  #    - package-it
  #  key: "serverless-beats-integration-tests"
  #  concurrency_group: elastic-agent-extended-testing/beats-integration
  #  concurrency: 8
  #  env:
  #    TEST_INTEG_AUTH_GCP_DATACENTER: "us-central1-a"
  #  command: |
  #    buildkite-agent artifact download build/distributions/** . --step 'package-it'
  #    .buildkite/scripts/steps/beats_tests.sh
  #  # if: "build.env('CRON') == 'yes'"
  #  agents:
  #    provider: "gcp"
  #    machineType: "n1-standard-8"
  #  notify:
  #    - github_commit_status:
  #        context: "buildkite/elastic-agent-extended-testing - Serverless Beats Tests"
=======
  - label: "Integration tests"
    key: "integration-tests"
    depends_on:
      - package-it
    concurrency_group: elastic-agent-extended-testing/integration
    concurrency: 8
    env:
      TEST_INTEG_AUTH_GCP_DATACENTER: "us-central1-f"
    command: |
      buildkite-agent artifact download build/distributions/** . --step 'package-it'
      .buildkite/scripts/steps/integration_tests.sh stateful
    artifact_paths:
      - "build/TEST-**"
      - "build/diagnostics/*"
    agents:
      provider: "gcp"
      machineType: "n1-standard-8"
    notify:
      - github_commit_status:
          context: "buildkite/elastic-agent-extended-testing - Integration tests"
    plugins:
      - test-collector#v1.10.1:
          files: "build/TEST-*.xml"
          format: "junit"
          branches: "main"
          debug: true    
>>>>>>> 50fb4266

  - label: "[BK] Integration tests"
    key: "bk-integration-tests"
    depends_on:
      - package-it
    command: |
      mage integration:buildkite > buildkite.yml
      cat buildkite.yml
      buildkite-agent pipeline upload buildkite.yml
    agents:
      provider: "gcp"
      machineType: "n1-standard-4"
      imageProject: "elastic-images-qa"
      image: "family/platform-ingest-elastic-agent-ubuntu-2404"
    notify:
      - github_commit_status:
<<<<<<< HEAD
          context: "buildkite/elastic-agent-extended-testing - [BK] Integration tests"
=======
          context: "buildkite/elastic-agent-extended-testing - Serverless Beats Tests"

>>>>>>> 50fb4266
<|MERGE_RESOLUTION|>--- conflicted
+++ resolved
@@ -57,7 +57,6 @@
   #    - github_commit_status:
   #        context: "buildkite/elastic-agent-extended-testing - Extended runtime leak tests"
 
-<<<<<<< HEAD
   #- label: "Integration tests"
   #  key: "integration-tests"
   #  depends_on:
@@ -78,6 +77,12 @@
   #  notify:
   #    - github_commit_status:
   #        context: "buildkite/elastic-agent-extended-testing - Integration tests"
+  #  plugins:
+  #    - test-collector#v1.10.1:
+  #        files: "build/TEST-*.xml"
+  #        format: "junit"
+  #        branches: "main"
+  #        debug: true
 
   #- label: "Serverless Beats Tests"
   #  depends_on:
@@ -97,34 +102,6 @@
   #  notify:
   #    - github_commit_status:
   #        context: "buildkite/elastic-agent-extended-testing - Serverless Beats Tests"
-=======
-  - label: "Integration tests"
-    key: "integration-tests"
-    depends_on:
-      - package-it
-    concurrency_group: elastic-agent-extended-testing/integration
-    concurrency: 8
-    env:
-      TEST_INTEG_AUTH_GCP_DATACENTER: "us-central1-f"
-    command: |
-      buildkite-agent artifact download build/distributions/** . --step 'package-it'
-      .buildkite/scripts/steps/integration_tests.sh stateful
-    artifact_paths:
-      - "build/TEST-**"
-      - "build/diagnostics/*"
-    agents:
-      provider: "gcp"
-      machineType: "n1-standard-8"
-    notify:
-      - github_commit_status:
-          context: "buildkite/elastic-agent-extended-testing - Integration tests"
-    plugins:
-      - test-collector#v1.10.1:
-          files: "build/TEST-*.xml"
-          format: "junit"
-          branches: "main"
-          debug: true    
->>>>>>> 50fb4266
 
   - label: "[BK] Integration tests"
     key: "bk-integration-tests"
@@ -141,9 +118,4 @@
       image: "family/platform-ingest-elastic-agent-ubuntu-2404"
     notify:
       - github_commit_status:
-<<<<<<< HEAD
-          context: "buildkite/elastic-agent-extended-testing - [BK] Integration tests"
-=======
-          context: "buildkite/elastic-agent-extended-testing - Serverless Beats Tests"
-
->>>>>>> 50fb4266
+          context: "buildkite/elastic-agent-extended-testing - [BK] Integration tests"