# yaml-language-server: $schema=https://raw.githubusercontent.com/buildkite/pipeline-schema/main/schema.json

env:
  DOCKER_REGISTRY: "docker.elastic.co"
  VAULT_PATH: "kv/ci-shared/observability-ingest/cloud/gcp"

steps:
  - label: "Integration tests: packaging"
    key: "package-it"
    command: ".buildkite/scripts/steps/integration-package.sh"
    artifact_paths:
      - build/distributions/**
    agents:
      provider: "gcp"
      machineType: "n1-standard-8"

  - label: "Serverless integration test"
    key: "serverless-integration-tests"
    depends_on:
      - package-it
    concurrency_group: elastic-agent-extended-testing/serverless-integration
    concurrency: 8
    env:
      # we run each step in a different data center to spread the load
      TEST_INTEG_AUTH_GCP_DATACENTER: "us-central1-a"
    command: |
      buildkite-agent artifact download build/distributions/** . --step 'package-it'
      .buildkite/scripts/steps/integration_tests.sh serverless integration:single TestLogIngestionFleetManaged #right now, run a single test in serverless mode as a sort of smoke test, instead of re-running the entire suite
    artifact_paths:
      - "build/TEST-**"
      - "build/diagnostics/*"
    agents:
      provider: "gcp"
      machineType: "n1-standard-8"
    notify:
      - github_commit_status:
          context: "buildkite/elastic-agent-extended-testing - Serverless integration test"

  - label: "Extended runtime leak tests"
    key: "extended-integration-tests"
    depends_on:
      - package-it
    concurrency_group: elastic-agent-extended-testing/leak-tests
    concurrency: 8
    env:
      TEST_INTEG_AUTH_GCP_DATACENTER: "us-central1-b"
    command: |
      buildkite-agent artifact download build/distributions/** . --step 'package-it'
      .buildkite/scripts/steps/integration_tests.sh stateful integration:TestForResourceLeaks
    artifact_paths:
      - "build/TEST-**"
      - "build/diagnostics/*"
    agents:
      provider: "gcp"
      machineType: "n1-standard-8"
    notify:
      - github_commit_status:
          context: "buildkite/elastic-agent-extended-testing - Extended runtime leak tests"

  - label: "Integration tests"
    key: "integration-tests"
    depends_on:
      - package-it
    concurrency_group: elastic-agent-extended-testing/integration
    concurrency: 8
    env:
      TEST_INTEG_AUTH_GCP_DATACENTER: "us-central1-f"
    command: |
      buildkite-agent artifact download build/distributions/** . --step 'package-it'
      .buildkite/scripts/steps/integration_tests.sh stateful
    artifact_paths:
      - "build/TEST-**"
      - "build/diagnostics/*"
    agents:
      provider: "gcp"
      machineType: "n1-standard-8"
    notify:
      - github_commit_status:
          context: "buildkite/elastic-agent-extended-testing - Integration tests"
    plugins:
      - test-collector#v1.10.1:
          files: "build/TEST-*.xml"
          format: "junit"
          branches: "main"
          debug: true

  - label: "Serverless Beats Tests"
    depends_on:
      - package-it
    key: "serverless-beats-integration-tests"
    concurrency_group: elastic-agent-extended-testing/beats-integration
    concurrency: 8
    env:
      TEST_INTEG_AUTH_GCP_DATACENTER: "us-central1-a"
    command: |
      buildkite-agent artifact download build/distributions/** . --step 'package-it'
      .buildkite/scripts/steps/beats_tests.sh
    # if: "build.env('CRON') == 'yes'"
    agents:
      provider: "gcp"
      machineType: "n1-standard-8"
    notify:
      - github_commit_status:
          context: "buildkite/elastic-agent-extended-testing - Serverless Beats Tests"
<<<<<<< HEAD
=======

  - label: "Kubernetes Integration tests"
    key: "k8s-integration-tests"
    env:
      K8S_VERSION: "v1.30.2"
      KIND_VERSION: "v0.20.0"
    command: ".buildkite/scripts/steps/k8s-extended-tests.sh"
    artifact_paths:
      - "build/k8s-logs*/*"
      - "build/k8s-logs*/**/*"
      - "build/TEST-**"
      - "build/diagnostics/*"
    agents:
      provider: "gcp"
      image: "family/core-ubuntu-2204"
    notify:
      - github_commit_status:
          context: "buildkite/elastic-agent-extended-testing - Kubernetes Integration tests"
>>>>>>> 67b709f6
<|MERGE_RESOLUTION|>--- conflicted
+++ resolved
@@ -102,8 +102,6 @@
     notify:
       - github_commit_status:
           context: "buildkite/elastic-agent-extended-testing - Serverless Beats Tests"
-<<<<<<< HEAD
-=======
 
   - label: "Kubernetes Integration tests"
     key: "k8s-integration-tests"
@@ -121,5 +119,4 @@
       image: "family/core-ubuntu-2204"
     notify:
       - github_commit_status:
-          context: "buildkite/elastic-agent-extended-testing - Kubernetes Integration tests"
->>>>>>> 67b709f6
+          context: "buildkite/elastic-agent-extended-testing - Kubernetes Integration tests"