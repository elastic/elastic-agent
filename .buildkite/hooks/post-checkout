--- conflicted
+++ resolved
@@ -46,13 +46,8 @@
 
 checkout_merge "${TARGET_BRANCH}" "${PR_COMMIT}" "${MERGE_BRANCH}"
 
-<<<<<<< HEAD
 echo "Commit information"
 git --no-pager log --format=%B -n 1
-=======
-echo "--- Commit information"
-git log --format=%B -n 1
->>>>>>> b60b8b04
 
 # Ensure buildkite groups are rendered
 echo ""