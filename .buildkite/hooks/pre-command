--- conflicted
+++ resolved
@@ -73,12 +73,7 @@
   fi
 fi
 
-<<<<<<< HEAD
-if [[ "$BUILDKITE_PIPELINE_SLUG" == "elastic-agent" && ("$BUILDKITE_STEP_KEY" == "integration-cloud-image" || "$BUILDKITE_STEP_KEY" == "integration-fips-cloud-image") ]]; then
-  docker_login
-=======
 # BUILDKITE_PIPELINE_SLUG should match elastic-agent for PRs, and elastic-agent-extended-tests once it has merged to main
 if [[ "$BUILDKITE_PIPELINE_SLUG" == "elastic-agent"* && "$BUILDKITE_STEP_KEY" == "integration-fips-cloud-image" ]]; then
     docker_login
->>>>>>> 17557993
 fi