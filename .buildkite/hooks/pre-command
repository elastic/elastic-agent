#!/bin/bash

set -euo pipefail

if [[ -z "${WORKSPACE-""}" ]]; then
    WORKSPACE=$(git rev-parse --show-toplevel)
    export WORKSPACE
fi

source "${WORKSPACE}/.buildkite/scripts/common.sh"

if [[ -z "${GO_VERSION-""}" ]]; then
    export GO_VERSION=$(cat "${WORKSPACE}/.go-version")
fi

CI_DRA_ROLE_PATH="kv/ci-shared/release/dra-role"
CI_GCP_OBS_PATH="kv/ci-shared/observability-ingest/cloud/gcp"
# This key exists for backward compatibility with OGC framework
# see https://github.com/elastic/elastic-agent/issues/8536
CI_ESS_PATH="kv/ci-shared/platform-ingest/platform-ingest-ec-prod"
CI_DRA_ROLE_PATH="kv/ci-shared/release/dra-role"

function release_manager_login {
  DRA_CREDS_SECRET=$(retry 5 vault kv get -field=data -format=json ${CI_DRA_ROLE_PATH})
  VAULT_ADDR_SECRET=$(echo ${DRA_CREDS_SECRET} | jq -r '.vault_addr')
  VAULT_ROLE_ID_SECRET=$(echo ${DRA_CREDS_SECRET} | jq -r '.role_id')
  VAULT_SECRET=$(echo ${DRA_CREDS_SECRET} | jq -r '.secret_id')
  export VAULT_ADDR_SECRET VAULT_ROLE_ID_SECRET VAULT_SECRET
}

if [[ "$BUILDKITE_PIPELINE_SLUG" == "elastic-agent-package" ]]; then
  if [[ "$BUILDKITE_STEP_KEY" == "dra-publish" || "$BUILDKITE_STEP_KEY" == "bk-api-publish-independent-agent" ]]; then
    release_manager_login
  fi
fi

<<<<<<< HEAD
if [[ ("$BUILDKITE_PIPELINE_SLUG" == "buildkite-elastic-agent-integration-matrix") || ("$BUILDKITE_PIPELINE_SLUG" == "beats-agent-serverless-tests") ]]; then
  echo "Setting GCP credentials"
=======
if [[ "$BUILDKITE_PIPELINE_SLUG" == "buildkite-elastic-agent-integration-matrix" ]]; then
  echo "Setting credentials"
  # Set GCP credentials
>>>>>>> 948ba76c
  export GOOGLE_APPLICATION_GCP_SECRET=$(retry 5 vault kv get -format=json -field=data ${CI_GCP_OBS_PATH})
  echo "${GOOGLE_APPLICATION_GCP_SECRET}" > ./gcp.json
  export GOOGLE_APPLICATION_CREDENTIALS=$(realpath ./gcp.json)
  export TEST_INTEG_AUTH_GCP_SERVICE_TOKEN_FILE=$(realpath ./gcp.json)
fi

if [[ "$BUILDKITE_STEP_KEY" == *"integration-tests"* ]]; then
  # ESS credentials
  export API_KEY_TOKEN=$(vault kv get -field apiKey ${CI_ESS_PATH})
  echo ${API_KEY_TOKEN} > ./apiKey
  export TEST_INTEG_AUTH_ESS_APIKEY_FILE=$(realpath ./apiKey)
fi

if [[ "$BUILDKITE_PIPELINE_SLUG" == "elastic-agent-binary-dra" ]]; then
  if [[ ("$BUILDKITE_STEP_KEY" == "publish-dra-snapshot" || "$BUILDKITE_STEP_KEY" == "publish-dra-staging") ]]; then
    echo "+++ Setting DRA params"
    # Shared secret path containing the dra creds for project teams
    release_manager_login
  fi
fi<|MERGE_RESOLUTION|>--- conflicted
+++ resolved
@@ -34,14 +34,8 @@
   fi
 fi
 
-<<<<<<< HEAD
 if [[ ("$BUILDKITE_PIPELINE_SLUG" == "buildkite-elastic-agent-integration-matrix") || ("$BUILDKITE_PIPELINE_SLUG" == "beats-agent-serverless-tests") ]]; then
   echo "Setting GCP credentials"
-=======
-if [[ "$BUILDKITE_PIPELINE_SLUG" == "buildkite-elastic-agent-integration-matrix" ]]; then
-  echo "Setting credentials"
-  # Set GCP credentials
->>>>>>> 948ba76c
   export GOOGLE_APPLICATION_GCP_SECRET=$(retry 5 vault kv get -format=json -field=data ${CI_GCP_OBS_PATH})
   echo "${GOOGLE_APPLICATION_GCP_SECRET}" > ./gcp.json
   export GOOGLE_APPLICATION_CREDENTIALS=$(realpath ./gcp.json)
