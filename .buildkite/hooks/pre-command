--- conflicted
+++ resolved
@@ -2,34 +2,11 @@
 
 set -euo pipefail
 
-<<<<<<< HEAD
-if [[ -z "${WORKSPACE-""}" ]]; then
-    export WORKSPACE=$(git rev-parse --show-toplevel)
-fi
+source ../scripts/common.sh
+
 if [[ -z "${GO_VERSION-""}" ]]; then
     export GO_VERSION=$(cat "${WORKSPACE}/.go-version")
 fi
-=======
-function retry {
-    local retries=$1
-    shift
->>>>>>> e54b0a29
-
-    local count=0
-    until "$@"; do
-        exit=$?
-        wait=$((2 ** count))
-        count=$((count + 1))
-        if [ $count -lt "$retries" ]; then
-            >&2 echo "Retry $count/$retries exited $exit, retrying in $wait seconds..."
-            sleep $wait
-        else
-            >&2 echo "Retry $count/$retries exited $exit, no more retries left."
-            return $exit
-        fi
-    done
-    return 0
-}
 
 DOCKER_REGISTRY="docker.elastic.co"
 DOCKER_REGISTRY_SECRET_PATH="kv/ci-shared/platform-ingest/docker_registry_prod"
@@ -37,31 +14,17 @@
 CI_GCP_OBS_PATH=kv/ci-shared/observability-ingest/cloud/gcp
 CI_AGENT_QA_OBS_PATH=kv/ci-shared/observability-ingest/elastic-agent-ess-qa
 
-<<<<<<< HEAD
 CI_DRA_ROLE_PATH="kv/ci-shared/release/dra-role"
 
 if [[ "$BUILDKITE_PIPELINE_SLUG" == "elastic-agent-package" ]]; then
   if [[ "$BUILDKITE_STEP_KEY" == "package_elastic-agent" ]]; then
-    export DOCKER_USERNAME_SECRET=$(vault kv get -field user "${DOCKER_REGISTRY_SECRET_PATH}")
-    export DOCKER_PASSWORD_SECRET=$(vault kv get -field password "${DOCKER_REGISTRY_SECRET_PATH}")
-    docker login -u "${DOCKER_USERNAME_SECRET}" -p "${DOCKER_PASSWORD_SECRET}" "${DOCKER_REGISTRY}" 2>/dev/null
-    unset DOCKER_USERNAME_SECRET DOCKER_PASSWORD_SECRET
+    docker_login
   fi
 
   if [[ "$BUILDKITE_STEP_KEY" == "dra-publish" ]]; then
-    echo "+++ Setting DRA params"
-    # Shared secret path containing the dra creds for project teams
-    DRA_CREDS_SECRET=$(vault kv get -field=data -format=json ${CI_DRA_ROLE_PATH})
-    VAULT_ADDR_DRA=$(echo "${DRA_CREDS_SECRET}" | jq -r '.vault_addr')
-    VAULT_ROLE_ID_SECRET=$(echo "${DRA_CREDS_SECRET}" | jq -r '.role_id')
-    VAULT_SECRET=$(echo "${DRA_CREDS_SECRET}" | jq -r '.secret_id')
-    export VAULT_ADDR_DRA VAULT_ROLE_ID_SECRET VAULT_SECRET
+    release_manager_login
   fi
 fi
-=======
-# Secrets must be redacted
-# https://buildkite.com/docs/pipelines/managing-log-output#redacted-environment-variables
->>>>>>> e54b0a29
 
 if [[ "$BUILDKITE_PIPELINE_SLUG" == "elastic-agent" && "$BUILDKITE_STEP_KEY" == "integration-tests" ]]; then
   # Set GCP credentials
@@ -74,29 +37,17 @@
   export API_KEY_TOKEN=$(vault kv get -field api_key ${CI_AGENT_QA_OBS_PATH})
   echo ${API_KEY_TOKEN} > ./apiKey
   export TEST_INTEG_AUTH_ESS_APIKEY_FILE=$(realpath ./apiKey)
-<<<<<<< HEAD
- fi
-=======
 fi
 
-if [[ ("$BUILDKITE_PIPELINE_SLUG" == "elastic-agent-package" && "$BUILDKITE_STEP_KEY" == "package_elastic-agent") || "$BUILDKITE_PIPELINE_SLUG" == "elastic-agent-binary-dra" ]]; then
+if [[ "$BUILDKITE_PIPELINE_SLUG" == "elastic-agent-binary-dra" ]]; then
   if command -v docker &>/dev/null; then
-    export DOCKER_USERNAME_SECRET=$(retry 5 vault kv get -field user "${DOCKER_REGISTRY_SECRET_PATH}")
-    export DOCKER_PASSWORD_SECRET=$(retry 5 vault kv get -field password "${DOCKER_REGISTRY_SECRET_PATH}")
-    docker login -u "${DOCKER_USERNAME_SECRET}" -p "${DOCKER_PASSWORD_SECRET}" "${DOCKER_REGISTRY}" 2>/dev/null
-    unset DOCKER_USERNAME_SECRET DOCKER_PASSWORD_SECRET
+    docker_login
   else
     echo "+++ docker not found"
   fi
-fi
-
-if [[ "$BUILDKITE_PIPELINE_SLUG" == "elastic-agent-binary-dra" && ("$BUILDKITE_STEP_KEY" == "publish-dra-snapshot" || "$BUILDKITE_STEP_KEY" == "publish-dra-staging") ]]; then
-  echo "+++ Setting DRA params"
-  # Shared secret path containing the dra creds for project teams
-  DRA_CREDS_SECRET=$(retry 5 vault kv get -field=data -format=json ${CI_DRA_ROLE_PATH})
-  VAULT_ADDR_SECRET=$(echo ${DRA_CREDS_SECRET} | jq -r '.vault_addr')
-  VAULT_ROLE_ID_SECRET=$(echo ${DRA_CREDS_SECRET} | jq -r '.role_id')
-  VAULT_SECRET=$(echo ${DRA_CREDS_SECRET} | jq -r '.secret_id')
-  export VAULT_ADDR_SECRET VAULT_ROLE_ID_SECRET VAULT_SECRET
-fi
->>>>>>> e54b0a29
+  if [[ ("$BUILDKITE_STEP_KEY" == "publish-dra-snapshot" || "$BUILDKITE_STEP_KEY" == "publish-dra-staging") ]]; then
+    echo "+++ Setting DRA params"
+    # Shared secret path containing the dra creds for project teams
+    release_manager_login
+  fi
+fi