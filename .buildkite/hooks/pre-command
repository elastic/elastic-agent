--- conflicted
+++ resolved
@@ -2,17 +2,10 @@
 
 set -euo pipefail
 
-<<<<<<< HEAD
-export GO_VERSION=$(cat .go-version)
-function retry {
-    local retries=$1
-    shift
-=======
 if [[ -z "${WORKSPACE-""}" ]]; then
     WORKSPACE=$(git rev-parse --show-toplevel)
     export WORKSPACE
 fi
->>>>>>> b60b8b04
 
 source "${WORKSPACE}/.buildkite/scripts/common.sh"
 
