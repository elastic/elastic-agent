--- conflicted
+++ resolved
@@ -104,41 +104,25 @@
   #     - unit-tests-win2016
   #   allow_dependency_failure: true
 
-<<<<<<< HEAD
-  # - label: ":sonarqube: Continuous Code Inspection"
-  #   env:
-  #     VAULT_SONAR_TOKEN_PATH: "kv/ci-shared/platform-ingest/elastic/elastic-agent/sonar-analyze-token"
+  # - label: "Serverless integration test"
+  #   key: "serverless-integration-tests"
+  #   command: ".buildkite/scripts/steps/integration_tests.sh serverless integration:single TestMonitoringLogsShipped" #right now, run a single test in serverless mode as a sort of smoke test, instead of re-running the entire suite
+  #   artifact_paths:
+  #     - "build/TEST-**"
+  #     - "build/diagnostics/*"
   #   agents:
-  #     image: "docker.elastic.co/cloud-ci/sonarqube/buildkite-scanner:latest"
-  #   command:
-  #     - "buildkite-agent artifact download --step merge-coverage build/TEST-go-unit.cov ."
-  #     - "/scan-source-code.sh"
-  #   depends_on:
-  #     - "merge-coverage"
-  #   retry:
-  #     manual:
-  #       allowed: true
-=======
-  - label: "Serverless integration test"
-    key: "serverless-integration-tests"
-    command: ".buildkite/scripts/steps/integration_tests.sh serverless integration:single TestMonitoringLogsShipped" #right now, run a single test in serverless mode as a sort of smoke test, instead of re-running the entire suite
-    artifact_paths:
-      - "build/TEST-**"
-      - "build/diagnostics/*"
-    agents:
-      provider: "gcp"
-      machineType: "n1-standard-8"
+  #     provider: "gcp"
+  #     machineType: "n1-standard-8"
 
-  - label: "Integration tests"
-    key: "integration-tests"
-    command: ".buildkite/scripts/steps/integration_tests.sh stateful"
-    artifact_paths:
-      - "build/TEST-**"
-      - "build/diagnostics/*"
-    agents:
-      provider: "gcp"
-      machineType: "n1-standard-8"
->>>>>>> cc617646
+  # - label: "Integration tests"
+  #   key: "integration-tests"
+  #   command: ".buildkite/scripts/steps/integration_tests.sh stateful"
+  #   artifact_paths:
+  #     - "build/TEST-**"
+  #     - "build/diagnostics/*"
+  #   agents:
+  #     provider: "gcp"
+  #     machineType: "n1-standard-8"
 
   # - label: "Integration tests"
   #   key: "integration-tests"
