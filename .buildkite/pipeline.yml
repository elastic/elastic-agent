# yaml-language-server: $schema=https://raw.githubusercontent.com/buildkite/pipeline-schema/main/schema.json

env:
  VAULT_PATH: "kv/ci-shared/observability-ingest/cloud/gcp"
  DOCKER_REGISTRY: "docker.elastic.co"
steps:
  - label: "Sync K8s: Create Kibana PR"
    env:
      GH_VERSION: "2.4.0"
    key: "sync-k8s"
    command: ".buildkite/scripts/steps/sync-k8s.sh"
    agents:
      provider: "gcp"
      image: "family/core-ubuntu-2204"
    retry:
      manual:
        allowed: true
  # - group: "Unit tests"
  #   key: "unit-tests"
  #   steps:
  #     - label: "Unit tests - Ubuntu 22.04"
  #       key: "unit-tests-2204"
  #       command: ".buildkite/scripts/steps/unit-tests.sh"
  #       artifact_paths:
  #         - "build/TEST-**"
  #         - "build/diagnostics/*"
  #         - "coverage.out"
  #       agents:
  #         provider: "gcp"
  #         image: "family/core-ubuntu-2204"
  #       retry:
  #         manual:
  #           allowed: true

  #     - label: "Unit tests - Ubuntu 22.04 ARM64"
  #       key: "unit-tests-2204-arm64"
  #       command: ".buildkite/scripts/steps/unit-tests.sh"
  #       artifact_paths:
  #         - "build/TEST-**"
  #         - "build/diagnostics/*"
  #         - "coverage.out"
  #       agents:
  #         provider: "aws"
  #         imagePrefix: "core-ubuntu-2204-aarch64"
  #         diskSizeGb: 200
  #         instanceType: "m6g.xlarge"
  #       retry:
  #         manual:
  #           allowed: true

  #     - label: "Unit tests - Windows 2022"
  #       key: "unit-tests-win2022"
  #       command: ".\\.buildkite\\scripts\\steps\\unit-tests.ps1"
  #       artifact_paths:
  #         - "build/TEST-**"
  #         - "build/diagnostics/*"
  #         - "coverage.out"
  #       agents:
  #         provider: "gcp"
  #         image: "family/core-windows-2022"
  #         machine_type: "n2-standard-8"
  #         disk_size: 200
  #         disk_type: "pd-ssd"
  #       retry:
  #         manual:
  #           allowed: true

  #     - label: "Unit tests - Windows 2016"
  #       key: "unit-tests-win2016"
  #       command: ".\\.buildkite\\scripts\\steps\\unit-tests.ps1"
  #       artifact_paths:
  #         - "build/TEST-**"
  #         - "build/diagnostics/*"
  #         - "coverage.out"
  #       agents:
  #         provider: "gcp"
  #         image: "family/core-windows-2016"
  #         machine_type: "n2-standard-8"
  #         disk_size: 200
  #         disk_type: "pd-ssd"
  #       retry:
  #         manual:
  #           allowed: true

  #     # Runs inly on the main branch
  #     - label: "Unit tests - MacOS 13 ARM"
  #       key: "unit-tests-macos-13-arm"
  #       command: ".buildkite/scripts/steps/unit-tests.sh"
  #       branches: main
  #       artifact_paths:
  #         - "build/TEST-**"
  #         - "build/diagnostics/*"
  #         - "coverage.out"
  #       agents:
  #         provider: orka
  #         imagePrefix: generic-13-ventura-arm
  #       retry:
  #         manual:
  #           allowed: true

  #     - label: "Unit tests - MacOS 13"
  #       key: "unit-tests-macos-13"
  #       command: ".buildkite/scripts/steps/unit-tests.sh"
  #       artifact_paths:
  #         - "build/TEST-**"
  #         - "build/diagnostics/*"
  #         - "coverage.out"
  #       agents:
  #         provider: orka
  #         imagePrefix: generic-13-ventura-x64
  #       retry:
  #         manual:
  #           allowed: true

  # - group: "Desktop Windows tests"
  #   key: "extended-windows"
  #   steps:
  #     - label: "Unit tests - Windows 10"
  #       key: "unit-tests-win10"
  #       command: ".\\.buildkite\\scripts\\steps\\unit-tests.ps1"
  #       artifact_paths:
  #         - "build/TEST-**"
  #         - "build/diagnostics/*"
  #         - "coverage.out"
  #       agents:
  #         provider: "gcp"
  #         # TODO create own image
  #         image: "family/endpoint-windows-10-tester-rel"
  #         machine_type: "n2-standard-8"
  #         disk_type: "pd-ssd"
  #       retry:
  #         manual:
  #           allowed: true
  #     - label: "Unit tests - Windows 11"
  #       key: "unit-tests-win11"
  #       command: ".\\.buildkite\\scripts\\steps\\unit-tests.ps1"
  #       artifact_paths:
  #         - "build/TEST-**"
  #         - "build/diagnostics/*"
  #         - "coverage.out"
  #       agents:
  #         provider: "gcp"
  #         # TODO create own image
  #         image: "family/endpoint-windows-11-tester-rel"
  #         machine_type: "n2-standard-8"
  #         disk_type: "pd-ssd"
  #       retry:
  #         manual:
  #           allowed: true

  # - label: "Merge coverage reports"
  #   key: "merge-coverage"
  #   env:
  #     BUILDKITE_REPO: ""
  #   command: "
  #     .buildkite/scripts/steps/merge.sh
  #     unit-tests-2204
  #     unit-tests-2204-arm64
  #     unit-tests-win2016
  #     unit-tests-win2022
  #     unit-tests-macos-13
  #     unit-tests-win10
  #     unit-tests-win11
  #     "
  #   artifact_paths:
  #     - "build/TEST-**"
  #   agents:
  #     image: "golang:1.20.10"
  #   depends_on:
  #     - unit-tests
  #     - extended-windows
  #   allow_dependency_failure: true

  # - group: "K8s tests"
  #   key: "k8s-tests"
  #   steps:
  #     - label: "K8s tests: {{matrix.k8s_version}}"
  #       env:
  #         K8S_VERSION: "v{{matrix.k8s_version}}"
  #         KIND_VERSION: "v0.20.0"
  #       command: ".buildkite/scripts/steps/k8s-tests.sh"
  #       artifact_paths:
  #         - "build/TEST-**"
  #         - "build/diagnostics/*"
  #         - "coverage.out"
  #       agents:
  #         provider: "gcp"
  #         image: "family/core-ubuntu-2204"
  #       matrix:
  #         setup:
  #           k8s_version:
  #             - "1.28.0"
  #             - "1.27.3"
  #             - "1.26.6"
  #       retry:
  #         manual:
  #           allowed: true

  # - label: ":sonarqube: Continuous Code Inspection"
  #   env:
  #     VAULT_SONAR_TOKEN_PATH: "kv/ci-shared/platform-ingest/elastic/elastic-agent/sonar-analyze-token"
  #   agents:
  #     image: "docker.elastic.co/cloud-ci/sonarqube/buildkite-scanner:latest"
  #   command:
  #     - "buildkite-agent artifact download --step merge-coverage build/TEST-go-unit.cov ."
  #     - "/scan-source-code.sh"
  #   depends_on:
  #     - "merge-coverage"
  #   retry:
  #     manual:
  #       allowed: true

<<<<<<< HEAD
  # - label: "Serverless integration test"
  #   key: "serverless-integration-tests"
  #   env:
  #     TEST_INTEG_AUTH_ESS_REGION: us-east-1
  #   command: ".buildkite/scripts/steps/integration_tests.sh serverless integration:single TestLogIngestionFleetManaged" #right now, run a single test in serverless mode as a sort of smoke test, instead of re-running the entire suite
  #   artifact_paths:
  #     - "build/TEST-**"
  #     - "build/diagnostics/*"
  #   agents:
  #     provider: "gcp"
  #     machineType: "n1-standard-8"

  # - label: "Integration tests"
  #   key: "integration-tests"
  #   env:
  #     TEST_INTEG_AUTH_ESS_REGION: us-east-1
  #   command: ".buildkite/scripts/steps/integration_tests.sh stateful"
  #   artifact_paths:
  #     - "build/TEST-**"
  #     - "build/diagnostics/*"
  #   agents:
  #     provider: "gcp"
  #     machineType: "n1-standard-8"
=======
  - label: "Serverless integration test"
    key: "serverless-integration-tests"
    command: ".buildkite/scripts/steps/integration_tests.sh serverless integration:single TestLogIngestionFleetManaged" #right now, run a single test in serverless mode as a sort of smoke test, instead of re-running the entire suite
    artifact_paths:
      - "build/TEST-**"
      - "build/diagnostics/*"
    agents:
      provider: "gcp"
      machineType: "n1-standard-8"

  - label: "Integration tests"
    key: "integration-tests"
    command: ".buildkite/scripts/steps/integration_tests.sh stateful"
    artifact_paths:
      - "build/TEST-**"
      - "build/diagnostics/*"
    agents:
      provider: "gcp"
      machineType: "n1-standard-8"
>>>>>>> d1fffb3c

  # - wait: ~
  #   continue_on_failure: true
  # - label: "Processing test results"
  #   agents:
  #     provider: "gcp"
  #   plugins:
  #     - junit-annotate#v2.4.1:
  #         artifacts: build/TEST-go-integration*.xml<|MERGE_RESOLUTION|>--- conflicted
+++ resolved
@@ -32,39 +32,6 @@
   #         manual:
   #           allowed: true
 
-  #     - label: "Unit tests - Ubuntu 22.04 ARM64"
-  #       key: "unit-tests-2204-arm64"
-  #       command: ".buildkite/scripts/steps/unit-tests.sh"
-  #       artifact_paths:
-  #         - "build/TEST-**"
-  #         - "build/diagnostics/*"
-  #         - "coverage.out"
-  #       agents:
-  #         provider: "aws"
-  #         imagePrefix: "core-ubuntu-2204-aarch64"
-  #         diskSizeGb: 200
-  #         instanceType: "m6g.xlarge"
-  #       retry:
-  #         manual:
-  #           allowed: true
-
-  #     - label: "Unit tests - Windows 2022"
-  #       key: "unit-tests-win2022"
-  #       command: ".\\.buildkite\\scripts\\steps\\unit-tests.ps1"
-  #       artifact_paths:
-  #         - "build/TEST-**"
-  #         - "build/diagnostics/*"
-  #         - "coverage.out"
-  #       agents:
-  #         provider: "gcp"
-  #         image: "family/core-windows-2022"
-  #         machine_type: "n2-standard-8"
-  #         disk_size: 200
-  #         disk_type: "pd-ssd"
-  #       retry:
-  #         manual:
-  #           allowed: true
-
   #     - label: "Unit tests - Windows 2016"
   #       key: "unit-tests-win2016"
   #       command: ".\\.buildkite\\scripts\\steps\\unit-tests.ps1"
@@ -210,12 +177,19 @@
   #     manual:
   #       allowed: true
 
-<<<<<<< HEAD
   # - label: "Serverless integration test"
   #   key: "serverless-integration-tests"
-  #   env:
-  #     TEST_INTEG_AUTH_ESS_REGION: us-east-1
   #   command: ".buildkite/scripts/steps/integration_tests.sh serverless integration:single TestLogIngestionFleetManaged" #right now, run a single test in serverless mode as a sort of smoke test, instead of re-running the entire suite
+  #   artifact_paths:
+  #     - "build/TEST-**"
+  #     - "build/diagnostics/*"
+  #   agents:
+  #     provider: "gcp"
+  #     machineType: "n1-standard-8"
+
+  # - label: "Integration tests"
+  #   key: "integration-tests"
+  #   command: ".buildkite/scripts/steps/integration_tests.sh stateful"
   #   artifact_paths:
   #     - "build/TEST-**"
   #     - "build/diagnostics/*"
@@ -234,27 +208,6 @@
   #   agents:
   #     provider: "gcp"
   #     machineType: "n1-standard-8"
-=======
-  - label: "Serverless integration test"
-    key: "serverless-integration-tests"
-    command: ".buildkite/scripts/steps/integration_tests.sh serverless integration:single TestLogIngestionFleetManaged" #right now, run a single test in serverless mode as a sort of smoke test, instead of re-running the entire suite
-    artifact_paths:
-      - "build/TEST-**"
-      - "build/diagnostics/*"
-    agents:
-      provider: "gcp"
-      machineType: "n1-standard-8"
-
-  - label: "Integration tests"
-    key: "integration-tests"
-    command: ".buildkite/scripts/steps/integration_tests.sh stateful"
-    artifact_paths:
-      - "build/TEST-**"
-      - "build/diagnostics/*"
-    agents:
-      provider: "gcp"
-      machineType: "n1-standard-8"
->>>>>>> d1fffb3c
 
   # - wait: ~
   #   continue_on_failure: true
