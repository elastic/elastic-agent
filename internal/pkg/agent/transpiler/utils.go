--- conflicted
+++ resolved
@@ -98,7 +98,11 @@
 	return NewList(nInputs), nil
 }
 
-<<<<<<< HEAD
+type varIDMap struct {
+	id string
+	d  *Dict
+}
+
 func getStreams(dict *Dict) *List {
 	node, ok := dict.Find(streamsKey)
 	if !ok {
@@ -120,11 +124,6 @@
 		return nil
 	}
 	return list
-=======
-type varIDMap struct {
-	id string
-	d  *Dict
->>>>>>> c3f216c9
 }
 
 func promoteProcessors(dict *Dict) *Dict {
