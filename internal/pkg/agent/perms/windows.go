--- conflicted
+++ resolved
@@ -116,17 +116,7 @@
 			if topPath == name {
 				inherit = false
 			}
-<<<<<<< HEAD
 			return apply(name, inherit, grants...)
-=======
-			err = acl.Apply(name, true, inherit, grants...)
-			// Check for Errno = 0 which indicates success
-			// https://pkg.go.dev/golang.org/x/sys/windows#Errno
-			if errors.Is(err, syscall.Errno(0)) {
-				return nil
-			}
-			return err
->>>>>>> 06328716
 		} else if errors.Is(err, fs.ErrNotExist) {
 			return nil
 		}
