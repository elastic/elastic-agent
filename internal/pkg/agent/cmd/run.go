--- conflicted
+++ resolved
@@ -201,13 +201,8 @@
 		_ = serverStopFn()
 	}()
 
-<<<<<<< HEAD
-	control := server.New(logger.Named("control"), agentInfo, coord, tracer, cfg.Settings.GRPC, diagnostics.GlobalHooks, coord.DiagnosticHooks())
-=======
-	diagHooks := diagnostics.GlobalHooks()
-	diagHooks = append(diagHooks, coord.DiagnosticHooks()...)
-	control := server.New(l.Named("control"), agentInfo, coord, tracer, diagHooks, cfg.Settings.GRPC)
->>>>>>> fc254ad1
+	control := server.New(l.Named("control"), agentInfo, coord, tracer, cfg.Settings.GRPC, diagnostics.GlobalHooks, coord.DiagnosticHooks())
+
 	// start the control listener
 	if err := control.Start(); err != nil {
 		return err
