// Copyright Elasticsearch B.V. and/or licensed to Elasticsearch B.V. under one
// or more contributor license agreements. Licensed under the Elastic License 2.0;
// you may not use this file except in compliance with the Elastic License 2.0.

package cmd

import (
	"context"
	goerrors "errors"
	"fmt"
	"net/url"
	"os"
	"os/signal"
	"path/filepath"
	"strconv"
	"strings"
	"syscall"
	"time"

	"github.com/elastic/elastic-agent/internal/pkg/agent/application/enroll"
	fleetgateway "github.com/elastic/elastic-agent/internal/pkg/agent/application/gateway/fleet"

	"go.elastic.co/apm/v2"
	apmtransport "go.elastic.co/apm/v2/transport"
	"gopkg.in/yaml.v2"

	"github.com/spf13/cobra"

	"github.com/elastic/elastic-agent-libs/logp"
	monitoringLib "github.com/elastic/elastic-agent-libs/monitoring"
	"github.com/elastic/elastic-agent-system-metrics/report"
	"github.com/elastic/elastic-agent/internal/pkg/agent/vault"
	"github.com/elastic/elastic-agent/internal/pkg/diagnostics"

	"github.com/elastic/elastic-agent/internal/pkg/agent/application"
	"github.com/elastic/elastic-agent/internal/pkg/agent/application/coordinator"
	"github.com/elastic/elastic-agent/internal/pkg/agent/application/filelock"
	"github.com/elastic/elastic-agent/internal/pkg/agent/application/info"
	"github.com/elastic/elastic-agent/internal/pkg/agent/application/monitoring"
	"github.com/elastic/elastic-agent/internal/pkg/agent/application/monitoring/reload"
	"github.com/elastic/elastic-agent/internal/pkg/agent/application/paths"
	"github.com/elastic/elastic-agent/internal/pkg/agent/application/reexec"
	"github.com/elastic/elastic-agent/internal/pkg/agent/application/secret"
	"github.com/elastic/elastic-agent/internal/pkg/agent/application/upgrade"
	"github.com/elastic/elastic-agent/internal/pkg/agent/application/upgrade/details"
	"github.com/elastic/elastic-agent/internal/pkg/agent/configuration"
	"github.com/elastic/elastic-agent/internal/pkg/agent/errors"
	"github.com/elastic/elastic-agent/internal/pkg/agent/install"
	"github.com/elastic/elastic-agent/internal/pkg/agent/migration"
	"github.com/elastic/elastic-agent/internal/pkg/agent/storage"
	"github.com/elastic/elastic-agent/internal/pkg/cli"
	"github.com/elastic/elastic-agent/internal/pkg/config"
	monitoringCfg "github.com/elastic/elastic-agent/internal/pkg/core/monitoring/config"
	"github.com/elastic/elastic-agent/internal/pkg/release"
	"github.com/elastic/elastic-agent/pkg/component"
	"github.com/elastic/elastic-agent/pkg/control/v2/server"
	"github.com/elastic/elastic-agent/pkg/core/logger"
	"github.com/elastic/elastic-agent/pkg/utils"
	"github.com/elastic/elastic-agent/version"
)

const (
	agentName            = "elastic-agent"
	fleetInitTimeoutName = "FLEET_SERVER_INIT_TIMEOUT"
	flagRunDevelopment   = "develop"
)

func newRunCommandWithArgs(_ []string, streams *cli.IOStreams) *cobra.Command {
	cmd := &cobra.Command{
		Use:   "run",
		Short: "Start the Elastic Agent",
		Long:  "This command starts the Elastic Agent.",
		RunE: func(cmd *cobra.Command, _ []string) error {
			isDevelopmentMode, _ := cmd.Flags().GetBool(flagInstallDevelopment)
			if isDevelopmentMode {
				fmt.Fprintln(streams.Out, "Development installation mode enabled; this is an experimental feature.")
				// For now, development mode only makes the agent behave as if it was running in a namespace to allow
				// multiple agents on the same machine.
				paths.SetInstallNamespace(paths.DevelopmentNamespace)
			}

			// done very early so the encrypted store is never used. Always done in development mode to remove the need to be root.
			disableEncryptedStore, _ := cmd.Flags().GetBool("disable-encrypted-store")
			if disableEncryptedStore || isDevelopmentMode {
				storage.DisableEncryptionDarwin()
			}
			fleetInitTimeout, _ := cmd.Flags().GetDuration("fleet-init-timeout")
			testingMode, _ := cmd.Flags().GetBool("testing-mode")
			if err := run(cmd.Context(), nil, testingMode, fleetInitTimeout); err != nil && !errors.Is(err, context.Canceled) {
				fmt.Fprintf(streams.Err, "Error: %v\n%s\n", err, troubleshootMessage())
				return err
			}
			return nil
		},
	}

	// --disable-encrypted-store only has meaning on Mac OS, and it disables the encrypted disk store
	// feature of the Elastic Agent. On Mac OS root privileges are required to perform the disk
	// store encryption, by setting this flag it disables that feature and allows the Elastic Agent to
	// run as non-root.
	//
	// Deprecated: MacOS can be run/installed without root privileges
	cmd.Flags().Bool("disable-encrypted-store", false, "Disable the encrypted disk storage (Only useful on Mac OS)")
	_ = cmd.Flags().MarkHidden("disable-encrypted-store")
	_ = cmd.Flags().MarkDeprecated("disable-encrypted-store", "agent on Mac OS can be run/installed without root privileges, see elastic-agent install --help")

	// --testing-mode is a hidden flag that spawns the Elastic Agent in testing mode
	// it is hidden because we really don't want users to execute Elastic Agent to run
	// this way, only the integration testing framework runs the Elastic Agent in this mode
	cmd.Flags().Bool("testing-mode", false, "Run with testing mode enabled")

	cmd.Flags().Duration("fleet-init-timeout", envTimeout(fleetInitTimeoutName), " Sets the initial timeout when starting up the fleet server under agent")
	_ = cmd.Flags().MarkHidden("testing-mode")

	cmd.Flags().Bool(flagRunDevelopment, false, "Run agent in development mode. Allows running when there is already an installed Elastic Agent. (experimental)")
	_ = cmd.Flags().MarkHidden(flagRunDevelopment) // For internal use only.

	return cmd
}

<<<<<<< HEAD
func run(ctx context.Context, override application.CfgOverrider, testingMode bool, fleetInitTimeout time.Duration, modifiers ...component.PlatformModifier) error {
	upgradeDetailsFromMarker, err := handleUpgrade()
	if err != nil {
		return fmt.Errorf("error checking for and handling upgrade: %w", err)
	}

	locker := filelock.NewAppLocker(paths.Data(), paths.AgentLockFileName)
	if err := locker.TryLock(); err != nil {
		return err
	}
	defer func() {
		_ = locker.Unlock()
	}()

	return runElasticAgent(ctx, override, testingMode, fleetInitTimeout, upgradeDetailsFromMarker, modifiers...)
=======
func run(override application.CfgOverrider, testingMode bool, fleetInitTimeout time.Duration, modifiers ...component.PlatformModifier) error {
	// Windows: Mark service as stopped.
	// After this is run, the service is considered by the OS to be stopped.
	// This must be the first deferred cleanup task (last to execute).
	defer func() {
		service.NotifyTermination()
		service.WaitExecutionDone()
	}()

	service.BeforeRun()
	defer service.Cleanup()

	// register as a service
	stop := make(chan bool)
	ctx, cancel := context.WithCancel(context.Background())
	stopBeat := func() {
		close(stop)
	}

	defer cancel()
	go service.ProcessWindowsControlEvents(stopBeat)

	return runElasticAgentCritical(ctx, cancel, override, stop, testingMode, fleetInitTimeout, modifiers...)
>>>>>>> 278440a1
}

func logReturn(l *logger.Logger, err error) error {
	if err != nil && !errors.Is(err, context.Canceled) {
		l.Errorf("%s", err)
		logExternal(fmt.Sprintf("%s run failed: %s", paths.BinaryName, err))
	}
	return err
}

// runElasticAgentCritical provides a critical path to running runElasticAgent, it exhausts all efforts to log any
// errors to ensure that any issues are captured in the logs.
func runElasticAgentCritical(
	ctx context.Context,
	override application.CfgOverrider,
	testingMode bool,
	fleetInitTimeout time.Duration,
	modifiers ...component.PlatformModifier,
) error {
<<<<<<< HEAD
	ctx, cancel := context.WithCancel(ctx)
	defer cancel()

	err := coordinator.RestoreConfig()
=======
	var errs []error

	// early handleUpgrade, but don't error yet
	upgradeDetailsFromMarker, err := handleUpgrade()
>>>>>>> 278440a1
	if err != nil {
		errs = append(errs, fmt.Errorf("failed to handle upgrade: %w", err))
	}

	// single run, but don't error yet
	locker := filelock.NewAppLocker(paths.Data(), paths.AgentLockFileName)
	lockErr := locker.TryLock()
	if lockErr != nil {
		errs = append(errs, fmt.Errorf("failed to get app lock: %w", err))
	}
	defer func() {
		_ = locker.Unlock()
	}()

	// try restore (if app locker didn't fail), but don't error yet
	if lockErr == nil {
		err = coordinator.RestoreConfig()
		if err != nil {
			errs = append(errs, fmt.Errorf("failed to restore configuration: %w", err))
		}
	}

	// try load config, but don't error yet
	cfg, err := loadConfig(ctx, override)
	if err != nil {
		// failed to load configuration, just load the default to create the logger
		errs = append(errs, fmt.Errorf("failed to load configuration: %w", err))
		cfg = configuration.DefaultConfiguration()
	}

	baseLogger, err := logger.NewFromConfig("", cfg.Settings.LoggingConfig, cfg.Settings.EventLoggingConfig, true)
	if err != nil {
		errs = append(errs, fmt.Errorf("failed to create logger: %w", err))

		// failed to create the baseLogger, this comes from the configuration being possibly invalid
		// switch to a default config and try again
		cfg = configuration.DefaultConfiguration()
		baseLogger, err = logger.NewFromConfig("", cfg.Settings.LoggingConfig, cfg.Settings.EventLoggingConfig, true)
		if err != nil {
			errs = append(errs, fmt.Errorf("failed to create logger with default configuration: %w", err))

			// this really should not happen, but this whole critical function is very defensive
			baseLogger, err = logger.New("", true)
			if err != nil {
				errs = append(errs, fmt.Errorf("failed to create logger with no configuration: %w", err))

				// again? no way, but you never know
				baseLogger = logger.NewWithoutConfig("")
			}
		}
	}

	// Make sure to flush any buffered logs before we're done.
	defer baseLogger.Sync() //nolint:errcheck // flushing buffered logs is best effort.

	l := baseLogger.With("log", map[string]interface{}{
		"source": agentName,
	})

	// at this point the logger is working, so any errors that we hit can now be logged and returned
	if len(errs) > 0 {
		return logReturn(l, goerrors.Join(errs...))
	}

	// actually run the agent now
	err = runElasticAgent(ctx, cancel, baseLogger, l, cfg, override, stop, testingMode, fleetInitTimeout, upgradeDetailsFromMarker, modifiers...)
	return logReturn(l, err)
}

// runElasticAgent runs the actual Elastic Agent.
func runElasticAgent(
	ctx context.Context,
	cancel context.CancelFunc,
	baseLogger *logger.Logger,
	l *logger.Logger,
	cfg *configuration.Configuration,
	override application.CfgOverrider,
	stop chan bool,
	testingMode bool,
	fleetInitTimeout time.Duration,
	upgradeDetailsFromMarker *details.Details,
	modifiers ...component.PlatformModifier,
) error {
	logLvl := logger.DefaultLogLevel
	if cfg.Settings.LoggingConfig != nil {
		logLvl = cfg.Settings.LoggingConfig.Level
	}

	// try early to check if running as root
	isRoot, err := utils.HasRoot()
	if err != nil {
		return fmt.Errorf("failed to check for root/Administrator privileges: %w", err)
	}

	l.Infow("Elastic Agent started",
		"process.pid", os.Getpid(),
		"agent.version", version.GetAgentPackageVersion(),
		"agent.unprivileged", !isRoot)

	cfg, err = tryDelayEnroll(ctx, l, cfg, override)
	if err != nil {
		return errors.New(err, "failed to perform delayed enrollment")
	}

	// agent ID needs to stay empty in bootstrap mode
	createAgentID := cfg.Fleet == nil || cfg.Fleet.Server == nil || cfg.Fleet.Server.Bootstrap

	// Ensure we have the agent secret created.
	// The secret is not created here if it exists already from the previous enrollment.
	// This is needed for compatibility with agent running in standalone mode,
	// that writes the agentID into fleet.enc (encrypted fleet.yml) before even loading the configuration.
	err = secret.CreateAgentSecret(ctx, vault.WithUnprivileged(!isRoot))
	if err != nil {
		return fmt.Errorf("failed to read/write secrets: %w", err)
	}

	// Migrate .yml files if the corresponding .enc does not exist

	// the encrypted config does not exist but the unencrypted file does
	err = migration.MigrateToEncryptedConfig(ctx, l, paths.AgentConfigYmlFile(), paths.AgentConfigFile())
	if err != nil {
		return errors.New(err, "error migrating fleet config")
	}

	// the encrypted state does not exist but the unencrypted file does
	err = migration.MigrateToEncryptedConfig(ctx, l,
		paths.AgentStateStoreYmlFile(),
		paths.AgentStateStoreFile())
	if err != nil {
		return errors.New(err, "error migrating agent state")
	}

	agentInfo, err := info.NewAgentInfoWithLog(ctx, defaultLogLevel(cfg, logLvl.String()), createAgentID)
	if err != nil {
		return errors.New(err,
			"could not load agent info",
			errors.TypeFilesystem,
			errors.M(errors.MetaKeyPath, paths.AgentConfigFile()))
	}

	// Ensure that the log level now matches what is configured in the agentInfo.
	if agentInfo.LogLevel() != "" {
		var lvl logp.Level
		err = lvl.Unpack(agentInfo.LogLevel())
		if err != nil {
			l.Error(errors.New(err, "failed to parse agent information log level"))
		} else {
			logLvl = lvl
			logger.SetLevel(lvl)
		}
	} else {
		// Set the initial log level (either default or from config file)
		logger.SetLevel(logLvl)
	}

	// initiate agent watcher
	if _, err := upgrade.InvokeWatcher(l, paths.TopBinaryPath()); err != nil {
		// we should not fail because watcher is not working
		l.Error(errors.New(err, "failed to invoke rollback watcher"))
	}

	execPath, err := reexecPath()
	if err != nil {
		return fmt.Errorf("failed to get reexec path: %w", err)
	}
	rexLogger := l.Named("reexec")
	rex := reexec.NewManager(rexLogger, execPath)

	tracer, err := initTracer(agentName, release.Version(), cfg.Settings.MonitoringConfig)
	if err != nil {
		return fmt.Errorf("could not initiate APM tracer: %w", err)
	}
	if tracer != nil {
		l.Info("APM instrumentation enabled")
		defer func() {
			tracer.Flush(nil)
			tracer.Close()
		}()
	} else {
		l.Info("APM instrumentation disabled")
	}

	isBootstrap := configuration.IsFleetServerBootstrap(cfg.Fleet)
	coord, configMgr, _, err := application.New(ctx, l, baseLogger, logLvl, agentInfo, rex, tracer, testingMode,
		fleetInitTimeout, isBootstrap, override, upgradeDetailsFromMarker, modifiers...)
	if err != nil {
		return err
	}

	monitoringServer, err := setupMetrics(l, cfg.Settings.DownloadConfig.OS(), cfg.Settings.MonitoringConfig, tracer, coord)
	if err != nil {
		return err
	}
	coord.RegisterMonitoringServer(monitoringServer)
	defer func() {
		if monitoringServer != nil {
			_ = monitoringServer.Stop()
		}
	}()

	diagHooks := diagnostics.GlobalHooks()
	diagHooks = append(diagHooks, coord.DiagnosticHooks()...)
	controlLog := l.Named("control")
	control := server.New(controlLog, agentInfo, coord, tracer, diagHooks, cfg.Settings.GRPC)

	// if the configMgr implements the TestModeConfigSetter in means that Elastic Agent is in testing mode and
	// the configuration will come in over the control protocol, so we set the config setting on the control protocol
	// server so when the configuration comes in it gets passed to the coordinator
	testingSetter, ok := configMgr.(server.TestModeConfigSetter)
	if ok {
		control.SetTestModeConfigSetter(testingSetter)
	}

	// start the control listener
	if err := control.Start(); err != nil {
		return err
	}
	defer control.Stop()

	// create symlink from /run/elastic-agent.sock to `paths.ControlSocket()` when running as root
	// this provides backwards compatibility as the control socket was moved with the addition of --unprivileged
	// option during installation
	//
	// Windows `paths.ControlSocketRunSymlink()` is `""` so this is always skipped on Windows.
	controlSocketRunSymlink := paths.ControlSocketRunSymlink(paths.InstallNamespace())
	if isRoot && paths.RunningInstalled() && controlSocketRunSymlink != "" {
		socketPath := strings.TrimPrefix(paths.ControlSocket(), "unix://")
		socketLog := controlLog.With("path", socketPath).With("link", controlSocketRunSymlink)
		// ensure it doesn't exist before creating the symlink
		if err := os.Remove(controlSocketRunSymlink); err != nil && !errors.Is(err, os.ErrNotExist) {
			socketLog.Errorf("Failed to remove existing control socket symlink %s: %s", controlSocketRunSymlink, err)
		}
		if err := os.Symlink(socketPath, controlSocketRunSymlink); err != nil {
			socketLog.Errorf("Failed to create control socket symlink %s -> %s: %s", controlSocketRunSymlink, socketPath, err)
		} else {
			socketLog.Infof("Created control socket symlink %s -> %s; allowing unix://%s connection", controlSocketRunSymlink, socketPath, controlSocketRunSymlink)
		}
		defer func() {
			// delete the symlink on exit; ignore the error
			if err := os.Remove(controlSocketRunSymlink); err != nil {
				socketLog.Errorf("Failed to remove control socket symlink %s: %s", controlSocketRunSymlink, err)
			}
		}()
	}

	appDone := make(chan bool)
	appErr := make(chan error)
	// Spawn the main Coordinator goroutine
	go func() {
		err := coord.Run(ctx)
		close(appDone)
		appErr <- err
	}()

	// listen for signals
	signals := make(chan os.Signal, 1)
	signal.Notify(signals, syscall.SIGINT, syscall.SIGTERM, syscall.SIGQUIT, syscall.SIGHUP)
	isRex := false
	logShutdown := true
LOOP:
	for {
		select {
		case <-appDone:
			l.Info("application done, coordinator exited")
			logShutdown = false
			break LOOP
		case <-rex.ShutdownChan():
			l.Info("reexec shutdown channel triggered")
			isRex = true
			logShutdown = false
			break LOOP
		case sig := <-signals:
			l.Infof("signal %q received", sig)
			if sig == syscall.SIGHUP {
				rexLogger.Infof("SIGHUP triggered re-exec")
				isRex = true
				rex.ReExec(nil)
			} else {
				break LOOP
			}
		}
	}

	if logShutdown {
		l.Info("Shutting down Elastic Agent and sending last events...")
	}
	cancel()
	err = <-appErr

	if logShutdown {
		l.Info("Shutting down completed.")
	}
	if isRex {
		rex.ShutdownComplete()
	}
	return err
}

func loadConfig(ctx context.Context, override application.CfgOverrider) (*configuration.Configuration, error) {
	pathConfigFile := paths.ConfigFile()
	rawConfig, err := config.LoadFile(pathConfigFile)
	if err != nil {
		return nil, errors.New(err,
			fmt.Sprintf("could not read configuration file %s", pathConfigFile),
			errors.TypeFilesystem,
			errors.M(errors.MetaKeyPath, pathConfigFile))
	}

	if err := getOverwrites(ctx, rawConfig); err != nil {
		return nil, errors.New(err, "could not read overwrites")
	}

	cfg, err := configuration.NewFromConfig(rawConfig)
	if err != nil {
		return nil, errors.New(err,
			fmt.Sprintf("could not parse configuration file %s", pathConfigFile),
			errors.TypeFilesystem,
			errors.M(errors.MetaKeyPath, pathConfigFile))
	}

	if override != nil {
		override(cfg)
	}

	return cfg, nil
}

func reexecPath() (string, error) {
	// set executable path to symlink instead of binary
	// in case of updated symlinks we should spin up new agent
	potentialReexec := filepath.Join(paths.Top(), agentName)

	// in case it does not exists fallback to executable
	if _, err := os.Stat(potentialReexec); os.IsNotExist(err) {
		return os.Executable()
	}

	return potentialReexec, nil
}

func getOverwrites(ctx context.Context, rawConfig *config.Config) error {
	cfg, err := configuration.NewFromConfig(rawConfig)
	if err != nil {
		return err
	}

	if !cfg.Fleet.Enabled {
		// overrides should apply only for fleet mode
		return nil
	}
	path := paths.AgentConfigFile()
	store, err := storage.NewEncryptedDiskStore(ctx, path)
	if err != nil {
		return fmt.Errorf("error instantiating encrypted disk store: %w", err)
	}

	reader, err := store.Load()
	if err != nil && errors.Is(err, os.ErrNotExist) {
		// no fleet file ignore
		return nil
	} else if err != nil {
		return errors.New(err, "could not initialize config store",
			errors.TypeFilesystem,
			errors.M(errors.MetaKeyPath, path))
	}

	config, err := config.NewConfigFrom(reader)
	if err != nil {
		return errors.New(err,
			fmt.Sprintf("fail to read configuration %s for the elastic-agent", path),
			errors.TypeFilesystem,
			errors.M(errors.MetaKeyPath, path))
	}

	err = rawConfig.Merge(config)
	if err != nil {
		return errors.New(err,
			fmt.Sprintf("fail to merge configuration with %s for the elastic-agent", path),
			errors.TypeConfig,
			errors.M(errors.MetaKeyPath, path))
	}

	return nil
}

func defaultLogLevel(cfg *configuration.Configuration, currentLevel string) string {
	if configuration.IsStandalone(cfg.Fleet) {
		// for standalone always take the one from config and don't override
		return currentLevel
	}

	defaultLogLevel := logger.DefaultLogLevel.String()
	if configuredLevel := cfg.Settings.LoggingConfig.Level.String(); configuredLevel != "" && configuredLevel != defaultLogLevel {
		// predefined log level
		return configuredLevel
	}

	return ""
}

func tryDelayEnroll(ctx context.Context, logger *logger.Logger, cfg *configuration.Configuration, override application.CfgOverrider) (*configuration.Configuration, error) {
	enrollPath := paths.AgentEnrollFile()
	if _, err := os.Stat(enrollPath); err != nil {
		//nolint:nilerr // ignore the error, this is expected
		// no enrollment file exists or failed to stat it; nothing to do
		return cfg, nil
	}
	contents, err := os.ReadFile(enrollPath)
	if err != nil {
		return nil, errors.New(
			err,
			"failed to read delay enrollment file",
			errors.TypeFilesystem,
			errors.M("path", enrollPath))
	}
	var options enroll.EnrollOptions
	err = yaml.Unmarshal(contents, &options)
	if err != nil {
		return nil, errors.New(
			err,
			"failed to parse delay enrollment file",
			errors.TypeConfig,
			errors.M("path", enrollPath))
	}
	options.DelayEnroll = false
	options.FleetServer.SpawnAgent = false
	// enrollCmd daemonReloadWithBackoff is broken
	// see https://github.com/elastic/elastic-agent/issues/4043
	// SkipDaemonRestart to true avoids running that code.
	options.SkipDaemonRestart = true
	pathConfigFile := paths.ConfigFile()
	encStore, err := storage.NewEncryptedDiskStore(ctx, paths.AgentConfigFile())
	if err != nil {
		return nil, fmt.Errorf("failed to create encrypted disk store: %w", err)
	}
	store := storage.NewReplaceOnSuccessStore(
		pathConfigFile,
		info.DefaultAgentFleetConfig,
		encStore,
	)
	c, err := newEnrollCmd(
		logger,
		&options,
		paths.ConfigFile(),
		store,
		fleetgateway.RequestBackoff, // for delayed enroll, we want to use the same backoff settings as fleet checkins
	)
	if err != nil {
		return nil, err
	}
	// perform the enrollment in a loop, it should keep trying to enroll no matter what
	// the enrollCmd has built in backoff so no need to wrap this in its own backoff as well
	for {
		if ctx.Err() != nil {
			return nil, ctx.Err()
		}
		err = c.Execute(ctx, cli.NewIOStreams())
		if err == nil {
			// enrollment was successful
			break
		}
		logger.Error(fmt.Errorf("failed to perform delayed enrollment (will try again): %w", err))
	}
	err = os.Remove(enrollPath)
	if err != nil {
		logger.Warn(errors.New(
			err,
			"failed to remove delayed enrollment file",
			errors.TypeFilesystem,
			errors.M("path", enrollPath)))
	}
	logger.Info("Successfully performed delayed enrollment of this Elastic Agent.")
	return loadConfig(ctx, override)
}

func initTracer(agentName, version string, mcfg *monitoringCfg.MonitoringConfig) (*apm.Tracer, error) {
	apm.DefaultTracer().Close()

	if !mcfg.Enabled || !mcfg.MonitorTraces {
		return nil, nil
	}

	cfg := mcfg.APM

	//nolint:godox // the TODO is intentional
	// TODO(stn): Ideally, we'd use apmtransport.NewHTTPTransportOptions()
	// but it doesn't exist today. Update this code once we have something
	// available via the APM Go agent.
	const (
		envVerifyServerCert = "ELASTIC_APM_VERIFY_SERVER_CERT"
		envServerCert       = "ELASTIC_APM_SERVER_CERT"
		envCACert           = "ELASTIC_APM_SERVER_CA_CERT_FILE"
		envSampleRate       = "ELASTIC_APM_TRANSACTION_SAMPLE_RATE"
	)
	if cfg.TLS.SkipVerify {
		os.Setenv(envVerifyServerCert, "false")
		defer os.Unsetenv(envVerifyServerCert)
	}
	if cfg.TLS.ServerCertificate != "" {
		os.Setenv(envServerCert, cfg.TLS.ServerCertificate)
		defer os.Unsetenv(envServerCert)
	}
	if cfg.TLS.ServerCA != "" {
		os.Setenv(envCACert, cfg.TLS.ServerCA)
		defer os.Unsetenv(envCACert)
	}
	if cfg.SamplingRate != nil {
		os.Setenv(envSampleRate, strconv.FormatFloat(float64(*cfg.SamplingRate), 'f', -1, 32))
		defer os.Unsetenv(envSampleRate)
	}

	opts := apmtransport.HTTPTransportOptions{}

	if len(cfg.Hosts) > 0 {
		hosts := make([]*url.URL, 0, len(cfg.Hosts))
		for _, host := range cfg.Hosts {
			u, err := url.Parse(host)
			if err != nil {
				return nil, fmt.Errorf("failed parsing %s: %w", host, err)
			}
			hosts = append(hosts, u)
		}
		opts.ServerURLs = hosts
	}
	if cfg.APIKey != "" {
		opts.APIKey = cfg.APIKey
	} else {
		opts.SecretToken = cfg.SecretToken
	}

	ts, err := apmtransport.NewHTTPTransport(opts)
	if err != nil {
		return nil, err
	}

	return apm.NewTracerOptions(apm.TracerOptions{
		ServiceName:        agentName,
		ServiceVersion:     version,
		ServiceEnvironment: cfg.Environment,
		Transport:          ts,
	})
}

func setupMetrics(
	logger *logger.Logger,
	operatingSystem string,
	cfg *monitoringCfg.MonitoringConfig,
	tracer *apm.Tracer,
	coord *coordinator.Coordinator,
) (*reload.ServerReloader, error) {
	if err := report.SetupMetrics(logger, agentName, version.GetDefaultVersion()); err != nil {
		return nil, err
	}

	s, err := monitoring.NewServer(logger, monitoringLib.GetNamespace, tracer, coord, cfg)
	if err != nil {
		return nil, errors.New(err, "could not start the HTTP server for the API")
	}

	return s, nil
}

// handleUpgrade checks if agent is being run as part of an
// ongoing upgrade operation, i.e. being re-exec'd and performs
// any upgrade-specific work, if needed.
func handleUpgrade() (*details.Details, error) {
	upgradeMarker, err := upgrade.LoadMarker(paths.Data())
	if err != nil {
		return nil, fmt.Errorf("unable to load upgrade marker to check if Agent is being upgraded: %w", err)
	}

	if upgradeMarker == nil {
		// We're not being upgraded. Nothing more to do.
		return nil, nil
	}

	if err := ensureInstallMarkerPresent(); err != nil {
		return nil, err
	}

	if err := upgrade.EnsureServiceConfigUpToDate(); err != nil {
		return nil, err
	}

	return upgradeMarker.Details, nil
}

func ensureInstallMarkerPresent() error {
	// In v8.8.0, we introduced a new installation marker file to indicate that
	// an Agent was running as installed. When an installed Agent that's older
	// than v8.8.0 is upgraded, this installation marker file is not present.
	// So, in such cases, we need to create it manually post-upgrade.
	// Otherwise, the upgrade will be unsuccessful (see
	// https://github.com/elastic/elastic-agent/issues/2645).

	// Only an installed Elastic Agent can be self-upgraded. So, if the
	// installation marker file is already present, we're all set.
	if paths.RunningInstalled() {
		return nil
	}

	// Otherwise, we're being upgraded from a version of an installed Agent
	// that didn't use an installation marker file (that is, before v8.8.0).
	// So create the file now.
	ownership, err := utils.CurrentFileOwner()
	if err != nil {
		return fmt.Errorf("failed to get current file owner: %w", err)
	}
	if err := install.CreateInstallMarker(paths.Top(), ownership); err != nil {
		return fmt.Errorf("unable to create installation marker file during upgrade: %w", err)
	}

	// In v8.14.0, the control socket was moved to be in the installation path instead at
	// a system level location, except on Windows where it remained at `npipe:///elastic-agent-system`.
	// For Windows to be able to determine if it is running installed is from the creation of
	// `.installed` marker that was not created until v8.8.0. Upgrading from any pre-8.8 version results
	// in the `paths.ControlSocket()` in returning the incorrect control socket (only on Windows).
	// Now that the install marker has been created we need to ensure that `paths.ControlSocket()` will
	// return the correct result.
	// We are being upgraded, we're running as installed, marker was just created.
	paths.ResolveControlSocket(true)

	return nil
}<|MERGE_RESOLUTION|>--- conflicted
+++ resolved
@@ -118,49 +118,6 @@
 	return cmd
 }
 
-<<<<<<< HEAD
-func run(ctx context.Context, override application.CfgOverrider, testingMode bool, fleetInitTimeout time.Duration, modifiers ...component.PlatformModifier) error {
-	upgradeDetailsFromMarker, err := handleUpgrade()
-	if err != nil {
-		return fmt.Errorf("error checking for and handling upgrade: %w", err)
-	}
-
-	locker := filelock.NewAppLocker(paths.Data(), paths.AgentLockFileName)
-	if err := locker.TryLock(); err != nil {
-		return err
-	}
-	defer func() {
-		_ = locker.Unlock()
-	}()
-
-	return runElasticAgent(ctx, override, testingMode, fleetInitTimeout, upgradeDetailsFromMarker, modifiers...)
-=======
-func run(override application.CfgOverrider, testingMode bool, fleetInitTimeout time.Duration, modifiers ...component.PlatformModifier) error {
-	// Windows: Mark service as stopped.
-	// After this is run, the service is considered by the OS to be stopped.
-	// This must be the first deferred cleanup task (last to execute).
-	defer func() {
-		service.NotifyTermination()
-		service.WaitExecutionDone()
-	}()
-
-	service.BeforeRun()
-	defer service.Cleanup()
-
-	// register as a service
-	stop := make(chan bool)
-	ctx, cancel := context.WithCancel(context.Background())
-	stopBeat := func() {
-		close(stop)
-	}
-
-	defer cancel()
-	go service.ProcessWindowsControlEvents(stopBeat)
-
-	return runElasticAgentCritical(ctx, cancel, override, stop, testingMode, fleetInitTimeout, modifiers...)
->>>>>>> 278440a1
-}
-
 func logReturn(l *logger.Logger, err error) error {
 	if err != nil && !errors.Is(err, context.Canceled) {
 		l.Errorf("%s", err)
@@ -169,26 +126,19 @@
 	return err
 }
 
-// runElasticAgentCritical provides a critical path to running runElasticAgent, it exhausts all efforts to log any
+// run provides a critical path to running runElasticAgent, it exhausts all efforts to log any
 // errors to ensure that any issues are captured in the logs.
-func runElasticAgentCritical(
+func run(
 	ctx context.Context,
 	override application.CfgOverrider,
 	testingMode bool,
 	fleetInitTimeout time.Duration,
 	modifiers ...component.PlatformModifier,
 ) error {
-<<<<<<< HEAD
-	ctx, cancel := context.WithCancel(ctx)
-	defer cancel()
-
-	err := coordinator.RestoreConfig()
-=======
 	var errs []error
 
 	// early handleUpgrade, but don't error yet
 	upgradeDetailsFromMarker, err := handleUpgrade()
->>>>>>> 278440a1
 	if err != nil {
 		errs = append(errs, fmt.Errorf("failed to handle upgrade: %w", err))
 	}
@@ -254,24 +204,25 @@
 	}
 
 	// actually run the agent now
-	err = runElasticAgent(ctx, cancel, baseLogger, l, cfg, override, stop, testingMode, fleetInitTimeout, upgradeDetailsFromMarker, modifiers...)
+	err = runElasticAgent(ctx, baseLogger, l, cfg, override, testingMode, fleetInitTimeout, upgradeDetailsFromMarker, modifiers...)
 	return logReturn(l, err)
 }
 
 // runElasticAgent runs the actual Elastic Agent.
 func runElasticAgent(
 	ctx context.Context,
-	cancel context.CancelFunc,
 	baseLogger *logger.Logger,
 	l *logger.Logger,
 	cfg *configuration.Configuration,
 	override application.CfgOverrider,
-	stop chan bool,
 	testingMode bool,
 	fleetInitTimeout time.Duration,
 	upgradeDetailsFromMarker *details.Details,
 	modifiers ...component.PlatformModifier,
 ) error {
+	ctx, cancel := context.WithCancel(ctx)
+	defer cancel()
+
 	logLvl := logger.DefaultLogLevel
 	if cfg.Settings.LoggingConfig != nil {
 		logLvl = cfg.Settings.LoggingConfig.Level
