// Copyright Elasticsearch B.V. and/or licensed to Elasticsearch B.V. under one
// or more contributor license agreements. Licensed under the Elastic License 2.0;
// you may not use this file except in compliance with the Elastic License 2.0.

package cmd

import (
	"context"
	goerrors "errors"
	"fmt"
	"net/url"
	"os"
	"os/signal"
	"path/filepath"
	"strconv"
	"strings"
	"syscall"
	"time"

	"github.com/elastic/elastic-agent/internal/pkg/agent/application/enroll"
	fleetgateway "github.com/elastic/elastic-agent/internal/pkg/agent/application/gateway/fleet"
	"github.com/elastic/elastic-agent/internal/pkg/agent/perms"

	"go.elastic.co/apm/v2"
	apmtransport "go.elastic.co/apm/v2/transport"
	"gopkg.in/yaml.v2"

	"github.com/spf13/cobra"

	"github.com/elastic/elastic-agent-libs/logp"
	monitoringLib "github.com/elastic/elastic-agent-libs/monitoring"
	"github.com/elastic/elastic-agent-libs/service"
	"github.com/elastic/elastic-agent-system-metrics/report"
	"github.com/elastic/elastic-agent/internal/pkg/agent/vault"

	"github.com/elastic/elastic-agent/internal/pkg/agent/application"
	"github.com/elastic/elastic-agent/internal/pkg/agent/application/coordinator"
	"github.com/elastic/elastic-agent/internal/pkg/agent/application/filelock"
	"github.com/elastic/elastic-agent/internal/pkg/agent/application/info"
	"github.com/elastic/elastic-agent/internal/pkg/agent/application/monitoring"
	"github.com/elastic/elastic-agent/internal/pkg/agent/application/monitoring/reload"
	"github.com/elastic/elastic-agent/internal/pkg/agent/application/paths"
	"github.com/elastic/elastic-agent/internal/pkg/agent/application/reexec"
	"github.com/elastic/elastic-agent/internal/pkg/agent/application/secret"
	"github.com/elastic/elastic-agent/internal/pkg/agent/application/upgrade"
	"github.com/elastic/elastic-agent/internal/pkg/agent/configuration"
	"github.com/elastic/elastic-agent/internal/pkg/agent/errors"
	"github.com/elastic/elastic-agent/internal/pkg/agent/install"
	"github.com/elastic/elastic-agent/internal/pkg/agent/migration"
	"github.com/elastic/elastic-agent/internal/pkg/agent/storage"
	"github.com/elastic/elastic-agent/internal/pkg/cli"
	"github.com/elastic/elastic-agent/internal/pkg/config"
	monitoringCfg "github.com/elastic/elastic-agent/internal/pkg/core/monitoring/config"
	"github.com/elastic/elastic-agent/internal/pkg/diagnostics"
	"github.com/elastic/elastic-agent/internal/pkg/release"
	"github.com/elastic/elastic-agent/pkg/component"
	"github.com/elastic/elastic-agent/pkg/control/v2/server"
	"github.com/elastic/elastic-agent/pkg/core/logger"
	"github.com/elastic/elastic-agent/pkg/utils"
	"github.com/elastic/elastic-agent/version"
)

const (
	agentName            = "elastic-agent"
	fleetInitTimeoutName = "FLEET_SERVER_INIT_TIMEOUT"
	flagRunDevelopment   = "develop"
)

func newRunCommandWithArgs(_ []string, streams *cli.IOStreams) *cobra.Command {
	cmd := &cobra.Command{
		Use:   "run",
		Short: "Start the Elastic Agent",
		Long:  "This command starts the Elastic Agent.",
		RunE: func(cmd *cobra.Command, _ []string) error {
			isDevelopmentMode, _ := cmd.Flags().GetBool(flagInstallDevelopment)
			if isDevelopmentMode {
				fmt.Fprintln(streams.Out, "Development installation mode enabled; this is an experimental feature.")
				// For now, development mode only makes the agent behave as if it was running in a namespace to allow
				// multiple agents on the same machine.
				paths.SetInstallNamespace(paths.DevelopmentNamespace)
			}

			// done very early so the encrypted store is never used. Always done in development mode to remove the need to be root.
			disableEncryptedStore, _ := cmd.Flags().GetBool("disable-encrypted-store")
			if disableEncryptedStore || isDevelopmentMode {
				storage.DisableEncryptionDarwin()
			}
			fleetInitTimeout, _ := cmd.Flags().GetDuration("fleet-init-timeout")
			testingMode, _ := cmd.Flags().GetBool("testing-mode")
			if err := run(nil, testingMode, fleetInitTimeout); err != nil && !errors.Is(err, context.Canceled) {
				fmt.Fprintf(streams.Err, "Error: %v\n%s\n", err, troubleshootMessage)
				logExternal(fmt.Sprintf("%s run failed: %s", paths.BinaryName, err))
				return err
			}
			return nil
		},
	}

	// --disable-encrypted-store only has meaning on Mac OS, and it disables the encrypted disk store
	// feature of the Elastic Agent. On Mac OS root privileges are required to perform the disk
	// store encryption, by setting this flag it disables that feature and allows the Elastic Agent to
	// run as non-root.
	//
	// Deprecated: MacOS can be run/installed without root privileges
	cmd.Flags().Bool("disable-encrypted-store", false, "Disable the encrypted disk storage (Only useful on Mac OS)")
	_ = cmd.Flags().MarkHidden("disable-encrypted-store")
	_ = cmd.Flags().MarkDeprecated("disable-encrypted-store", "agent on Mac OS can be run/installed without root privileges, see elastic-agent install --help")

	// --testing-mode is a hidden flag that spawns the Elastic Agent in testing mode
	// it is hidden because we really don't want users to execute Elastic Agent to run
	// this way, only the integration testing framework runs the Elastic Agent in this mode
	cmd.Flags().Bool("testing-mode", false, "Run with testing mode enabled")

	cmd.Flags().Duration("fleet-init-timeout", envTimeout(fleetInitTimeoutName), " Sets the initial timeout when starting up the fleet server under agent")
	_ = cmd.Flags().MarkHidden("testing-mode")

	cmd.Flags().Bool(flagRunDevelopment, false, "Run agent in development mode. Allows running when there is already an installed Elastic Agent. (experimental)")
	_ = cmd.Flags().MarkHidden(flagRunDevelopment) // For internal use only.

	return cmd
}

func run(override application.CfgOverrider, testingMode bool, fleetInitTimeout time.Duration, modifiers ...component.PlatformModifier) error {
	// Windows: Mark service as stopped.
	// After this is run, the service is considered by the OS to be stopped.
	// This must be the first deferred cleanup task (last to execute).
	defer func() {
		service.NotifyTermination()
		service.WaitExecutionDone()
	}()

	service.BeforeRun()
	defer service.Cleanup()

	// register as a service
	stop := make(chan bool)
	ctx, cancel := context.WithCancel(context.Background())
	stopBeat := func() {
		close(stop)
	}

	defer cancel()
	go service.ProcessWindowsControlEvents(stopBeat)

	return runElasticAgentCritical(ctx, cancel, override, stop, testingMode, fleetInitTimeout, modifiers...)
}

func logReturn(l *logger.Logger, err error) error {
	if err != nil && !errors.Is(err, context.Canceled) {
		l.Errorf("%s", err)
		logExternal(fmt.Sprintf("%s run failed: %s", paths.BinaryName, err))
	}
	return err
}

// runElasticAgentCritical provides a critical path to running runElasticAgent, it exhausts all efforts to log any
// errors to ensure that any issues are captured in the logs.
func runElasticAgentCritical(
	ctx context.Context,
	cancel context.CancelFunc,
	override application.CfgOverrider,
	stop chan bool,
	testingMode bool,
	fleetInitTimeout time.Duration,
	modifiers ...component.PlatformModifier,
) error {
	var errs []error

	// early handleUpgrade, but don't error yet
	initialUpdateMarker, err := handleUpgrade()
	if err != nil {
		errs = append(errs, fmt.Errorf("failed to handle upgrade: %w", err))
	}

	// single run, but don't error yet
	locker := filelock.NewAppLocker(paths.Data(), paths.AgentLockFileName)
	lockErr := locker.TryLock()
	if lockErr != nil {
		errs = append(errs, fmt.Errorf("failed to get app lock: %w", err))
	}
	defer func() {
		_ = locker.Unlock()
	}()

	// try restore (if app locker didn't fail), but don't error yet
	if lockErr == nil {
		err = coordinator.RestoreConfig()
		if err != nil {
			errs = append(errs, fmt.Errorf("failed to restore configuration: %w", err))
		}
	}

	// try load config, but don't error yet
	cfg, err := loadConfig(ctx, override)
	if err != nil {
		// failed to load configuration, just load the default to create the logger
		errs = append(errs, fmt.Errorf("failed to load configuration: %w", err))
		cfg = configuration.DefaultConfiguration()
	}

	baseLogger, err := logger.NewFromConfig("", cfg.Settings.LoggingConfig, cfg.Settings.EventLoggingConfig, true)
	if err != nil {
		errs = append(errs, fmt.Errorf("failed to create logger: %w", err))

		// failed to create the baseLogger, this comes from the configuration being possibly invalid
		// switch to a default config and try again
		cfg = configuration.DefaultConfiguration()
		baseLogger, err = logger.NewFromConfig("", cfg.Settings.LoggingConfig, cfg.Settings.EventLoggingConfig, true)
		if err != nil {
			errs = append(errs, fmt.Errorf("failed to create logger with default configuration: %w", err))

			// this really should not happen, but this whole critical function is very defensive
			baseLogger, err = logger.New("", true)
			if err != nil {
				errs = append(errs, fmt.Errorf("failed to create logger with no configuration: %w", err))

				// again? no way, but you never know
				baseLogger = logger.NewWithoutConfig("")
			}
		}
	}

	// Make sure to flush any buffered logs before we're done.
	defer baseLogger.Sync() //nolint:errcheck // flushing buffered logs is best effort.

	l := baseLogger.With("log", map[string]interface{}{
		"source": agentName,
	})

	// at this point the logger is working, so any errors that we hit can now be logged and returned
	if len(errs) > 0 {
		return logReturn(l, goerrors.Join(errs...))
	}

	// actually run the agent now
	err = runElasticAgent(ctx, cancel, baseLogger, l, cfg, override, stop, testingMode, fleetInitTimeout, initialUpdateMarker, modifiers...)
	return logReturn(l, err)
}

// runElasticAgent runs the actual Elastic Agent.
func runElasticAgent(
	ctx context.Context,
	cancel context.CancelFunc,
	baseLogger *logger.Logger,
	l *logger.Logger,
	cfg *configuration.Configuration,
	override application.CfgOverrider,
	stop chan bool,
	testingMode bool,
	fleetInitTimeout time.Duration,
	initialUpgradeMarker *upgrade.UpdateMarker,
	modifiers ...component.PlatformModifier,
) error {
	logLvl := logger.DefaultLogLevel
	if cfg.Settings.LoggingConfig != nil {
		logLvl = cfg.Settings.LoggingConfig.Level
	}

	// try early to check if running as root
	isRoot, err := utils.HasRoot()
	if err != nil {
		return fmt.Errorf("failed to check for root/Administrator privileges: %w", err)
	}

	// fix permissions
	if isRoot {
		userName, groupName, err := getDesiredUser()
		if err != nil {
			return fmt.Errorf("failed to determine target user: %w", err)
		}

		var ownership utils.FileOwner
		if userName != "" || groupName != "" {
			ownership, err = install.EnsureUserAndGroup(userName, groupName, &debugDescriber{l}, true)
			if err != nil {
				return fmt.Errorf("failed to setup user: %w", err)
			}
		}

		topPath := paths.Top()
		err = perms.FixPermissions(topPath, perms.WithOwnership(ownership))
		if err != nil {
			return fmt.Errorf("failed to perform permission changes on path %s: %w", topPath, err)
		}

		if err := dropRootPrivileges(ownership); err != nil {
			return fmt.Errorf("failed to drop permissions to user %q(%v):%q(%v): %w",
				userName, ownership.UID,
				groupName, ownership.GID,
				err,
			)
		}

	}

	l.Infow("Elastic Agent started",
		"process.pid", os.Getpid(),
		"agent.version", version.GetAgentPackageVersion(),
		"agent.unprivileged", !isRoot)

	cfg, err = tryDelayEnroll(ctx, l, cfg, override)
	if err != nil {
		return errors.New(err, "failed to perform delayed enrollment")
	}

	// agent ID needs to stay empty in bootstrap mode
	createAgentID := cfg.Fleet == nil || cfg.Fleet.Server == nil || cfg.Fleet.Server.Bootstrap

	// Ensure we have the agent secret created.
	// The secret is not created here if it exists already from the previous enrollment.
	// This is needed for compatibility with agent running in standalone mode,
	// that writes the agentID into fleet.enc (encrypted fleet.yml) before even loading the configuration.
	err = secret.CreateAgentSecret(ctx, vault.WithUnprivileged(!isRoot))
	if err != nil {
		return fmt.Errorf("failed to read/write secrets: %w", err)
	}

	// Migrate .yml files if the corresponding .enc does not exist

	// the encrypted config does not exist but the unencrypted file does
	err = migration.MigrateToEncryptedConfig(ctx, l, paths.AgentConfigYmlFile(), paths.AgentConfigFile())
	if err != nil {
		return errors.New(err, "error migrating fleet config")
	}

	// the encrypted state does not exist but the unencrypted file does
	err = migration.MigrateToEncryptedConfig(ctx, l,
		paths.AgentStateStoreYmlFile(),
		paths.AgentStateStoreFile())
	if err != nil {
		return errors.New(err, "error migrating agent state")
	}

	agentInfo, err := info.NewAgentInfoWithLog(ctx, defaultLogLevel(cfg, logLvl.String()), createAgentID)
	if err != nil {
		return errors.New(err,
			"could not load agent info",
			errors.TypeFilesystem,
			errors.M(errors.MetaKeyPath, paths.AgentConfigFile()))
	}

	// Ensure that the log level now matches what is configured in the agentInfo.
	if agentInfo.LogLevel() != "" {
		var lvl logp.Level
		err = lvl.Unpack(agentInfo.LogLevel())
		if err != nil {
			l.Error(errors.New(err, "failed to parse agent information log level"))
		} else {
			logLvl = lvl
			logger.SetLevel(lvl)
		}
	} else {
		// Set the initial log level (either default or from config file)
		logger.SetLevel(logLvl)
	}

	// initiate agent watcher
	if _, err := upgrade.InvokeWatcher(l, paths.TopBinaryPath()); err != nil {
		// we should not fail because watcher is not working
		l.Error(errors.New(err, "failed to invoke rollback watcher"))
	}

	execPath, err := reexecPath()
	if err != nil {
		return fmt.Errorf("failed to get reexec path: %w", err)
	}
	rexLogger := l.Named("reexec")
	rex := reexec.NewManager(rexLogger, execPath)

	tracer, err := initTracer(agentName, release.Version(), cfg.Settings.MonitoringConfig)
	if err != nil {
		return fmt.Errorf("could not initiate APM tracer: %w", err)
	}
	if tracer != nil {
		l.Info("APM instrumentation enabled")
		defer func() {
			tracer.Flush(nil)
			tracer.Close()
		}()
	} else {
		l.Info("APM instrumentation disabled")
	}

	isBootstrap := configuration.IsFleetServerBootstrap(cfg.Fleet)
	coord, configMgr, _, err := application.New(ctx, l, baseLogger, logLvl, agentInfo, rex, tracer, testingMode,
		fleetInitTimeout, isBootstrap, override, initialUpgradeMarker, modifiers...)
	if err != nil {
		return err
	}

	monitoringServer, err := setupMetrics(l, cfg.Settings.MonitoringConfig, tracer, coord)
	if err != nil {
		return err
	}
	coord.RegisterMonitoringServer(monitoringServer)
	defer func() {
		if monitoringServer != nil {
			_ = monitoringServer.Stop()
		}
	}()

	diagHooks := diagnostics.GlobalHooks()
	diagHooks = append(diagHooks, coord.DiagnosticHooks()...)
	controlLog := l.Named("control")
	control := server.New(controlLog, agentInfo, coord, tracer, diagHooks, cfg.Settings.GRPC)

	// if the configMgr implements the TestModeConfigSetter in means that Elastic Agent is in testing mode and
	// the configuration will come in over the control protocol, so we set the config setting on the control protocol
	// server so when the configuration comes in it gets passed to the coordinator
	testingSetter, ok := configMgr.(server.TestModeConfigSetter)
	if ok {
		control.SetTestModeConfigSetter(testingSetter)
	}

	// start the control listener
	if err := control.Start(); err != nil {
		return err
	}
	defer control.Stop()

	// create symlink from /run/elastic-agent.sock to `paths.ControlSocket()` when running as root
	// this provides backwards compatibility as the control socket was moved with the addition of --unprivileged
	// option during installation
	//
	// Windows `paths.ControlSocketRunSymlink()` is `""` so this is always skipped on Windows.
	controlSocketRunSymlink := paths.ControlSocketRunSymlink(paths.InstallNamespace())
	if isRoot && paths.RunningInstalled() && controlSocketRunSymlink != "" {
		socketPath := strings.TrimPrefix(paths.ControlSocket(), "unix://")
		socketLog := controlLog.With("path", socketPath).With("link", controlSocketRunSymlink)
		// ensure it doesn't exist before creating the symlink
		if err := os.Remove(controlSocketRunSymlink); err != nil && !errors.Is(err, os.ErrNotExist) {
			socketLog.Errorf("Failed to remove existing control socket symlink %s: %s", controlSocketRunSymlink, err)
		}
		if err := os.Symlink(socketPath, controlSocketRunSymlink); err != nil {
			socketLog.Errorf("Failed to create control socket symlink %s -> %s: %s", controlSocketRunSymlink, socketPath, err)
		} else {
			socketLog.Infof("Created control socket symlink %s -> %s; allowing unix://%s connection", controlSocketRunSymlink, socketPath, controlSocketRunSymlink)
		}
		defer func() {
			// delete the symlink on exit; ignore the error
			if err := os.Remove(controlSocketRunSymlink); err != nil {
				socketLog.Errorf("Failed to remove control socket symlink %s: %s", controlSocketRunSymlink, err)
			}
		}()
	}

	appDone := make(chan bool)
	appErr := make(chan error)
	// Spawn the main Coordinator goroutine
	go func() {
		err := coord.Run(ctx)
		close(appDone)
		appErr <- err
	}()

	// listen for signals
	signals := make(chan os.Signal, 1)
	signal.Notify(signals, syscall.SIGINT, syscall.SIGTERM, syscall.SIGQUIT, syscall.SIGHUP)
	isRex := false
	logShutdown := true
LOOP:
	for {
		select {
		case <-stop:
			l.Info("service.ProcessWindowsControlEvents invoked stop function. Shutting down")
			break LOOP
		case <-appDone:
			l.Info("application done, coordinator exited")
			logShutdown = false
			break LOOP
		case <-rex.ShutdownChan():
			l.Info("reexec shutdown channel triggered")
			isRex = true
			logShutdown = false
			break LOOP
		case sig := <-signals:
			l.Infof("signal %q received", sig)
			if sig == syscall.SIGHUP {
				rexLogger.Infof("SIGHUP triggered re-exec")
				isRex = true
				rex.ReExec(nil)
			} else {
				break LOOP
			}
		}
	}

	if logShutdown {
		l.Info("Shutting down Elastic Agent and sending last events...")
	}
	cancel()
	err = <-appErr

	if logShutdown {
		l.Info("Shutting down completed.")
	}
	if isRex {
		rex.ShutdownComplete()
	}
	return err
}

func loadConfig(ctx context.Context, override application.CfgOverrider) (*configuration.Configuration, error) {
	pathConfigFile := paths.ConfigFile()
	rawConfig, err := config.LoadFile(pathConfigFile)
	if err != nil {
		return nil, errors.New(err,
			fmt.Sprintf("could not read configuration file %s", pathConfigFile),
			errors.TypeFilesystem,
			errors.M(errors.MetaKeyPath, pathConfigFile))
	}

	if err := getOverwrites(ctx, rawConfig); err != nil {
		return nil, errors.New(err, "could not read overwrites")
	}

	cfg, err := configuration.NewFromConfig(rawConfig)
	if err != nil {
		return nil, errors.New(err,
			fmt.Sprintf("could not parse configuration file %s", pathConfigFile),
			errors.TypeFilesystem,
			errors.M(errors.MetaKeyPath, pathConfigFile))
	}

	if override != nil {
		override(cfg)
	}

	return cfg, nil
}

func reexecPath() (string, error) {
	// set executable path to symlink instead of binary
	// in case of updated symlinks we should spin up new agent
	potentialReexec := filepath.Join(paths.Top(), agentName)

	// in case it does not exists fallback to executable
	if _, err := os.Stat(potentialReexec); os.IsNotExist(err) {
		return os.Executable()
	}

	return potentialReexec, nil
}

func getOverwrites(ctx context.Context, rawConfig *config.Config) error {
	cfg, err := configuration.NewFromConfig(rawConfig)
	if err != nil {
		return err
	}

	if !cfg.Fleet.Enabled {
		// overrides should apply only for fleet mode
		return nil
	}
	path := paths.AgentConfigFile()
	store, err := storage.NewEncryptedDiskStore(ctx, path)
	if err != nil {
		return fmt.Errorf("error instantiating encrypted disk store: %w", err)
	}

	reader, err := store.Load()
	if err != nil && errors.Is(err, os.ErrNotExist) {
		// no fleet file ignore
		return nil
	} else if err != nil {
		return errors.New(err, "could not initialize config store",
			errors.TypeFilesystem,
			errors.M(errors.MetaKeyPath, path))
	}

	config, err := config.NewConfigFrom(reader)
	if err != nil {
		return errors.New(err,
			fmt.Sprintf("fail to read configuration %s for the elastic-agent", path),
			errors.TypeFilesystem,
			errors.M(errors.MetaKeyPath, path))
	}

	err = rawConfig.Merge(config)
	if err != nil {
		return errors.New(err,
			fmt.Sprintf("fail to merge configuration with %s for the elastic-agent", path),
			errors.TypeConfig,
			errors.M(errors.MetaKeyPath, path))
	}

	return nil
}

func defaultLogLevel(cfg *configuration.Configuration, currentLevel string) string {
	if configuration.IsStandalone(cfg.Fleet) {
		// for standalone always take the one from config and don't override
		return currentLevel
	}

	defaultLogLevel := logger.DefaultLogLevel.String()
	if configuredLevel := cfg.Settings.LoggingConfig.Level.String(); configuredLevel != "" && configuredLevel != defaultLogLevel {
		// predefined log level
		return configuredLevel
	}

	return ""
}

func tryDelayEnroll(ctx context.Context, logger *logger.Logger, cfg *configuration.Configuration, override application.CfgOverrider) (*configuration.Configuration, error) {
	enrollPath := paths.AgentEnrollFile()
	if _, err := os.Stat(enrollPath); err != nil {
		//nolint:nilerr // ignore the error, this is expected
		// no enrollment file exists or failed to stat it; nothing to do
		return cfg, nil
	}
	contents, err := os.ReadFile(enrollPath)
	if err != nil {
		return nil, errors.New(
			err,
			"failed to read delay enrollment file",
			errors.TypeFilesystem,
			errors.M("path", enrollPath))
	}
	var options enroll.EnrollOptions
	err = yaml.Unmarshal(contents, &options)
	if err != nil {
		return nil, errors.New(
			err,
			"failed to parse delay enrollment file",
			errors.TypeConfig,
			errors.M("path", enrollPath))
	}
	options.DelayEnroll = false
	options.FleetServer.SpawnAgent = false
	// enrollCmd daemonReloadWithBackoff is broken
	// see https://github.com/elastic/elastic-agent/issues/4043
	// SkipDaemonRestart to true avoids running that code.
	options.SkipDaemonRestart = true
	pathConfigFile := paths.ConfigFile()
	encStore, err := storage.NewEncryptedDiskStore(ctx, paths.AgentConfigFile())
	if err != nil {
		return nil, fmt.Errorf("failed to create encrypted disk store: %w", err)
	}
	store := storage.NewReplaceOnSuccessStore(
		pathConfigFile,
		info.DefaultAgentFleetConfig,
		encStore,
	)
	c, err := newEnrollCmd(
		logger,
		&options,
		paths.ConfigFile(),
		store,
		fleetgateway.RequestBackoff, // for delayed enroll, we want to use the same backoff settings as fleet checkins
	)
	if err != nil {
		return nil, err
	}
	// perform the enrollment in a loop, it should keep trying to enroll no matter what
	// the enrollCmd has built in backoff so no need to wrap this in its own backoff as well
	for {
		if ctx.Err() != nil {
			return nil, ctx.Err()
		}
		err = c.Execute(ctx, cli.NewIOStreams())
		if err == nil {
			// enrollment was successful
			break
		}
		logger.Error(fmt.Errorf("failed to perform delayed enrollment (will try again): %w", err))
	}
	err = os.Remove(enrollPath)
	if err != nil {
		logger.Warn(errors.New(
			err,
			"failed to remove delayed enrollment file",
			errors.TypeFilesystem,
			errors.M("path", enrollPath)))
	}
	logger.Info("Successfully performed delayed enrollment of this Elastic Agent.")
	return loadConfig(ctx, override)
}

func initTracer(agentName, version string, mcfg *monitoringCfg.MonitoringConfig) (*apm.Tracer, error) {
	apm.DefaultTracer().Close()

	if !mcfg.Enabled || !mcfg.MonitorTraces {
		return nil, nil
	}

	cfg := mcfg.APM

	//nolint:godox // the TODO is intentional
	// TODO(stn): Ideally, we'd use apmtransport.NewHTTPTransportOptions()
	// but it doesn't exist today. Update this code once we have something
	// available via the APM Go agent.
	const (
		envVerifyServerCert = "ELASTIC_APM_VERIFY_SERVER_CERT"
		envServerCert       = "ELASTIC_APM_SERVER_CERT"
		envCACert           = "ELASTIC_APM_SERVER_CA_CERT_FILE"
		envSampleRate       = "ELASTIC_APM_TRANSACTION_SAMPLE_RATE"
	)
	if cfg.TLS.SkipVerify {
		os.Setenv(envVerifyServerCert, "false")
		defer os.Unsetenv(envVerifyServerCert)
	}
	if cfg.TLS.ServerCertificate != "" {
		os.Setenv(envServerCert, cfg.TLS.ServerCertificate)
		defer os.Unsetenv(envServerCert)
	}
	if cfg.TLS.ServerCA != "" {
		os.Setenv(envCACert, cfg.TLS.ServerCA)
		defer os.Unsetenv(envCACert)
	}
	if cfg.SamplingRate != nil {
		os.Setenv(envSampleRate, strconv.FormatFloat(float64(*cfg.SamplingRate), 'f', -1, 32))
		defer os.Unsetenv(envSampleRate)
	}

	opts := apmtransport.HTTPTransportOptions{}

	if len(cfg.Hosts) > 0 {
		hosts := make([]*url.URL, 0, len(cfg.Hosts))
		for _, host := range cfg.Hosts {
			u, err := url.Parse(host)
			if err != nil {
				return nil, fmt.Errorf("failed parsing %s: %w", host, err)
			}
			hosts = append(hosts, u)
		}
		opts.ServerURLs = hosts
	}
	if cfg.APIKey != "" {
		opts.APIKey = cfg.APIKey
	} else {
		opts.SecretToken = cfg.SecretToken
	}

	ts, err := apmtransport.NewHTTPTransport(opts)
	if err != nil {
		return nil, err
	}

	return apm.NewTracerOptions(apm.TracerOptions{
		ServiceName:        agentName,
		ServiceVersion:     version,
		ServiceEnvironment: cfg.Environment,
		Transport:          ts,
	})
}

func setupMetrics(
	logger *logger.Logger,
	cfg *monitoringCfg.MonitoringConfig,
	tracer *apm.Tracer,
	coord *coordinator.Coordinator,
) (*reload.ServerReloader, error) {
<<<<<<< HEAD
	if err := report.SetupMetrics(logger, agentName, version.GetDefaultVersion()); err != nil { //nolint:staticcheck // will be fixed in subsequent PR
=======
	if err := report.SetupMetrics(logger, agentName, version.GetDefaultVersion()); err != nil { //nolint:staticcheck // ignore deprecation
>>>>>>> be45a76d
		return nil, err
	}

	s, err := monitoring.NewServer(logger, monitoringLib.GetNamespace, tracer, coord, cfg)
	if err != nil {
		return nil, errors.New(err, "could not start the HTTP server for the API")
	}

	return s, nil
}

// handleUpgrade checks if agent is being run as part of an
// ongoing upgrade operation, i.e. being re-exec'd and performs
// any upgrade-specific work, if needed.
func handleUpgrade() (*upgrade.UpdateMarker, error) {
	upgradeMarker, err := upgrade.LoadMarker(paths.Data())
	if err != nil {
		return nil, fmt.Errorf("unable to load upgrade marker to check if Agent is being upgraded: %w", err)
	}

	if upgradeMarker == nil {
		// We're not being upgraded. Nothing more to do.
		return nil, nil
	}

	if err := ensureInstallMarkerPresent(); err != nil {
		return nil, err
	}

	if err := upgrade.EnsureServiceConfigUpToDate(); err != nil {
		return nil, err
	}

	return upgradeMarker, nil
}

func ensureInstallMarkerPresent() error {
	// In v8.8.0, we introduced a new installation marker file to indicate that
	// an Agent was running as installed. When an installed Agent that's older
	// than v8.8.0 is upgraded, this installation marker file is not present.
	// So, in such cases, we need to create it manually post-upgrade.
	// Otherwise, the upgrade will be unsuccessful (see
	// https://github.com/elastic/elastic-agent/issues/2645).

	// Only an installed Elastic Agent can be self-upgraded. So, if the
	// installation marker file is already present, we're all set.
	if paths.RunningInstalled() {
		return nil
	}

	// Otherwise, we're being upgraded from a version of an installed Agent
	// that didn't use an installation marker file (that is, before v8.8.0).
	// So create the file now.
	ownership, err := utils.CurrentFileOwner()
	if err != nil {
		return fmt.Errorf("failed to get current file owner: %w", err)
	}
	if err := install.CreateInstallMarker(paths.Top(), ownership); err != nil {
		return fmt.Errorf("unable to create installation marker file during upgrade: %w", err)
	}

	// In v8.14.0, the control socket was moved to be in the installation path instead at
	// a system level location, except on Windows where it remained at `npipe:///elastic-agent-system`.
	// For Windows to be able to determine if it is running installed is from the creation of
	// `.installed` marker that was not created until v8.8.0. Upgrading from any pre-8.8 version results
	// in the `paths.ControlSocket()` in returning the incorrect control socket (only on Windows).
	// Now that the install marker has been created we need to ensure that `paths.ControlSocket()` will
	// return the correct result.
	// We are being upgraded, we're running as installed, marker was just created.
	paths.ResolveControlSocket(true)

	return nil
}

type debugDescriber struct {
	l *logger.Logger
}

func (d *debugDescriber) Describe(a string) {
	d.l.Debug(a)
}<|MERGE_RESOLUTION|>--- conflicted
+++ resolved
@@ -751,11 +751,7 @@
 	tracer *apm.Tracer,
 	coord *coordinator.Coordinator,
 ) (*reload.ServerReloader, error) {
-<<<<<<< HEAD
-	if err := report.SetupMetrics(logger, agentName, version.GetDefaultVersion()); err != nil { //nolint:staticcheck // will be fixed in subsequent PR
-=======
 	if err := report.SetupMetrics(logger, agentName, version.GetDefaultVersion()); err != nil { //nolint:staticcheck // ignore deprecation
->>>>>>> be45a76d
 		return nil, err
 	}
 
