// Copyright Elasticsearch B.V. and/or licensed to Elasticsearch B.V. under one
// or more contributor license agreements. Licensed under the Elastic License;
// you may not use this file except in compliance with the Elastic License.

package cmd

import (
	"context"
	"fmt"
	"net/url"
	"os"
	"os/signal"
	"path/filepath"
	"strings"
	"syscall"
	"time"

	"go.elastic.co/apm"
	apmtransport "go.elastic.co/apm/transport"
	"gopkg.in/yaml.v2"

	"github.com/spf13/cobra"

	"github.com/elastic/elastic-agent-libs/api"
	"github.com/elastic/elastic-agent-libs/logp"
	monitoringLib "github.com/elastic/elastic-agent-libs/monitoring"
	"github.com/elastic/elastic-agent-libs/service"
	"github.com/elastic/elastic-agent-system-metrics/report"

	"github.com/elastic/elastic-agent/internal/pkg/agent/application"
	"github.com/elastic/elastic-agent/internal/pkg/agent/application/coordinator"
	"github.com/elastic/elastic-agent/internal/pkg/agent/application/filelock"
	"github.com/elastic/elastic-agent/internal/pkg/agent/application/info"
	"github.com/elastic/elastic-agent/internal/pkg/agent/application/monitoring"
	"github.com/elastic/elastic-agent/internal/pkg/agent/application/monitoring/reload"
	"github.com/elastic/elastic-agent/internal/pkg/agent/application/paths"
	"github.com/elastic/elastic-agent/internal/pkg/agent/application/reexec"
	"github.com/elastic/elastic-agent/internal/pkg/agent/application/secret"
	"github.com/elastic/elastic-agent/internal/pkg/agent/application/upgrade"
	"github.com/elastic/elastic-agent/internal/pkg/agent/configuration"
	"github.com/elastic/elastic-agent/internal/pkg/agent/errors"
	"github.com/elastic/elastic-agent/internal/pkg/agent/install"
	"github.com/elastic/elastic-agent/internal/pkg/agent/migration"
	"github.com/elastic/elastic-agent/internal/pkg/agent/storage"
	"github.com/elastic/elastic-agent/internal/pkg/cli"
	"github.com/elastic/elastic-agent/internal/pkg/config"
	monitoringCfg "github.com/elastic/elastic-agent/internal/pkg/core/monitoring/config"
	"github.com/elastic/elastic-agent/internal/pkg/diagnostics"
	"github.com/elastic/elastic-agent/internal/pkg/otel"
	"github.com/elastic/elastic-agent/internal/pkg/release"
	"github.com/elastic/elastic-agent/pkg/component"
	"github.com/elastic/elastic-agent/pkg/control/v2/server"
	"github.com/elastic/elastic-agent/pkg/core/logger"
	"github.com/elastic/elastic-agent/pkg/utils"
	"github.com/elastic/elastic-agent/version"
)

const (
	agentName            = "elastic-agent"
	fleetInitTimeoutName = "FLEET_SERVER_INIT_TIMEOUT"
)

type cfgOverrider func(cfg *configuration.Configuration)

func newRunCommandWithArgs(_ []string, streams *cli.IOStreams) *cobra.Command {
	cmd := &cobra.Command{
		Use:   "run",
		Short: "Start the Elastic Agent",
		Long:  "This command starts the Elastic Agent.",
		RunE: func(cmd *cobra.Command, _ []string) error {
			// done very early so the encrypted store is never used
			disableEncryptedStore, _ := cmd.Flags().GetBool("disable-encrypted-store")
			if disableEncryptedStore {
				storage.DisableEncryptionDarwin()
			}
			fleetInitTimeout, _ := cmd.Flags().GetDuration("fleet-init-timeout")
			testingMode, _ := cmd.Flags().GetBool("testing-mode")
			if err := run(nil, testingMode, fleetInitTimeout); err != nil && !errors.Is(err, context.Canceled) {
				fmt.Fprintf(streams.Err, "Error: %v\n%s\n", err, troubleshootMessage())

				return err
			}
			return nil
		},
	}

	// --disable-encrypted-store only has meaning on Mac OS, and it disables the encrypted disk store
	// feature of the Elastic Agent. On Mac OS root privileges are required to perform the disk
	// store encryption, by setting this flag it disables that feature and allows the Elastic Agent to
	// run as non-root.
	cmd.Flags().Bool("disable-encrypted-store", false, "Disable the encrypted disk storage (Only useful on Mac OS)")

	// --testing-mode is a hidden flag that spawns the Elastic Agent in testing mode
	// it is hidden because we really don't want users to execute Elastic Agent to run
	// this way, only the integration testing framework runs the Elastic Agent in this mode
	cmd.Flags().Bool("testing-mode", false, "Run with testing mode enabled")

	cmd.Flags().Duration("fleet-init-timeout", envTimeout(fleetInitTimeoutName), " Sets the initial timeout when starting up the fleet server under agent")
	_ = cmd.Flags().MarkHidden("testing-mode")

	return cmd
}

func run(override cfgOverrider, testingMode bool, fleetInitTimeout time.Duration, modifiers ...component.PlatformModifier) error {
	// Windows: Mark service as stopped.
	// After this is run, the service is considered by the OS to be stopped.
	// This must be the first deferred cleanup task (last to execute).
	defer func() {
		service.NotifyTermination()
		service.WaitExecutionDone()
	}()

	if err := handleUpgrade(); err != nil {
		return fmt.Errorf("error checking for and handling upgrade: %w", err)
	}

	locker := filelock.NewAppLocker(paths.Data(), paths.AgentLockFileName)
	if err := locker.TryLock(); err != nil {
		return err
	}
	defer func() {
		_ = locker.Unlock()
	}()

	service.BeforeRun()
	defer service.Cleanup()

	// register as a service
	stop := make(chan bool)
	ctx, cancel := context.WithCancel(context.Background())
	var stopBeat = func() {
		close(stop)
	}

	defer cancel()
	go service.ProcessWindowsControlEvents(stopBeat)

	// detect otel
	if runAsOtel := otel.IsOtelConfig(ctx, paths.ConfigFile()); runAsOtel {
		return otel.Run(ctx, cancel, stop, testingMode)
	}

	// not otel continue as usual
	return runElasticAgent(ctx, cancel, override, stop, testingMode, fleetInitTimeout, modifiers...)

}

func runElasticAgent(ctx context.Context, cancel context.CancelFunc, override cfgOverrider, stop chan bool, testingMode bool, fleetInitTimeout time.Duration, modifiers ...component.PlatformModifier) error {
	cfg, err := loadConfig(ctx, override)
	if err != nil {
		return err
	}

	logLvl := logger.DefaultLogLevel
	if cfg.Settings.LoggingConfig != nil {
		logLvl = cfg.Settings.LoggingConfig.Level
	}
	baseLogger, err := logger.NewFromConfig("", cfg.Settings.LoggingConfig, true)
	if err != nil {
		return err
	}

	// Make sure to flush any buffered logs before we're done.
	defer baseLogger.Sync() //nolint:errcheck // flushing buffered logs is best effort.

	l := baseLogger.With("log", map[string]interface{}{
		"source": agentName,
	})

	l.Infow("Elastic Agent started", "process.pid", os.Getpid(), "agent.version", version.GetAgentPackageVersion())

	cfg, err = tryDelayEnroll(ctx, l, cfg, override)
	if err != nil {
		err = errors.New(err, "failed to perform delayed enrollment")
		l.Error(err)
		return err
	}
	pathConfigFile := paths.AgentConfigFile()

	// try early to check if running as root
	isRoot, err := utils.HasRoot()
	if err != nil {
		return fmt.Errorf("failed to check for root permissions: %w", err)
	}

	// agent ID needs to stay empty in bootstrap mode
	createAgentID := true
	if cfg.Fleet != nil && cfg.Fleet.Server != nil && cfg.Fleet.Server.Bootstrap {
		createAgentID = false
	}

	// Ensure we have the agent secret created.
	// The secret is not created here if it exists already from the previous enrollment.
	// This is needed for compatibility with agent running in standalone mode,
	// that writes the agentID into fleet.enc (encrypted fleet.yml) before even loading the configuration.
	err = secret.CreateAgentSecret(ctx)
	if err != nil {
		return fmt.Errorf("failed to read/write secrets: %w", err)
	}

	// Migrate .yml files if the corresponding .enc does not exist

	// the encrypted config does not exist but the unencrypted file does
	err = migration.MigrateToEncryptedConfig(ctx, l, paths.AgentConfigYmlFile(), paths.AgentConfigFile())
	if err != nil {
		return errors.New(err, "error migrating fleet config")
	}

	// the encrypted state does not exist but the unencrypted file does
	err = migration.MigrateToEncryptedConfig(ctx, l, paths.AgentStateStoreYmlFile(), paths.AgentStateStoreFile())
	if err != nil {
		return errors.New(err, "error migrating agent state")
	}

	agentInfo, err := info.NewAgentInfoWithLog(ctx, defaultLogLevel(cfg, logLvl.String()), createAgentID)
	if err != nil {
		return errors.New(err,
			"could not load agent info",
			errors.TypeFilesystem,
			errors.M(errors.MetaKeyPath, pathConfigFile))
	}

	// Ensure that the log level now matches what is configured in the agentInfo.
	if agentInfo.LogLevel() != "" {
		var lvl logp.Level
		err = lvl.Unpack(agentInfo.LogLevel())
		if err != nil {
			l.Error(errors.New(err, "failed to parse agent information log level"))
		} else {
			logLvl = lvl
			logger.SetLevel(lvl)
		}
	}

	// initiate agent watcher
	if err := upgrade.InvokeWatcher(l); err != nil {
		// we should not fail because watcher is not working
		l.Error(errors.New(err, "failed to invoke rollback watcher"))
	}

	execPath, err := reexecPath()
	if err != nil {
		return err
	}
	rexLogger := l.Named("reexec")
	rex := reexec.NewManager(rexLogger, execPath)

	tracer, err := initTracer(agentName, release.Version(), cfg.Settings.MonitoringConfig)
	if err != nil {
		return fmt.Errorf("could not initiate APM tracer: %w", err)
	}
	if tracer != nil {
		l.Info("APM instrumentation enabled")
		defer func() {
			tracer.Flush(nil)
			tracer.Close()
		}()
	} else {
		l.Info("APM instrumentation disabled")
	}

	coord, configMgr, composable, err := application.New(ctx, l, baseLogger, logLvl, agentInfo, rex, tracer, testingMode, fleetInitTimeout, configuration.IsFleetServerBootstrap(cfg.Fleet), modifiers...)
	if err != nil {
		return err
	}
	defer composable.Close()

	monitoringServer, err := setupMetrics(l, cfg.Settings.DownloadConfig.OS(), cfg.Settings.MonitoringConfig, tracer, coord)
	if err != nil {
		return err
	}
	coord.RegisterMonitoringServer(monitoringServer)
	defer func() {
		if monitoringServer != nil {
			_ = monitoringServer.Stop()
		}
	}()

	diagHooks := diagnostics.GlobalHooks()
	diagHooks = append(diagHooks, coord.DiagnosticHooks()...)
	controlLog := l.Named("control")
	control := server.New(controlLog, agentInfo, coord, tracer, diagHooks, cfg.Settings.GRPC)

	// if the configMgr implements the TestModeConfigSetter in means that Elastic Agent is in testing mode and
	// the configuration will come in over the control protocol, so we set the config setting on the control protocol
	// server so when the configuration comes in it gets passed to the coordinator
	testingSetter, ok := configMgr.(server.TestModeConfigSetter)
	if ok {
		control.SetTestModeConfigSetter(testingSetter)
	}

	// start the control listener
	if err := control.Start(); err != nil {
		return err
	}
	defer control.Stop()

	// create symlink from /run/elastic-agent.sock to `paths.ControlSocket()` when running as root
	// this provides backwards compatibility as the control socket was moved with the addition of --unprivileged
	// option during installation
<<<<<<< HEAD
=======
	//
	// Windows `paths.ControlSocketRunSymlink` is `""` so this is always skipped on Windows.
>>>>>>> 602a2b45
	if isRoot && paths.RunningInstalled() && paths.ControlSocketRunSymlink != "" {
		socketPath := strings.TrimPrefix(paths.ControlSocket(), "unix://")
		socketLog := controlLog.With("path", socketPath).With("link", paths.ControlSocketRunSymlink)
		// ensure it doesn't exist before creating the symlink
		if err := os.Remove(paths.ControlSocketRunSymlink); err != nil && !errors.Is(err, os.ErrNotExist) {
			socketLog.Errorf("Failed to remove existing control socket symlink %s: %s", paths.ControlSocketRunSymlink, err)
		}
		if err := os.Symlink(socketPath, paths.ControlSocketRunSymlink); err != nil {
			socketLog.Errorf("Failed to create control socket symlink %s -> %s: %s", paths.ControlSocketRunSymlink, socketPath, err)
		} else {
			socketLog.Infof("Created control socket symlink %s -> %s; allowing unix://%s connection", paths.ControlSocketRunSymlink, socketPath, paths.ControlSocketRunSymlink)
		}
		defer func() {
			// delete the symlink on exit; ignore the error
<<<<<<< HEAD
			_ = os.Remove(paths.ControlSocketRunSymlink)
=======
			if err := os.Remove(paths.ControlSocketRunSymlink); err != nil {
				socketLog.Errorf("Failed to remove control socket symlink %s: %s", paths.ControlSocketRunSymlink, err)
			}
>>>>>>> 602a2b45
		}()
	}

	appDone := make(chan bool)
	appErr := make(chan error)
	// Spawn the main Coordinator goroutine
	go func() {
		err := coord.Run(ctx)
		close(appDone)
		appErr <- err
	}()

	// listen for signals
	signals := make(chan os.Signal, 1)
	signal.Notify(signals, syscall.SIGINT, syscall.SIGTERM, syscall.SIGQUIT, syscall.SIGHUP)
	isRex := false
	logShutdown := true
LOOP:
	for {
		select {
		case <-stop:
			l.Info("service.ProcessWindowsControlEvents invoked stop function. Shutting down")
			break LOOP
		case <-appDone:
			l.Info("application done, coordinator exited")
			logShutdown = false
			break LOOP
		case <-rex.ShutdownChan():
			l.Info("reexec shutdown channel triggered")
			isRex = true
			logShutdown = false
			break LOOP
		case sig := <-signals:
			l.Infof("signal %q received", sig)
			if sig == syscall.SIGHUP {
				rexLogger.Infof("SIGHUP triggered re-exec")
				isRex = true
				rex.ReExec(nil)
			} else {
				break LOOP
			}
		}
	}

	if logShutdown {
		l.Info("Shutting down Elastic Agent and sending last events...")
	}
	cancel()
	err = <-appErr

	if logShutdown {
		l.Info("Shutting down completed.")
	}
	if isRex {
		rex.ShutdownComplete()
	}
	return err
}

func loadConfig(ctx context.Context, override cfgOverrider) (*configuration.Configuration, error) {
	pathConfigFile := paths.ConfigFile()
	rawConfig, err := config.LoadFile(pathConfigFile)
	if err != nil {
		return nil, errors.New(err,
			fmt.Sprintf("could not read configuration file %s", pathConfigFile),
			errors.TypeFilesystem,
			errors.M(errors.MetaKeyPath, pathConfigFile))
	}

	if err := getOverwrites(ctx, rawConfig); err != nil {
		return nil, errors.New(err, "could not read overwrites")
	}

	cfg, err := configuration.NewFromConfig(rawConfig)
	if err != nil {
		return nil, errors.New(err,
			fmt.Sprintf("could not parse configuration file %s", pathConfigFile),
			errors.TypeFilesystem,
			errors.M(errors.MetaKeyPath, pathConfigFile))
	}

	if override != nil {
		override(cfg)
	}

	return cfg, nil
}

func reexecPath() (string, error) {
	// set executable path to symlink instead of binary
	// in case of updated symlinks we should spin up new agent
	potentialReexec := filepath.Join(paths.Top(), agentName)

	// in case it does not exists fallback to executable
	if _, err := os.Stat(potentialReexec); os.IsNotExist(err) {
		return os.Executable()
	}

	return potentialReexec, nil
}

func getOverwrites(ctx context.Context, rawConfig *config.Config) error {
	cfg, err := configuration.NewFromConfig(rawConfig)
	if err != nil {
		return err
	}

	if !cfg.Fleet.Enabled {
		// overrides should apply only for fleet mode
		return nil
	}
	path := paths.AgentConfigFile()
	store := storage.NewEncryptedDiskStore(ctx, path)

	reader, err := store.Load()
	if err != nil && errors.Is(err, os.ErrNotExist) {
		// no fleet file ignore
		return nil
	} else if err != nil {
		return errors.New(err, "could not initialize config store",
			errors.TypeFilesystem,
			errors.M(errors.MetaKeyPath, path))
	}

	config, err := config.NewConfigFrom(reader)
	if err != nil {
		return errors.New(err,
			fmt.Sprintf("fail to read configuration %s for the elastic-agent", path),
			errors.TypeFilesystem,
			errors.M(errors.MetaKeyPath, path))
	}

	err = rawConfig.Merge(config)
	if err != nil {
		return errors.New(err,
			fmt.Sprintf("fail to merge configuration with %s for the elastic-agent", path),
			errors.TypeConfig,
			errors.M(errors.MetaKeyPath, path))
	}

	return nil
}

func defaultLogLevel(cfg *configuration.Configuration, currentLevel string) string {
	if configuration.IsStandalone(cfg.Fleet) {
		// for standalone always take the one from config and don't override
		return currentLevel
	}

	defaultLogLevel := logger.DefaultLogLevel.String()
	if configuredLevel := cfg.Settings.LoggingConfig.Level.String(); configuredLevel != "" && configuredLevel != defaultLogLevel {
		// predefined log level
		return configuredLevel
	}

	return defaultLogLevel
}

func tryDelayEnroll(ctx context.Context, logger *logger.Logger, cfg *configuration.Configuration, override cfgOverrider) (*configuration.Configuration, error) {
	enrollPath := paths.AgentEnrollFile()
	if _, err := os.Stat(enrollPath); err != nil {
		//nolint:nilerr // ignore the error, this is expected
		// no enrollment file exists or failed to stat it; nothing to do
		return cfg, nil
	}
	contents, err := os.ReadFile(enrollPath)
	if err != nil {
		return nil, errors.New(
			err,
			"failed to read delay enrollment file",
			errors.TypeFilesystem,
			errors.M("path", enrollPath))
	}
	var options enrollCmdOption
	err = yaml.Unmarshal(contents, &options)
	if err != nil {
		return nil, errors.New(
			err,
			"failed to parse delay enrollment file",
			errors.TypeConfig,
			errors.M("path", enrollPath))
	}
	options.DelayEnroll = false
	options.FleetServer.SpawnAgent = false
	c, err := newEnrollCmd(
		ctx,
		logger,
		&options,
		paths.ConfigFile(),
	)
	if err != nil {
		return nil, err
	}
	err = c.Execute(ctx, cli.NewIOStreams())
	if err != nil {
		return nil, err
	}
	err = os.Remove(enrollPath)
	if err != nil {
		logger.Warn(errors.New(
			err,
			"failed to remove delayed enrollment file",
			errors.TypeFilesystem,
			errors.M("path", enrollPath)))
	}
	logger.Info("Successfully performed delayed enrollment of this Elastic Agent.")
	return loadConfig(ctx, override)
}

func initTracer(agentName, version string, mcfg *monitoringCfg.MonitoringConfig) (*apm.Tracer, error) {
	apm.DefaultTracer.Close()

	if !mcfg.Enabled || !mcfg.MonitorTraces {
		return nil, nil
	}

	cfg := mcfg.APM

	//nolint:godox // the TODO is intentional
	// TODO(stn): Ideally, we'd use apmtransport.NewHTTPTransportOptions()
	// but it doesn't exist today. Update this code once we have something
	// available via the APM Go agent.
	const (
		envVerifyServerCert = "ELASTIC_APM_VERIFY_SERVER_CERT"
		envServerCert       = "ELASTIC_APM_SERVER_CERT"
		envCACert           = "ELASTIC_APM_SERVER_CA_CERT_FILE"
	)
	if cfg.TLS.SkipVerify {
		os.Setenv(envVerifyServerCert, "false")
		defer os.Unsetenv(envVerifyServerCert)
	}
	if cfg.TLS.ServerCertificate != "" {
		os.Setenv(envServerCert, cfg.TLS.ServerCertificate)
		defer os.Unsetenv(envServerCert)
	}
	if cfg.TLS.ServerCA != "" {
		os.Setenv(envCACert, cfg.TLS.ServerCA)
		defer os.Unsetenv(envCACert)
	}

	ts, err := apmtransport.NewHTTPTransport()
	if err != nil {
		return nil, err
	}

	if len(cfg.Hosts) > 0 {
		hosts := make([]*url.URL, 0, len(cfg.Hosts))
		for _, host := range cfg.Hosts {
			u, err := url.Parse(host)
			if err != nil {
				return nil, fmt.Errorf("failed parsing %s: %w", host, err)
			}
			hosts = append(hosts, u)
		}
		ts.SetServerURL(hosts...)
	}
	if cfg.APIKey != "" {
		ts.SetAPIKey(cfg.APIKey)
	} else {
		ts.SetSecretToken(cfg.SecretToken)
	}

	return apm.NewTracerOptions(apm.TracerOptions{
		ServiceName:        agentName,
		ServiceVersion:     version,
		ServiceEnvironment: cfg.Environment,
		Transport:          ts,
	})
}

func setupMetrics(
	logger *logger.Logger,
	operatingSystem string,
	cfg *monitoringCfg.MonitoringConfig,
	tracer *apm.Tracer,
	coord *coordinator.Coordinator,
) (*reload.ServerReloader, error) {
	if err := report.SetupMetrics(logger, agentName, version.GetDefaultVersion()); err != nil {
		return nil, err
	}

	// start server for stats
	endpointConfig := api.Config{
		Enabled: true,
		Host:    monitoring.AgentMonitoringEndpoint(operatingSystem, cfg),
	}

	s, err := monitoring.NewServer(logger, endpointConfig, monitoringLib.GetNamespace, tracer, coord, isProcessStatsEnabled(cfg), operatingSystem, cfg)
	if err != nil {
		return nil, errors.New(err, "could not start the HTTP server for the API")
	}

	return s, nil
}

func isProcessStatsEnabled(cfg *monitoringCfg.MonitoringConfig) bool {
	return cfg != nil && cfg.HTTP.Enabled
}

// handleUpgrade checks if agent is being run as part of an
// ongoing upgrade operation, i.e. being re-exec'd and performs
// any upgrade-specific work, if needed.
func handleUpgrade() error {
	upgradeMarker, err := upgrade.LoadMarker()
	if err != nil {
		return fmt.Errorf("unable to load upgrade marker to check if Agent is being upgraded: %w", err)
	}

	if upgradeMarker == nil {
		// We're not being upgraded. Nothing more to do.
		return nil
	}

	if err := ensureInstallMarkerPresent(); err != nil {
		return err
	}

	if err := upgrade.EnsureServiceConfigUpToDate(); err != nil {
		return err
	}

	return nil
}

func ensureInstallMarkerPresent() error {
	// In v8.8.0, we introduced a new installation marker file to indicate that
	// an Agent was running as installed. When an installed Agent that's older
	// than v8.8.0 is upgraded, this installation marker file is not present.
	// So, in such cases, we need to create it manually post-upgrade.
	// Otherwise, the upgrade will be unsuccessful (see
	// https://github.com/elastic/elastic-agent/issues/2645).

	// Only an installed Elastic Agent can be self-upgraded. So, if the
	// installation marker file is already present, we're all set.
	if paths.RunningInstalled() {
		return nil
	}

	// Otherwise, we're being upgraded from a version of an installed Agent
	// that didn't use an installation marker file (that is, before v8.8.0).
	// So create the file now.
	if err := install.CreateInstallMarker(paths.Top(), utils.CurrentFileOwner()); err != nil {
		return fmt.Errorf("unable to create installation marker file during upgrade: %w", err)
	}

	// In v8.14.0, the control socket was moved to be in the installation path instead at
	// a system level location, except on Windows where it remained at `npipe:///elastic-agent-system`.
	// For Windows to be able to determine if it is running installed is from the creation of
	// `.installed` marker that was not created until v8.8.0. Upgrading from any pre-8.8 version results
	// in the `paths.ControlSocket()` in returning the incorrect control socket (only on Windows).
	// Now that the install marker has been created we need to ensure that `paths.ControlSocket()` will
	// return the correct result.
	paths.ResolveControlSocket()

	return nil
}<|MERGE_RESOLUTION|>--- conflicted
+++ resolved
@@ -298,11 +298,8 @@
 	// create symlink from /run/elastic-agent.sock to `paths.ControlSocket()` when running as root
 	// this provides backwards compatibility as the control socket was moved with the addition of --unprivileged
 	// option during installation
-<<<<<<< HEAD
-=======
 	//
 	// Windows `paths.ControlSocketRunSymlink` is `""` so this is always skipped on Windows.
->>>>>>> 602a2b45
 	if isRoot && paths.RunningInstalled() && paths.ControlSocketRunSymlink != "" {
 		socketPath := strings.TrimPrefix(paths.ControlSocket(), "unix://")
 		socketLog := controlLog.With("path", socketPath).With("link", paths.ControlSocketRunSymlink)
@@ -317,13 +314,9 @@
 		}
 		defer func() {
 			// delete the symlink on exit; ignore the error
-<<<<<<< HEAD
-			_ = os.Remove(paths.ControlSocketRunSymlink)
-=======
 			if err := os.Remove(paths.ControlSocketRunSymlink); err != nil {
 				socketLog.Errorf("Failed to remove control socket symlink %s: %s", paths.ControlSocketRunSymlink, err)
 			}
->>>>>>> 602a2b45
 		}()
 	}
 
