// Copyright Elasticsearch B.V. and/or licensed to Elasticsearch B.V. under one
// or more contributor license agreements. Licensed under the Elastic License;
// you may not use this file except in compliance with the Elastic License.

package cmd

import (
	"context"
	"fmt"
	"io/ioutil"
	"net/url"
	"os"
	"os/signal"
	"path/filepath"
	"syscall"

	"github.com/spf13/cobra"
	"go.elastic.co/apm"
	apmtransport "go.elastic.co/apm/transport"
	"gopkg.in/yaml.v2"

	"github.com/elastic/beats/v7/libbeat/api"
	"github.com/elastic/beats/v7/libbeat/cmd/instance/metrics"
	"github.com/elastic/beats/v7/libbeat/monitoring"
	"github.com/elastic/beats/v7/libbeat/service"

	"github.com/elastic/elastic-agent/internal/pkg/agent/application"
	"github.com/elastic/elastic-agent/internal/pkg/agent/application/filelock"
	"github.com/elastic/elastic-agent/internal/pkg/agent/application/info"
	"github.com/elastic/elastic-agent/internal/pkg/agent/application/paths"
	"github.com/elastic/elastic-agent/internal/pkg/agent/application/reexec"
	"github.com/elastic/elastic-agent/internal/pkg/agent/application/upgrade"
	"github.com/elastic/elastic-agent/internal/pkg/agent/configuration"
	"github.com/elastic/elastic-agent/internal/pkg/agent/control/server"
	"github.com/elastic/elastic-agent/internal/pkg/agent/errors"
	"github.com/elastic/elastic-agent/internal/pkg/agent/storage"
	"github.com/elastic/elastic-agent/internal/pkg/cli"
	"github.com/elastic/elastic-agent/internal/pkg/config"
	"github.com/elastic/elastic-agent/internal/pkg/core/logger"
	"github.com/elastic/elastic-agent/internal/pkg/core/monitoring/beats"
	monitoringCfg "github.com/elastic/elastic-agent/internal/pkg/core/monitoring/config"
	monitoringServer "github.com/elastic/elastic-agent/internal/pkg/core/monitoring/server"
	"github.com/elastic/elastic-agent/internal/pkg/core/status"
	"github.com/elastic/elastic-agent/internal/pkg/release"
)

const (
	agentName = "elastic-agent"
)

type cfgOverrider func(cfg *configuration.Configuration)

func newRunCommandWithArgs(_ []string, streams *cli.IOStreams) *cobra.Command {
	return &cobra.Command{
		Use:   "run",
		Short: "Start the elastic-agent.",
		Run: func(_ *cobra.Command, _ []string) {
			if err := run(streams, nil); err != nil {
				fmt.Fprintf(streams.Err, "Error: %v\n%s\n", err, troubleshootMessage())
				os.Exit(1)
			}
		},
	}
}

func run(streams *cli.IOStreams, override cfgOverrider) error {
	// Windows: Mark service as stopped.
	// After this is run, the service is considered by the OS to be stopped.
	// This must be the first deferred cleanup task (last to execute).
	defer func() {
		service.NotifyTermination()
		service.WaitExecutionDone()
	}()

	locker := filelock.NewAppLocker(paths.Data(), paths.AgentLockFileName)
	if err := locker.TryLock(); err != nil {
		return err
	}
	defer locker.Unlock()

	service.BeforeRun()
	defer service.Cleanup()

	// register as a service
	stop := make(chan bool)
	ctx, cancel := context.WithCancel(context.Background())
	var stopBeat = func() {
		close(stop)
	}
	service.HandleSignals(stopBeat, cancel)

	cfg, err := loadConfig(override)
	if err != nil {
		return err
	}

	logger, err := logger.NewFromConfig("", cfg.Settings.LoggingConfig, true)
	if err != nil {
		return err
	}

	cfg, err = tryDelayEnroll(ctx, logger, cfg, override)
	if err != nil {
		err = errors.New(err, "failed to perform delayed enrollment")
		logger.Error(err)
		return err
	}
	pathConfigFile := paths.AgentConfigFile()

	// agent ID needs to stay empty in bootstrap mode
	createAgentID := true
	if cfg.Fleet != nil && cfg.Fleet.Server != nil && cfg.Fleet.Server.Bootstrap {
		createAgentID = false
	}
	agentInfo, err := info.NewAgentInfoWithLog(defaultLogLevel(cfg), createAgentID)
	if err != nil {
		return errors.New(err,
			"could not load agent info",
			errors.TypeFilesystem,
			errors.M(errors.MetaKeyPath, pathConfigFile))
	}

	// initiate agent watcher
	if err := upgrade.InvokeWatcher(logger); err != nil {
		// we should not fail because watcher is not working
		logger.Error(errors.New(err, "failed to invoke rollback watcher"))
	}

	if allowEmptyPgp, _ := release.PGP(); allowEmptyPgp {
		logger.Info("Artifact has been built with security disabled. Elastic Agent will not verify signatures of the artifacts.")
	}

	execPath, err := reexecPath()
	if err != nil {
		return err
	}
	rexLogger := logger.Named("reexec")
	rex := reexec.NewManager(rexLogger, execPath)

	statusCtrl := status.NewController(logger)

	tracer, err := initTracer(agentName, release.Version(), cfg.Settings.MonitoringConfig)
	if err != nil {
		return fmt.Errorf("could not initiate APM tracer: %w", err)
	}
	if tracer != nil {
		logger.Info("APM instrumentation enabled")
		defer func() {
			tracer.Flush(nil)
			tracer.Close()
		}()
	} else {
		logger.Info("APM instrumentation disabled")
	}

	control := server.New(logger.Named("control"), rex, statusCtrl, nil, tracer)
	// start the control listener
	if err := control.Start(); err != nil {
		return err
	}
	defer control.Stop()

	app, err := application.New(logger, rex, statusCtrl, control, agentInfo, tracer)
	if err != nil {
		return err
	}

	control.SetRouteFn(app.Routes)
	control.SetMonitoringCfg(cfg.Settings.MonitoringConfig)

	serverStopFn, err := setupMetrics(agentInfo, logger, cfg.Settings.DownloadConfig.OS(), cfg.Settings.MonitoringConfig, app, tracer)
	if err != nil {
		return err
	}
	defer serverStopFn()

	if err := app.Start(); err != nil {
		return err
	}

	// listen for signals
	signals := make(chan os.Signal, 1)
	signal.Notify(signals, syscall.SIGINT, syscall.SIGKILL, syscall.SIGTERM, syscall.SIGQUIT, syscall.SIGHUP)
	reexecing := false
	for {
		breakout := false
		select {
		case <-stop:
			breakout = true
		case <-rex.ShutdownChan():
			reexecing = true
			breakout = true
		case sig := <-signals:
			if sig == syscall.SIGHUP {
				rexLogger.Infof("SIGHUP triggered re-exec")
				rex.ReExec(nil)
			} else {
				breakout = true
			}
		}
		if breakout {
			if !reexecing {
				logger.Info("Shutting down Elastic Agent and sending last events...")
			}
			break
		}
	}

	err = app.Stop()
	if !reexecing {
		logger.Info("Shutting down completed.")
		return err
	}
	rex.ShutdownComplete()
	return err
}

func loadConfig(override cfgOverrider) (*configuration.Configuration, error) {
	pathConfigFile := paths.ConfigFile()
	rawConfig, err := config.LoadFile(pathConfigFile)
	if err != nil {
		return nil, errors.New(err,
			fmt.Sprintf("could not read configuration file %s", pathConfigFile),
			errors.TypeFilesystem,
			errors.M(errors.MetaKeyPath, pathConfigFile))
	}

	if err := getOverwrites(rawConfig); err != nil {
		return nil, errors.New(err, "could not read overwrites")
	}

	cfg, err := configuration.NewFromConfig(rawConfig)
	if err != nil {
		return nil, errors.New(err,
			fmt.Sprintf("could not parse configuration file %s", pathConfigFile),
			errors.TypeFilesystem,
			errors.M(errors.MetaKeyPath, pathConfigFile))
	}

	if override != nil {
		override(cfg)
	}

	return cfg, nil
}

func reexecPath() (string, error) {
	// set executable path to symlink instead of binary
	// in case of updated symlinks we should spin up new agent
	potentialReexec := filepath.Join(paths.Top(), agentName)

	// in case it does not exists fallback to executable
	if _, err := os.Stat(potentialReexec); os.IsNotExist(err) {
		return os.Executable()
	}

	return potentialReexec, nil
}

func getOverwrites(rawConfig *config.Config) error {
	cfg, err := configuration.NewFromConfig(rawConfig)
	if err != nil {
		return err
	}

	if !cfg.Fleet.Enabled {
		// overrides should apply only for fleet mode
		return nil
	}
	path := paths.AgentConfigFile()
	store := storage.NewDiskStore(path)

	reader, err := store.Load()
	if err != nil && errors.Is(err, os.ErrNotExist) {
		// no fleet file ignore
		return nil
	} else if err != nil {
		return errors.New(err, "could not initialize config store",
			errors.TypeFilesystem,
			errors.M(errors.MetaKeyPath, path))
	}

	config, err := config.NewConfigFrom(reader)
	if err != nil {
		return errors.New(err,
			fmt.Sprintf("fail to read configuration %s for the elastic-agent", path),
			errors.TypeFilesystem,
			errors.M(errors.MetaKeyPath, path))
	}

	err = rawConfig.Merge(config)
	if err != nil {
		return errors.New(err,
			fmt.Sprintf("fail to merge configuration with %s for the elastic-agent", path),
			errors.TypeConfig,
			errors.M(errors.MetaKeyPath, path))
	}

	return nil
}

func defaultLogLevel(cfg *configuration.Configuration) string {
	if configuration.IsStandalone(cfg.Fleet) {
		// for standalone always take the one from config and don't override
		return ""
	}

	defaultLogLevel := logger.DefaultLogLevel.String()
	if configuredLevel := cfg.Settings.LoggingConfig.Level.String(); configuredLevel != "" && configuredLevel != defaultLogLevel {
		// predefined log level
		return configuredLevel
	}

	return defaultLogLevel
}

func setupMetrics(
	_ *info.AgentInfo,
	logger *logger.Logger,
	operatingSystem string,
	cfg *monitoringCfg.MonitoringConfig,
	app application.Application,
	tracer *apm.Tracer,
) (func() error, error) {
	// use libbeat to setup metrics
	if err := metrics.SetupMetrics(agentName); err != nil {
		return nil, err
	}

	// start server for stats
	endpointConfig := api.Config{
		Enabled: true,
		Host:    beats.AgentMonitoringEndpoint(operatingSystem, cfg.HTTP),
	}

	bufferEnabled := cfg.HTTP.Buffer != nil && cfg.HTTP.Buffer.Enabled
<<<<<<< HEAD

	s, err := monitoringServer.New(logger, endpointConfig, monitoring.GetNamespace, app.Routes, isProcessStatsEnabled(cfg.HTTP), bufferEnabled)
=======
	s, err := monitoringServer.New(logger, endpointConfig, monitoring.GetNamespace, app.Routes, isProcessStatsEnabled(cfg.HTTP), bufferEnabled, tracer)
>>>>>>> d108e495
	if err != nil {
		return nil, errors.New(err, "could not start the HTTP server for the API")
	}
	s.Start()

	if cfg.Pprof != nil && cfg.Pprof.Enabled {
		s.AttachPprof()
	}

	// return server stopper
	return s.Stop, nil
}

func isProcessStatsEnabled(cfg *monitoringCfg.MonitoringHTTPConfig) bool {
	return cfg != nil && cfg.Enabled
}

func tryDelayEnroll(ctx context.Context, logger *logger.Logger, cfg *configuration.Configuration, override cfgOverrider) (*configuration.Configuration, error) {
	enrollPath := paths.AgentEnrollFile()
	if _, err := os.Stat(enrollPath); err != nil {
		// no enrollment file exists or failed to stat it; nothing to do
		return cfg, nil
	}
	contents, err := ioutil.ReadFile(enrollPath)
	if err != nil {
		return nil, errors.New(
			err,
			"failed to read delay enrollment file",
			errors.TypeFilesystem,
			errors.M("path", enrollPath))
	}
	var options enrollCmdOption
	err = yaml.Unmarshal(contents, &options)
	if err != nil {
		return nil, errors.New(
			err,
			"failed to parse delay enrollment file",
			errors.TypeConfig,
			errors.M("path", enrollPath))
	}
	options.DelayEnroll = false
	options.FleetServer.SpawnAgent = false
	c, err := newEnrollCmd(
		logger,
		&options,
		paths.ConfigFile(),
	)
	if err != nil {
		return nil, err
	}
	err = c.Execute(ctx, cli.NewIOStreams())
	if err != nil {
		return nil, err
	}
	err = os.Remove(enrollPath)
	if err != nil {
		logger.Warn(errors.New(
			err,
			"failed to remove delayed enrollment file",
			errors.TypeFilesystem,
			errors.M("path", enrollPath)))
	}
	logger.Info("Successfully performed delayed enrollment of this Elastic Agent.")
	return loadConfig(override)
}

func initTracer(agentName, version string, mcfg *monitoringCfg.MonitoringConfig) (*apm.Tracer, error) {
	apm.DefaultTracer.Close()

	if !mcfg.Enabled || !mcfg.MonitorTraces {
		return nil, nil
	}

	cfg := mcfg.APM

	// nolint:godox // the TODO is intentional
	// TODO(stn): Ideally, we'd use apmtransport.NewHTTPTransportOptions()
	// but it doesn't exist today. Update this code once we have something
	// available via the APM Go agent.
	const (
		envVerifyServerCert = "ELASTIC_APM_VERIFY_SERVER_CERT"
		envServerCert       = "ELASTIC_APM_SERVER_CERT"
		envCACert           = "ELASTIC_APM_SERVER_CA_CERT_FILE"
	)
	if cfg.TLS.SkipVerify {
		os.Setenv(envVerifyServerCert, "false")
		defer os.Unsetenv(envVerifyServerCert)
	}
	if cfg.TLS.ServerCertificate != "" {
		os.Setenv(envServerCert, cfg.TLS.ServerCertificate)
		defer os.Unsetenv(envServerCert)
	}
	if cfg.TLS.ServerCA != "" {
		os.Setenv(envCACert, cfg.TLS.ServerCA)
		defer os.Unsetenv(envCACert)
	}

	ts, err := apmtransport.NewHTTPTransport()
	if err != nil {
		return nil, err
	}

	if len(cfg.Hosts) > 0 {
		hosts := make([]*url.URL, 0, len(cfg.Hosts))
		for _, host := range cfg.Hosts {
			u, err := url.Parse(host)
			if err != nil {
				return nil, fmt.Errorf("failed parsing %s: %w", host, err)
			}
			hosts = append(hosts, u)
		}
		ts.SetServerURL(hosts...)
	}
	if cfg.APIKey != "" {
		ts.SetAPIKey(cfg.APIKey)
	} else {
		ts.SetSecretToken(cfg.SecretToken)
	}

	return apm.NewTracerOptions(apm.TracerOptions{
		ServiceName:        agentName,
		ServiceVersion:     version,
		ServiceEnvironment: cfg.Environment,
		Transport:          ts,
	})
}<|MERGE_RESOLUTION|>--- conflicted
+++ resolved
@@ -334,12 +334,7 @@
 	}
 
 	bufferEnabled := cfg.HTTP.Buffer != nil && cfg.HTTP.Buffer.Enabled
-<<<<<<< HEAD
-
-	s, err := monitoringServer.New(logger, endpointConfig, monitoring.GetNamespace, app.Routes, isProcessStatsEnabled(cfg.HTTP), bufferEnabled)
-=======
 	s, err := monitoringServer.New(logger, endpointConfig, monitoring.GetNamespace, app.Routes, isProcessStatsEnabled(cfg.HTTP), bufferEnabled, tracer)
->>>>>>> d108e495
 	if err != nil {
 		return nil, errors.New(err, "could not start the HTTP server for the API")
 	}
