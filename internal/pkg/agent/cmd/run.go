// Copyright Elasticsearch B.V. and/or licensed to Elasticsearch B.V. under one
// or more contributor license agreements. Licensed under the Elastic License;
// you may not use this file except in compliance with the Elastic License.

package cmd

import (
	"context"
	"fmt"
	"io/ioutil"
	"net/url"
	"os"
	"os/signal"
	"path/filepath"
	"syscall"

	"github.com/elastic/elastic-agent-libs/logp"

	"github.com/spf13/cobra"
	"go.elastic.co/apm"
	apmtransport "go.elastic.co/apm/transport"
	"gopkg.in/yaml.v2"

	monitoringLib "github.com/elastic/elastic-agent-libs/monitoring"

	"github.com/elastic/elastic-agent-libs/api"
	"github.com/elastic/elastic-agent-libs/service"
	"github.com/elastic/elastic-agent-system-metrics/report"
	"github.com/elastic/elastic-agent/internal/pkg/agent/application"
	"github.com/elastic/elastic-agent/internal/pkg/agent/application/coordinator"
	"github.com/elastic/elastic-agent/internal/pkg/agent/application/filelock"
	"github.com/elastic/elastic-agent/internal/pkg/agent/application/info"
	"github.com/elastic/elastic-agent/internal/pkg/agent/application/monitoring"
	"github.com/elastic/elastic-agent/internal/pkg/agent/application/paths"
	"github.com/elastic/elastic-agent/internal/pkg/agent/application/reexec"
	"github.com/elastic/elastic-agent/internal/pkg/agent/application/secret"
	"github.com/elastic/elastic-agent/internal/pkg/agent/application/upgrade"
	"github.com/elastic/elastic-agent/internal/pkg/agent/configuration"
	"github.com/elastic/elastic-agent/internal/pkg/agent/control/server"
	"github.com/elastic/elastic-agent/internal/pkg/agent/errors"
	"github.com/elastic/elastic-agent/internal/pkg/agent/storage"
	"github.com/elastic/elastic-agent/internal/pkg/cli"
	"github.com/elastic/elastic-agent/internal/pkg/config"
	monitoringCfg "github.com/elastic/elastic-agent/internal/pkg/core/monitoring/config"
	"github.com/elastic/elastic-agent/internal/pkg/diagnostics"
	"github.com/elastic/elastic-agent/internal/pkg/release"
	"github.com/elastic/elastic-agent/pkg/component"
	"github.com/elastic/elastic-agent/pkg/core/logger"
	"github.com/elastic/elastic-agent/version"
)

const (
	agentName = "elastic-agent"
)

type cfgOverrider func(cfg *configuration.Configuration)

func newRunCommandWithArgs(_ []string, streams *cli.IOStreams) *cobra.Command {
	return &cobra.Command{
		Use:   "run",
		Short: "Start the elastic-agent.",
		Run: func(_ *cobra.Command, _ []string) {
			if err := run(nil); err != nil && !errors.Is(err, context.Canceled) {
				fmt.Fprintf(streams.Err, "Error: %v\n%s\n", err, troubleshootMessage())
				os.Exit(1)
			}
		},
	}
}

func run(override cfgOverrider, modifiers ...component.PlatformModifier) error {
	// Windows: Mark service as stopped.
	// After this is run, the service is considered by the OS to be stopped.
	// This must be the first deferred cleanup task (last to execute).
	defer func() {
		service.NotifyTermination()
		service.WaitExecutionDone()
	}()

	locker := filelock.NewAppLocker(paths.Data(), paths.AgentLockFileName)
	if err := locker.TryLock(); err != nil {
		return err
	}
	defer func() {
		_ = locker.Unlock()
	}()

	service.BeforeRun()
	defer service.Cleanup()

	// register as a service
	stop := make(chan bool)
	ctx, cancel := context.WithCancel(context.Background())
	var stopBeat = func() {
		close(stop)
	}
	service.HandleSignals(stopBeat, cancel)

	cfg, err := loadConfig(override)
	if err != nil {
		return err
	}

	logLvl := logger.DefaultLogLevel
	if cfg.Settings.LoggingConfig != nil {
		logLvl = cfg.Settings.LoggingConfig.Level
	}
	l, err := logger.NewFromConfig("", cfg.Settings.LoggingConfig, true)
	if err != nil {
		return err
	}

	cfg, err = tryDelayEnroll(ctx, l, cfg, override)
	if err != nil {
		err = errors.New(err, "failed to perform delayed enrollment")
		l.Error(err)
		return err
	}
	pathConfigFile := paths.AgentConfigFile()

	// agent ID needs to stay empty in bootstrap mode
	createAgentID := true
	if cfg.Fleet != nil && cfg.Fleet.Server != nil && cfg.Fleet.Server.Bootstrap {
		createAgentID = false
	}

	// Ensure we have the agent secret created.
	// The secret is not created here if it exists already from the previous enrollment.
	// This is needed for compatibility with agent running in standalone mode,
	// that writes the agentID into fleet.enc (encrypted fleet.yml) before even loading the configuration.
	err = secret.CreateAgentSecret()
	if err != nil {
		return fmt.Errorf("failed to read/write secrets: %w", err)
	}

	agentInfo, err := info.NewAgentInfoWithLog(defaultLogLevel(cfg), createAgentID)
	if err != nil {
		return errors.New(err,
			"could not load agent info",
			errors.TypeFilesystem,
			errors.M(errors.MetaKeyPath, pathConfigFile))
	}

	// Ensure that the log level now matches what is configured in the agentInfo.
	if agentInfo.LogLevel() != "" {
		var lvl logp.Level
		err = lvl.Unpack(agentInfo.LogLevel())
		if err != nil {
			l.Error(errors.New(err, "failed to parse agent information log level"))
		} else {
			logLvl = lvl
			logger.SetLevel(lvl)
		}
	}

	// initiate agent watcher
	if err := upgrade.InvokeWatcher(l); err != nil {
		// we should not fail because watcher is not working
		l.Error(errors.New(err, "failed to invoke rollback watcher"))
	}

	if allowEmptyPgp, _ := release.PGP(); allowEmptyPgp {
		l.Info("Elastic Agent has been built with security disabled. Elastic Agent will not verify signatures of upgrade artifact.")
	}

	execPath, err := reexecPath()
	if err != nil {
		return err
	}
	rexLogger := l.Named("reexec")
	rex := reexec.NewManager(rexLogger, execPath)

	tracer, err := initTracer(agentName, release.Version(), cfg.Settings.MonitoringConfig)
	if err != nil {
		return fmt.Errorf("could not initiate APM tracer: %w", err)
	}
	if tracer != nil {
		l.Info("APM instrumentation enabled")
		defer func() {
			tracer.Flush(nil)
			tracer.Close()
		}()
	} else {
		l.Info("APM instrumentation disabled")
	}

<<<<<<< HEAD
	coord, err := application.New(l, logLvl, agentInfo, rex, tracer, modifiers...)
=======
	coord, err := application.New(logger, agentInfo, rex, tracer, configuration.IsFleetServerBootstrap(cfg.Fleet), modifiers...)
>>>>>>> d7cb5fd6
	if err != nil {
		return err
	}

	serverStopFn, err := setupMetrics(l, cfg.Settings.DownloadConfig.OS(), cfg.Settings.MonitoringConfig, tracer, coord)
	if err != nil {
		return err
	}
	defer func() {
		_ = serverStopFn()
	}()

	diagHooks := diagnostics.GlobalHooks()
	diagHooks = append(diagHooks, coord.DiagnosticHooks()...)
	control := server.New(l.Named("control"), agentInfo, coord, tracer, diagHooks, cfg.Settings.GRPC)
	// start the control listener
	if err := control.Start(); err != nil {
		return err
	}
	defer control.Stop()

	appDone := make(chan bool)
	appErr := make(chan error)
	go func() {
		err := coord.Run(ctx)
		close(appDone)
		appErr <- err
	}()

	// listen for signals
	signals := make(chan os.Signal, 1)
	signal.Notify(signals, syscall.SIGINT, syscall.SIGTERM, syscall.SIGQUIT, syscall.SIGHUP)
	isRex := false
	logShutdown := true
LOOP:
	for {
		select {
		case <-stop:
			break LOOP
		case <-appDone:
			logShutdown = false
			break LOOP
		case <-rex.ShutdownChan():
			isRex = true
			logShutdown = false
			break LOOP
		case sig := <-signals:
			if sig == syscall.SIGHUP {
				rexLogger.Infof("SIGHUP triggered re-exec")
				isRex = true
				rex.ReExec(nil)
			} else {
				break LOOP
			}
		}
	}

	if logShutdown {
		l.Info("Shutting down Elastic Agent and sending last events...")
	}
	cancel()
	err = <-appErr

	if logShutdown {
		l.Info("Shutting down completed.")
	}
	if isRex {
		rex.ShutdownComplete()
	}
	return err
}

func loadConfig(override cfgOverrider) (*configuration.Configuration, error) {
	pathConfigFile := paths.ConfigFile()
	rawConfig, err := config.LoadFile(pathConfigFile)
	if err != nil {
		return nil, errors.New(err,
			fmt.Sprintf("could not read configuration file %s", pathConfigFile),
			errors.TypeFilesystem,
			errors.M(errors.MetaKeyPath, pathConfigFile))
	}

	if err := getOverwrites(rawConfig); err != nil {
		return nil, errors.New(err, "could not read overwrites")
	}

	cfg, err := configuration.NewFromConfig(rawConfig)
	if err != nil {
		return nil, errors.New(err,
			fmt.Sprintf("could not parse configuration file %s", pathConfigFile),
			errors.TypeFilesystem,
			errors.M(errors.MetaKeyPath, pathConfigFile))
	}

	if override != nil {
		override(cfg)
	}

	return cfg, nil
}

func reexecPath() (string, error) {
	// set executable path to symlink instead of binary
	// in case of updated symlinks we should spin up new agent
	potentialReexec := filepath.Join(paths.Top(), agentName)

	// in case it does not exists fallback to executable
	if _, err := os.Stat(potentialReexec); os.IsNotExist(err) {
		return os.Executable()
	}

	return potentialReexec, nil
}

func getOverwrites(rawConfig *config.Config) error {
	cfg, err := configuration.NewFromConfig(rawConfig)
	if err != nil {
		return err
	}

	if !cfg.Fleet.Enabled {
		// overrides should apply only for fleet mode
		return nil
	}
	path := paths.AgentConfigFile()
	store := storage.NewEncryptedDiskStore(path)

	reader, err := store.Load()
	if err != nil && errors.Is(err, os.ErrNotExist) {
		// no fleet file ignore
		return nil
	} else if err != nil {
		return errors.New(err, "could not initialize config store",
			errors.TypeFilesystem,
			errors.M(errors.MetaKeyPath, path))
	}

	config, err := config.NewConfigFrom(reader)
	if err != nil {
		return errors.New(err,
			fmt.Sprintf("fail to read configuration %s for the elastic-agent", path),
			errors.TypeFilesystem,
			errors.M(errors.MetaKeyPath, path))
	}

	err = rawConfig.Merge(config)
	if err != nil {
		return errors.New(err,
			fmt.Sprintf("fail to merge configuration with %s for the elastic-agent", path),
			errors.TypeConfig,
			errors.M(errors.MetaKeyPath, path))
	}

	return nil
}

func defaultLogLevel(cfg *configuration.Configuration) string {
	if configuration.IsStandalone(cfg.Fleet) {
		// for standalone always take the one from config and don't override
		return ""
	}

	defaultLogLevel := logger.DefaultLogLevel.String()
	if configuredLevel := cfg.Settings.LoggingConfig.Level.String(); configuredLevel != "" && configuredLevel != defaultLogLevel {
		// predefined log level
		return configuredLevel
	}

	return defaultLogLevel
}

func tryDelayEnroll(ctx context.Context, logger *logger.Logger, cfg *configuration.Configuration, override cfgOverrider) (*configuration.Configuration, error) {
	enrollPath := paths.AgentEnrollFile()
	if _, err := os.Stat(enrollPath); err != nil {
		// no enrollment file exists or failed to stat it; nothing to do
		return cfg, nil
	}
	contents, err := ioutil.ReadFile(enrollPath)
	if err != nil {
		return nil, errors.New(
			err,
			"failed to read delay enrollment file",
			errors.TypeFilesystem,
			errors.M("path", enrollPath))
	}
	var options enrollCmdOption
	err = yaml.Unmarshal(contents, &options)
	if err != nil {
		return nil, errors.New(
			err,
			"failed to parse delay enrollment file",
			errors.TypeConfig,
			errors.M("path", enrollPath))
	}
	options.DelayEnroll = false
	options.FleetServer.SpawnAgent = false
	c, err := newEnrollCmd(
		logger,
		&options,
		paths.ConfigFile(),
	)
	if err != nil {
		return nil, err
	}
	err = c.Execute(ctx, cli.NewIOStreams())
	if err != nil {
		return nil, err
	}
	err = os.Remove(enrollPath)
	if err != nil {
		logger.Warn(errors.New(
			err,
			"failed to remove delayed enrollment file",
			errors.TypeFilesystem,
			errors.M("path", enrollPath)))
	}
	logger.Info("Successfully performed delayed enrollment of this Elastic Agent.")
	return loadConfig(override)
}

func initTracer(agentName, version string, mcfg *monitoringCfg.MonitoringConfig) (*apm.Tracer, error) {
	apm.DefaultTracer.Close()

	if !mcfg.Enabled || !mcfg.MonitorTraces {
		return nil, nil
	}

	cfg := mcfg.APM

	//nolint:godox // the TODO is intentional
	// TODO(stn): Ideally, we'd use apmtransport.NewHTTPTransportOptions()
	// but it doesn't exist today. Update this code once we have something
	// available via the APM Go agent.
	const (
		envVerifyServerCert = "ELASTIC_APM_VERIFY_SERVER_CERT"
		envServerCert       = "ELASTIC_APM_SERVER_CERT"
		envCACert           = "ELASTIC_APM_SERVER_CA_CERT_FILE"
	)
	if cfg.TLS.SkipVerify {
		os.Setenv(envVerifyServerCert, "false")
		defer os.Unsetenv(envVerifyServerCert)
	}
	if cfg.TLS.ServerCertificate != "" {
		os.Setenv(envServerCert, cfg.TLS.ServerCertificate)
		defer os.Unsetenv(envServerCert)
	}
	if cfg.TLS.ServerCA != "" {
		os.Setenv(envCACert, cfg.TLS.ServerCA)
		defer os.Unsetenv(envCACert)
	}

	ts, err := apmtransport.NewHTTPTransport()
	if err != nil {
		return nil, err
	}

	if len(cfg.Hosts) > 0 {
		hosts := make([]*url.URL, 0, len(cfg.Hosts))
		for _, host := range cfg.Hosts {
			u, err := url.Parse(host)
			if err != nil {
				return nil, fmt.Errorf("failed parsing %s: %w", host, err)
			}
			hosts = append(hosts, u)
		}
		ts.SetServerURL(hosts...)
	}
	if cfg.APIKey != "" {
		ts.SetAPIKey(cfg.APIKey)
	} else {
		ts.SetSecretToken(cfg.SecretToken)
	}

	return apm.NewTracerOptions(apm.TracerOptions{
		ServiceName:        agentName,
		ServiceVersion:     version,
		ServiceEnvironment: cfg.Environment,
		Transport:          ts,
	})
}

func setupMetrics(
	logger *logger.Logger,
	operatingSystem string,
	cfg *monitoringCfg.MonitoringConfig,
	tracer *apm.Tracer,
	coord *coordinator.Coordinator,
) (func() error, error) {
	if err := report.SetupMetrics(logger, agentName, version.GetDefaultVersion()); err != nil {
		return nil, err
	}

	// start server for stats
	endpointConfig := api.Config{
		Enabled: true,
		Host:    monitoring.AgentMonitoringEndpoint(operatingSystem, cfg),
	}

	s, err := monitoring.NewServer(logger, endpointConfig, monitoringLib.GetNamespace, tracer, coord, isProcessStatsEnabled(cfg), operatingSystem)
	if err != nil {
		return nil, errors.New(err, "could not start the HTTP server for the API")
	}
	s.Start()

	// return server stopper
	return s.Stop, nil
}

func isProcessStatsEnabled(cfg *monitoringCfg.MonitoringConfig) bool {
	return cfg != nil && cfg.HTTP.Enabled
}<|MERGE_RESOLUTION|>--- conflicted
+++ resolved
@@ -184,11 +184,7 @@
 		l.Info("APM instrumentation disabled")
 	}
 
-<<<<<<< HEAD
-	coord, err := application.New(l, logLvl, agentInfo, rex, tracer, modifiers...)
-=======
-	coord, err := application.New(logger, agentInfo, rex, tracer, configuration.IsFleetServerBootstrap(cfg.Fleet), modifiers...)
->>>>>>> d7cb5fd6
+	coord, err := application.New(logger, logLvl, agentInfo, rex, tracer, configuration.IsFleetServerBootstrap(cfg.Fleet), modifiers...)
 	if err != nil {
 		return err
 	}
