--- conflicted
+++ resolved
@@ -118,45 +118,4 @@
 	}
 
 	return nil
-<<<<<<< HEAD
-}
-
-func ensureNoServiceComponentIssues() error {
-	ctx := context.Background()
-	l, err := newErrorLogger()
-	if err != nil {
-		return fmt.Errorf("failed to create error logger: %w", err)
-	}
-	// this forces the component calculation to always compute with no root
-	// this allows any runtime preventions to error for a component when it has a no root support
-	comps, err := getComponentsFromPolicy(ctx, l, paths.ConfigFile(), 0, true, forceNonRoot)
-	if err != nil {
-		return fmt.Errorf("failed to create component model from policy: %w", err)
-	}
-	var errs []error
-	for _, comp := range comps {
-		if comp.InputSpec == nil {
-			// no spec (safety net)
-			continue
-		}
-		if comp.InputSpec.Spec.Service == nil {
-			// not a service component, allowed to exist (even if it needs root)
-			continue
-		}
-		if comp.Err != nil {
-			// service component has an error (most likely because it cannot run without root)
-			errs = append(errs, fmt.Errorf("%s -> %w", comp.ID, comp.Err))
-		}
-	}
-	if len(errs) > 0 {
-		return fmt.Errorf("unable to switch to unprivileged mode due to the following service based components having issues: %w", errors.Join(errs...))
-	}
-	return nil
-}
-
-func forceNonRoot(detail component.PlatformDetail) component.PlatformDetail {
-	detail.User.Root = false
-	return detail
-=======
->>>>>>> 2691d9e4
 }