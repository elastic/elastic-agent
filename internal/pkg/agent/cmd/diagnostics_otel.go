--- conflicted
+++ resolved
@@ -25,13 +25,8 @@
 		Long:  "This command gathers diagnostics information from the EDOT and writes it to a zip archive",
 		RunE: func(cmd *cobra.Command, _ []string) error {
 			if err := otelDiagnosticCmd(streams, cmd); err != nil {
-<<<<<<< HEAD
-				fmt.Fprintf(streams.Err, "Error: %v\n%s\n", err, troubleshootMessage())
+				fmt.Fprintf(streams.Err, "Error: %v\n%s\n", err, troubleshootMessage)
 				return NewExitCodeError(1, err)
-=======
-				fmt.Fprintf(streams.Err, "Error: %v\n%s\n", err, troubleshootMessage)
-				os.Exit(1)
->>>>>>> bd11fa95
 			}
 			return nil
 		},
