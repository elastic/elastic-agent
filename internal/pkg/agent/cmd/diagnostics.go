--- conflicted
+++ resolved
@@ -28,13 +28,8 @@
 		Long:  "This command gathers diagnostics information from the Elastic Agent and writes it to a zip archive.",
 		RunE: func(c *cobra.Command, args []string) error {
 			if err := diagnosticCmd(streams, c); err != nil {
-<<<<<<< HEAD
-				fmt.Fprintf(streams.Err, "Error: %v\n%s\n", err, troubleshootMessage())
+				fmt.Fprintf(streams.Err, "Error: %v\n%s\n", err, troubleshootMessage)
 				return NewExitCodeError(1, err)
-=======
-				fmt.Fprintf(streams.Err, "Error: %v\n%s\n", err, troubleshootMessage)
-				os.Exit(1)
->>>>>>> bd11fa95
 			}
 			return nil
 		},
