// Copyright Elasticsearch B.V. and/or licensed to Elasticsearch B.V. under one
// or more contributor license agreements. Licensed under the Elastic License;
// you may not use this file except in compliance with the Elastic License.

package cmd

import (
	"context"
	"fmt"
	"os"
<<<<<<< HEAD
=======
	"path/filepath"
	"reflect"
	"strings"
>>>>>>> ab2cf8a6
	"time"

	"github.com/spf13/cobra"
	"gopkg.in/yaml.v2"

	"github.com/elastic/elastic-agent/internal/pkg/agent/control/v2/client"
	"github.com/elastic/elastic-agent/internal/pkg/cli"
	"github.com/elastic/elastic-agent/internal/pkg/diagnostics"
)

const (
	REDACTED = "<REDACTED>"
)

func newDiagnosticsCommand(_ []string, streams *cli.IOStreams) *cobra.Command {
	cmd := &cobra.Command{
		Use:   "diagnostics",
		Short: "Gather diagnostics information from the elastic-agent and write it to a zip archive.",
		Long:  "Gather diagnostics information from the elastic-agent and write it to a zip archive.",
		Run: func(c *cobra.Command, args []string) {
			if err := diagnosticCmd(streams, c); err != nil {
				fmt.Fprintf(streams.Err, "Error: %v\n%s\n", err, troubleshootMessage())
				os.Exit(1)
			}
		},
	}

	cmd.Flags().StringP("file", "f", "", "name of the output diagnostics zip archive")

	return cmd
}

func diagnosticCmd(streams *cli.IOStreams, cmd *cobra.Command) error {
	fileName, _ := cmd.Flags().GetString("file")
	if fileName == "" {
		ts := time.Now().UTC()
		fileName = "elastic-agent-diagnostics-" + ts.Format("2006-01-02T15-04-05Z07-00") + ".zip" // RFC3339 format that replaces : with -, so it will work on Windows
	}

	ctx := handleSignal(context.Background())

	daemon := client.New()
	err := daemon.Connect(ctx)
	if err != nil {
		return fmt.Errorf("failed to connect to daemon: %w", err)
	}
	defer daemon.Disconnect()

	agentDiag, err := daemon.DiagnosticAgent(ctx)
	if err != nil {
		return fmt.Errorf("failed to fetch agent diagnostics: %w", err)
	}

	unitDiags, err := daemon.DiagnosticUnits(ctx)
	if err != nil {
		return fmt.Errorf("failed to fetch component/unit diagnostics: %w", err)
	}

<<<<<<< HEAD
=======
	err = createZip(streams, fileName, agentDiag, unitDiags)
	if err != nil {
		return fmt.Errorf("unable to create archive %q: %w", fileName, err)
	}
	fmt.Fprintf(streams.Out, "Created diagnostics archive %q\n", fileName)
	fmt.Fprintln(streams.Out, "***** WARNING *****\nCreated archive may contain plain text credentials.\nEnsure that files in archive are redacted before sharing.\n*******************")
	return nil
}

// createZip creates a zip archive with the passed fileName.
//
// The passed DiagnosticsInfo and AgentConfig data is written in the format supplied by the unit.
// Any local log files are collected and copied into the archive.
func createZip(streams *cli.IOStreams, fileName string, agentDiag []client.DiagnosticFileResult, unitDiags []client.DiagnosticUnitResult) error {
>>>>>>> ab2cf8a6
	f, err := os.Create(fileName)
	if err != nil {
		return err
	}
<<<<<<< HEAD
	defer f.Close()
=======
	zw := zip.NewWriter(f)

	// write all Elastic Agent diagnostics at the top level
	for _, ad := range agentDiag {
		zf, err := zw.Create(ad.Filename)
		if err != nil {
			return closeHandlers(err, zw, f)
		}
		err = writeRedacted(streams, ad.Filename, ad, zf)
		if err != nil {
			return closeHandlers(err, zw, f)
		}
	}

	// structure each unit into its own component directory
	compDirs := make(map[string][]client.DiagnosticUnitResult)
	for _, ud := range unitDiags {
		compDir := strings.ReplaceAll(ud.ComponentID, "/", "-")
		compDirs[compDir] = append(compDirs[compDir], ud)
	}

	// write each units diagnostics into its own directory
	// layout becomes components/<component-id>/<unit-id>/<filename>
	_, err = zw.Create("components/")
	if err != nil {
		return closeHandlers(err, zw, f)
	}
	for dirName, units := range compDirs {
		_, err = zw.Create(fmt.Sprintf("components/%s/", dirName))
		if err != nil {
			return closeHandlers(err, zw, f)
		}
		for _, ud := range units {
			unitDir := strings.ReplaceAll(strings.TrimPrefix(ud.UnitID, ud.ComponentID+"-"), "/", "-")
			_, err = zw.Create(fmt.Sprintf("components/%s/%s/", dirName, unitDir))
			if err != nil {
				return closeHandlers(err, zw, f)
			}
			if ud.Err != nil {
				w, err := zw.Create(fmt.Sprintf("components/%s/%s/error.txt", dirName, unitDir))
				if err != nil {
					return closeHandlers(err, zw, f)
				}
				_, err = w.Write([]byte(fmt.Sprintf("%s\n", ud.Err)))
				if err != nil {
					return closeHandlers(err, zw, f)
				}
				continue
			}
			for _, fr := range ud.Results {
				fullFilePath := fmt.Sprintf("components/%s/%s/%s", dirName, unitDir, fr.Filename)
				zf, err := zw.Create(fullFilePath)
				if err != nil {
					return closeHandlers(err, zw, f)
				}
				err = writeRedacted(streams, fullFilePath, fr, zf)
				if err != nil {
					return closeHandlers(err, zw, f)
				}
			}
		}
	}

	if err := zipLogs(zw); err != nil {
		return closeHandlers(err, zw, f)
	}

	return closeHandlers(nil, zw, f)
}

func writeRedacted(streams *cli.IOStreams, fullFilePath string, fr client.DiagnosticFileResult, w io.Writer) error {
	out := &fr.Content

	// Should we support json too?
	if fr.ContentType == "application/yaml" {
		unmarshalled := map[string]interface{}{}
		err := yaml.Unmarshal(fr.Content, &unmarshalled)
		if err != nil {
			// Best effort, output a warning but still include the file
			fmt.Fprintf(streams.Err, "[WARNING] Could not redact %s due to unmarshalling error: %s\n", fullFilePath, err)
		} else {
			redacted, err := yaml.Marshal(redactMap(unmarshalled))
			if err != nil {
				// Best effort, output a warning but still include the file
				fmt.Fprintf(streams.Err, "[WARNING] Could not redact %s due to marshalling error: %s\n", fullFilePath, err)
			} else {
				out = &redacted
			}
		}
	}

	_, err := w.Write(*out)
	return err
}

func redactMap(m map[string]interface{}) map[string]interface{} {
	for k, v := range m {
		if v != nil && reflect.TypeOf(v).Kind() == reflect.Map {
			v = redactMap(toMapStr(v))
		}
		if redactKey(k) {
			v = REDACTED
		}
		m[k] = v
	}
	return m
}

func toMapStr(v interface{}) map[string]interface{} {
	mm := map[string]interface{}{}
	m, ok := v.(map[interface{}]interface{})
	if !ok {
		return mm
	}

	for k, v := range m {
		mm[k.(string)] = v
	}
	return mm
}

func redactKey(k string) bool {
	// "routekey" shouldn't be redacted.
	// Add any other exceptions here.
	if k == "routekey" {
		return false
	}

	return strings.Contains(k, "certificate") ||
		strings.Contains(k, "passphrase") ||
		strings.Contains(k, "password") ||
		strings.Contains(k, "token") ||
		strings.Contains(k, "key")
}

// zipLogs walks paths.Logs() and copies the file structure into zw in "logs/"
func zipLogs(zw *zip.Writer) error {
	_, err := zw.Create("logs/")
	if err != nil {
		return err
	}

	if err := collectServiceComponentsLogs(zw); err != nil {
		return fmt.Errorf("failed to collect endpoint-security logs: %w", err)
	}

	// using Data() + "/logs", for some reason default paths/Logs() is the home dir...
	logPath := filepath.Join(paths.Home(), "logs") + string(filepath.Separator)
	return filepath.WalkDir(logPath, func(path string, d fs.DirEntry, fErr error) error {
		if stderrors.Is(fErr, fs.ErrNotExist) {
			return nil
		}
		if fErr != nil {
			return fmt.Errorf("unable to walk log dir: %w", fErr)
		}

		// name is the relative dir/file name replacing any filepath seperators with /
		// this will clean log names on windows machines and will nop on *nix
		name := filepath.ToSlash(strings.TrimPrefix(path, logPath))
		if name == "" {
			return nil
		}

		if d.IsDir() {
			_, err := zw.Create("logs/" + name + "/")
			if err != nil {
				return fmt.Errorf("unable to create log directory in archive: %w", err)
			}
			return nil
		}

		return saveLogs(name, path, zw)
	})
}

func collectServiceComponentsLogs(zw *zip.Writer) error {
	platform, err := component.LoadPlatformDetail()
	if err != nil {
		return fmt.Errorf("failed to gather system information: %w", err)
	}
	specs, err := component.LoadRuntimeSpecs(paths.Components(), platform)
	if err != nil {
		return fmt.Errorf("failed to detect inputs and outputs: %w", err)
	}
	for _, spec := range specs.ServiceSpecs() {
		if spec.Spec.Service.Log == nil || spec.Spec.Service.Log.Path == "" {
			// no log path set in specification
			continue
		}

		logPath := filepath.Dir(spec.Spec.Service.Log.Path) + string(filepath.Separator)
		err = filepath.WalkDir(logPath, func(path string, d fs.DirEntry, fErr error) error {
			if fErr != nil {
				if stderrors.Is(fErr, fs.ErrNotExist) {
					return nil
				}

				return fmt.Errorf("unable to walk log directory %q for service input %s: %w", logPath, spec.InputType, fErr)
			}

			name := filepath.ToSlash(strings.TrimPrefix(path, logPath))
			if name == "" {
				return nil
			}

			if d.IsDir() {
				return nil
			}
>>>>>>> ab2cf8a6

	if err := diagnostics.ZipArchive(f, agentDiag, unitDiags); err != nil {
		return fmt.Errorf("unable to create archive %q: %w", fileName, err)
	}
	fmt.Fprintf(streams.Out, "Created diagnostics archive %q\n", fileName)
	fmt.Fprintln(streams.Out, "***** WARNING *****\nCreated archive may contain plain text credentials.\nEnsure that files in archive are redacted before sharing.\n*******************")
	return nil
}<|MERGE_RESOLUTION|>--- conflicted
+++ resolved
@@ -8,24 +8,13 @@
 	"context"
 	"fmt"
 	"os"
-<<<<<<< HEAD
-=======
-	"path/filepath"
-	"reflect"
-	"strings"
->>>>>>> ab2cf8a6
 	"time"
 
 	"github.com/spf13/cobra"
-	"gopkg.in/yaml.v2"
 
 	"github.com/elastic/elastic-agent/internal/pkg/agent/control/v2/client"
 	"github.com/elastic/elastic-agent/internal/pkg/cli"
 	"github.com/elastic/elastic-agent/internal/pkg/diagnostics"
-)
-
-const (
-	REDACTED = "<REDACTED>"
 )
 
 func newDiagnosticsCommand(_ []string, streams *cli.IOStreams) *cobra.Command {
@@ -72,241 +61,13 @@
 		return fmt.Errorf("failed to fetch component/unit diagnostics: %w", err)
 	}
 
-<<<<<<< HEAD
-=======
-	err = createZip(streams, fileName, agentDiag, unitDiags)
-	if err != nil {
-		return fmt.Errorf("unable to create archive %q: %w", fileName, err)
-	}
-	fmt.Fprintf(streams.Out, "Created diagnostics archive %q\n", fileName)
-	fmt.Fprintln(streams.Out, "***** WARNING *****\nCreated archive may contain plain text credentials.\nEnsure that files in archive are redacted before sharing.\n*******************")
-	return nil
-}
-
-// createZip creates a zip archive with the passed fileName.
-//
-// The passed DiagnosticsInfo and AgentConfig data is written in the format supplied by the unit.
-// Any local log files are collected and copied into the archive.
-func createZip(streams *cli.IOStreams, fileName string, agentDiag []client.DiagnosticFileResult, unitDiags []client.DiagnosticUnitResult) error {
->>>>>>> ab2cf8a6
 	f, err := os.Create(fileName)
 	if err != nil {
 		return err
 	}
-<<<<<<< HEAD
 	defer f.Close()
-=======
-	zw := zip.NewWriter(f)
 
-	// write all Elastic Agent diagnostics at the top level
-	for _, ad := range agentDiag {
-		zf, err := zw.Create(ad.Filename)
-		if err != nil {
-			return closeHandlers(err, zw, f)
-		}
-		err = writeRedacted(streams, ad.Filename, ad, zf)
-		if err != nil {
-			return closeHandlers(err, zw, f)
-		}
-	}
-
-	// structure each unit into its own component directory
-	compDirs := make(map[string][]client.DiagnosticUnitResult)
-	for _, ud := range unitDiags {
-		compDir := strings.ReplaceAll(ud.ComponentID, "/", "-")
-		compDirs[compDir] = append(compDirs[compDir], ud)
-	}
-
-	// write each units diagnostics into its own directory
-	// layout becomes components/<component-id>/<unit-id>/<filename>
-	_, err = zw.Create("components/")
-	if err != nil {
-		return closeHandlers(err, zw, f)
-	}
-	for dirName, units := range compDirs {
-		_, err = zw.Create(fmt.Sprintf("components/%s/", dirName))
-		if err != nil {
-			return closeHandlers(err, zw, f)
-		}
-		for _, ud := range units {
-			unitDir := strings.ReplaceAll(strings.TrimPrefix(ud.UnitID, ud.ComponentID+"-"), "/", "-")
-			_, err = zw.Create(fmt.Sprintf("components/%s/%s/", dirName, unitDir))
-			if err != nil {
-				return closeHandlers(err, zw, f)
-			}
-			if ud.Err != nil {
-				w, err := zw.Create(fmt.Sprintf("components/%s/%s/error.txt", dirName, unitDir))
-				if err != nil {
-					return closeHandlers(err, zw, f)
-				}
-				_, err = w.Write([]byte(fmt.Sprintf("%s\n", ud.Err)))
-				if err != nil {
-					return closeHandlers(err, zw, f)
-				}
-				continue
-			}
-			for _, fr := range ud.Results {
-				fullFilePath := fmt.Sprintf("components/%s/%s/%s", dirName, unitDir, fr.Filename)
-				zf, err := zw.Create(fullFilePath)
-				if err != nil {
-					return closeHandlers(err, zw, f)
-				}
-				err = writeRedacted(streams, fullFilePath, fr, zf)
-				if err != nil {
-					return closeHandlers(err, zw, f)
-				}
-			}
-		}
-	}
-
-	if err := zipLogs(zw); err != nil {
-		return closeHandlers(err, zw, f)
-	}
-
-	return closeHandlers(nil, zw, f)
-}
-
-func writeRedacted(streams *cli.IOStreams, fullFilePath string, fr client.DiagnosticFileResult, w io.Writer) error {
-	out := &fr.Content
-
-	// Should we support json too?
-	if fr.ContentType == "application/yaml" {
-		unmarshalled := map[string]interface{}{}
-		err := yaml.Unmarshal(fr.Content, &unmarshalled)
-		if err != nil {
-			// Best effort, output a warning but still include the file
-			fmt.Fprintf(streams.Err, "[WARNING] Could not redact %s due to unmarshalling error: %s\n", fullFilePath, err)
-		} else {
-			redacted, err := yaml.Marshal(redactMap(unmarshalled))
-			if err != nil {
-				// Best effort, output a warning but still include the file
-				fmt.Fprintf(streams.Err, "[WARNING] Could not redact %s due to marshalling error: %s\n", fullFilePath, err)
-			} else {
-				out = &redacted
-			}
-		}
-	}
-
-	_, err := w.Write(*out)
-	return err
-}
-
-func redactMap(m map[string]interface{}) map[string]interface{} {
-	for k, v := range m {
-		if v != nil && reflect.TypeOf(v).Kind() == reflect.Map {
-			v = redactMap(toMapStr(v))
-		}
-		if redactKey(k) {
-			v = REDACTED
-		}
-		m[k] = v
-	}
-	return m
-}
-
-func toMapStr(v interface{}) map[string]interface{} {
-	mm := map[string]interface{}{}
-	m, ok := v.(map[interface{}]interface{})
-	if !ok {
-		return mm
-	}
-
-	for k, v := range m {
-		mm[k.(string)] = v
-	}
-	return mm
-}
-
-func redactKey(k string) bool {
-	// "routekey" shouldn't be redacted.
-	// Add any other exceptions here.
-	if k == "routekey" {
-		return false
-	}
-
-	return strings.Contains(k, "certificate") ||
-		strings.Contains(k, "passphrase") ||
-		strings.Contains(k, "password") ||
-		strings.Contains(k, "token") ||
-		strings.Contains(k, "key")
-}
-
-// zipLogs walks paths.Logs() and copies the file structure into zw in "logs/"
-func zipLogs(zw *zip.Writer) error {
-	_, err := zw.Create("logs/")
-	if err != nil {
-		return err
-	}
-
-	if err := collectServiceComponentsLogs(zw); err != nil {
-		return fmt.Errorf("failed to collect endpoint-security logs: %w", err)
-	}
-
-	// using Data() + "/logs", for some reason default paths/Logs() is the home dir...
-	logPath := filepath.Join(paths.Home(), "logs") + string(filepath.Separator)
-	return filepath.WalkDir(logPath, func(path string, d fs.DirEntry, fErr error) error {
-		if stderrors.Is(fErr, fs.ErrNotExist) {
-			return nil
-		}
-		if fErr != nil {
-			return fmt.Errorf("unable to walk log dir: %w", fErr)
-		}
-
-		// name is the relative dir/file name replacing any filepath seperators with /
-		// this will clean log names on windows machines and will nop on *nix
-		name := filepath.ToSlash(strings.TrimPrefix(path, logPath))
-		if name == "" {
-			return nil
-		}
-
-		if d.IsDir() {
-			_, err := zw.Create("logs/" + name + "/")
-			if err != nil {
-				return fmt.Errorf("unable to create log directory in archive: %w", err)
-			}
-			return nil
-		}
-
-		return saveLogs(name, path, zw)
-	})
-}
-
-func collectServiceComponentsLogs(zw *zip.Writer) error {
-	platform, err := component.LoadPlatformDetail()
-	if err != nil {
-		return fmt.Errorf("failed to gather system information: %w", err)
-	}
-	specs, err := component.LoadRuntimeSpecs(paths.Components(), platform)
-	if err != nil {
-		return fmt.Errorf("failed to detect inputs and outputs: %w", err)
-	}
-	for _, spec := range specs.ServiceSpecs() {
-		if spec.Spec.Service.Log == nil || spec.Spec.Service.Log.Path == "" {
-			// no log path set in specification
-			continue
-		}
-
-		logPath := filepath.Dir(spec.Spec.Service.Log.Path) + string(filepath.Separator)
-		err = filepath.WalkDir(logPath, func(path string, d fs.DirEntry, fErr error) error {
-			if fErr != nil {
-				if stderrors.Is(fErr, fs.ErrNotExist) {
-					return nil
-				}
-
-				return fmt.Errorf("unable to walk log directory %q for service input %s: %w", logPath, spec.InputType, fErr)
-			}
-
-			name := filepath.ToSlash(strings.TrimPrefix(path, logPath))
-			if name == "" {
-				return nil
-			}
-
-			if d.IsDir() {
-				return nil
-			}
->>>>>>> ab2cf8a6
-
-	if err := diagnostics.ZipArchive(f, agentDiag, unitDiags); err != nil {
+	if err := diagnostics.ZipArchive(streams.Err, f, agentDiag, unitDiags); err != nil {
 		return fmt.Errorf("unable to create archive %q: %w", fileName, err)
 	}
 	fmt.Fprintf(streams.Out, "Created diagnostics archive %q\n", fileName)
