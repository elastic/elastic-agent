--- conflicted
+++ resolved
@@ -397,11 +397,8 @@
 		"--path.home", paths.Top(), // --path.home actually maps to paths.Top()
 		"--path.config", paths.Config(),
 		"--path.logs", paths.Logs(),
-<<<<<<< HEAD
 		"--path.socket", paths.ControlSocket(),
-=======
 		"--skip-daemon-reload",
->>>>>>> b6d43926
 	}
 	if paths.Downloads() != "" {
 		args = append(args, "--path.downloads", paths.Downloads())
