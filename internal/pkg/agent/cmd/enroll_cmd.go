// Copyright Elasticsearch B.V. and/or licensed to Elasticsearch B.V. under one
// or more contributor license agreements. Licensed under the Elastic License;
// you may not use this file except in compliance with the Elastic License.

package cmd

import (
	"bytes"
	"context"
	"fmt"
	"io"
	"io/ioutil"
	"math/rand"
	"os"
	"os/exec"
	"strings"
	"time"

	"go.elastic.co/apm"
	"gopkg.in/yaml.v2"

	"github.com/elastic/elastic-agent-libs/transport/httpcommon"
	"github.com/elastic/elastic-agent-libs/transport/tlscommon"
	"github.com/elastic/elastic-agent/internal/pkg/agent/application"
	"github.com/elastic/elastic-agent/internal/pkg/agent/application/filelock"
	"github.com/elastic/elastic-agent/internal/pkg/agent/application/info"
	"github.com/elastic/elastic-agent/internal/pkg/agent/application/paths"
	"github.com/elastic/elastic-agent/internal/pkg/agent/application/secret"
	"github.com/elastic/elastic-agent/internal/pkg/agent/configuration"
	"github.com/elastic/elastic-agent/internal/pkg/agent/control/client"
	"github.com/elastic/elastic-agent/internal/pkg/agent/control/proto"
	"github.com/elastic/elastic-agent/internal/pkg/agent/errors"
	"github.com/elastic/elastic-agent/internal/pkg/agent/install"
	"github.com/elastic/elastic-agent/internal/pkg/agent/storage"
	"github.com/elastic/elastic-agent/internal/pkg/cli"
	"github.com/elastic/elastic-agent/internal/pkg/config"
	"github.com/elastic/elastic-agent/internal/pkg/core/authority"
	"github.com/elastic/elastic-agent/internal/pkg/core/backoff"
	monitoringConfig "github.com/elastic/elastic-agent/internal/pkg/core/monitoring/config"
	"github.com/elastic/elastic-agent/internal/pkg/core/process"
	"github.com/elastic/elastic-agent/internal/pkg/fleetapi"
	fleetclient "github.com/elastic/elastic-agent/internal/pkg/fleetapi/client"
	"github.com/elastic/elastic-agent/internal/pkg/release"
	"github.com/elastic/elastic-agent/internal/pkg/remote"
	"github.com/elastic/elastic-agent/pkg/core/logger"
)

const (
	maxRetriesstoreAgentInfo       = 5
	waitingForAgent                = "Waiting for Elastic Agent to start"
	waitingForFleetServer          = "Waiting for Elastic Agent to start Fleet Server"
	defaultFleetServerHost         = "0.0.0.0"
	defaultFleetServerPort         = 8220
	defaultFleetServerInternalHost = "localhost"
	defaultFleetServerInternalPort = 8221
)

var (
	enrollDelay   = 1 * time.Second  // max delay to start enrollment
	daemonTimeout = 30 * time.Second // max amount of for communication to running Agent daemon
)

type saver interface {
	Save(io.Reader) error
}

// enrollCmd is an enroll subcommand that interacts between the Kibana API and the Agent.
type enrollCmd struct {
	log          *logger.Logger
	options      *enrollCmdOption
	client       fleetclient.Sender
	configStore  saver
	remoteConfig remote.Config
	agentProc    *process.Info
	configPath   string
}

// enrollCmdFleetServerOption define all the supported enrollment options for bootstrapping with Fleet Server.
type enrollCmdFleetServerOption struct {
	ConnStr               string
	ElasticsearchCA       string
	ElasticsearchCASHA256 string
	ElasticsearchInsecure bool
	ServiceToken          string
	PolicyID              string
	Host                  string
	Port                  uint16
	InternalPort          uint16
	Cert                  string
	CertKey               string
	Insecure              bool
	SpawnAgent            bool
	Headers               map[string]string
	Timeout               time.Duration
}

// enrollCmdOption define all the supported enrollment option.
type enrollCmdOption struct {
	URL                  string                     `yaml:"url,omitempty"`
	InternalURL          string                     `yaml:"-"`
	CAs                  []string                   `yaml:"ca,omitempty"`
	CASha256             []string                   `yaml:"ca_sha256,omitempty"`
	Insecure             bool                       `yaml:"insecure,omitempty"`
	EnrollAPIKey         string                     `yaml:"enrollment_key,omitempty"`
	Staging              string                     `yaml:"staging,omitempty"`
	ProxyURL             string                     `yaml:"proxy_url,omitempty"`
	ProxyDisabled        bool                       `yaml:"proxy_disabled,omitempty"`
	ProxyHeaders         map[string]string          `yaml:"proxy_headers,omitempty"`
	DaemonTimeout        time.Duration              `yaml:"daemon_timeout,omitempty"`
	UserProvidedMetadata map[string]interface{}     `yaml:"-"`
	FixPermissions       bool                       `yaml:"-"`
	DelayEnroll          bool                       `yaml:"-"`
	FleetServer          enrollCmdFleetServerOption `yaml:"-"`
<<<<<<< HEAD
	SkipCreateSecret     bool                       `yaml:"-"`
=======
	Tags                 []string                   `yaml:"omitempty"`
>>>>>>> 10039f15
}

// remoteConfig returns the configuration used to connect the agent to a fleet process.
func (e *enrollCmdOption) remoteConfig() (remote.Config, error) {
	cfg, err := remote.NewConfigFromURL(e.URL)
	if err != nil {
		return remote.Config{}, err
	}
	if cfg.Protocol == remote.ProtocolHTTP && !e.Insecure {
		return remote.Config{}, fmt.Errorf("connection to fleet-server is insecure, strongly recommended to use a secure connection (override with --insecure)")
	}

	var tlsCfg tlscommon.Config

	// Add any SSL options from the CLI.
	if len(e.CAs) > 0 || len(e.CASha256) > 0 {
		tlsCfg.CAs = e.CAs
		tlsCfg.CASha256 = e.CASha256
	}
	if e.Insecure {
		tlsCfg.VerificationMode = tlscommon.VerifyNone
	}

	cfg.Transport.TLS = &tlsCfg

	proxySettings, err := httpcommon.NewHTTPClientProxySettings(e.ProxyURL, e.ProxyHeaders, e.ProxyDisabled)
	if err != nil {
		return remote.Config{}, err
	}

	cfg.Transport.Proxy = *proxySettings

	return cfg, nil
}

// newEnrollCmd creates a new enroll command that will registers the current beats to the remote
// system.
func newEnrollCmd(
	log *logger.Logger,
	options *enrollCmdOption,
	configPath string,
) (*enrollCmd, error) {

	store := storage.NewReplaceOnSuccessStore(
		configPath,
		application.DefaultAgentFleetConfig,
		storage.NewEncryptedDiskStore(paths.AgentConfigFile()),
	)

	return newEnrollCmdWithStore(
		log,
		options,
		configPath,
		store,
	)
}

// newEnrollCmdWithStore creates an new enrollment and accept a custom store.
func newEnrollCmdWithStore(
	log *logger.Logger,
	options *enrollCmdOption,
	configPath string,
	store saver,
) (*enrollCmd, error) {
	return &enrollCmd{
		log:         log,
		options:     options,
		configStore: store,
		configPath:  configPath,
	}, nil
}

// Execute tries to enroll the agent into Fleet.
func (c *enrollCmd) Execute(ctx context.Context, streams *cli.IOStreams) error {
	var err error
	defer c.stopAgent() // ensure its stopped no matter what
	span, ctx := apm.StartSpan(ctx, "enroll", "app.internal")
	defer func() {
		apm.CaptureError(ctx, err).Send()
		span.End()
	}()

	// Create encryption key from the agent before touching configuration
	if !c.options.SkipCreateSecret {
		err = secret.CreateAgentSecret()
		if err != nil {
			return err
		}
	}

	persistentConfig, err := getPersistentConfig(c.configPath)
	if err != nil {
		return err
	}

	// localFleetServer indicates that we start our internal fleet server. Agent
	// will communicate to the internal fleet server on localhost only.
	// Connection setup should disable proxies in that case.
	localFleetServer := c.options.FleetServer.ConnStr != ""
	if localFleetServer && !c.options.DelayEnroll {
		token, err := c.fleetServerBootstrap(ctx, persistentConfig)
		if err != nil {
			return err
		}
		if c.options.EnrollAPIKey == "" && token != "" {
			c.options.EnrollAPIKey = token
		}
	}

	c.remoteConfig, err = c.options.remoteConfig()
	if err != nil {
		return errors.New(
			err, "Error",
			errors.TypeConfig,
			errors.M(errors.MetaKeyURI, c.options.URL))
	}
	if localFleetServer {
		// Ensure that the agent does not use a proxy configuration
		// when connecting to the local fleet server.
		c.remoteConfig.Transport.Proxy.Disable = true
	}

	c.client, err = fleetclient.NewWithConfig(c.log, c.remoteConfig)
	if err != nil {
		return errors.New(
			err, "Error",
			errors.TypeNetwork,
			errors.M(errors.MetaKeyURI, c.options.URL))
	}

	if c.options.DelayEnroll {
		if c.options.FleetServer.Host != "" {
			return errors.New("--delay-enroll cannot be used with --fleet-server-es", errors.TypeConfig)
		}
		return c.writeDelayEnroll(streams)
	}

	err = c.enrollWithBackoff(ctx, persistentConfig)
	if err != nil {
		return errors.New(err, "fail to enroll")
	}

	if c.options.FixPermissions {
		err = install.FixPermissions()
		if err != nil {
			return errors.New(err, "failed to fix permissions")
		}
	}

	defer func() {
		fmt.Fprintln(streams.Out, "Successfully enrolled the Elastic Agent.")
	}()

	if c.agentProc == nil {
		if c.daemonReload(ctx) != nil {
			c.log.Info("Elastic Agent might not be running; unable to trigger restart")
		} else {
			c.log.Info("Successfully triggered restart on running Elastic Agent.")
		}
		return nil
	}
	c.log.Info("Elastic Agent has been enrolled; start Elastic Agent")
	return nil
}

func (c *enrollCmd) writeDelayEnroll(streams *cli.IOStreams) error {
	enrollPath := paths.AgentEnrollFile()
	data, err := yaml.Marshal(c.options)
	if err != nil {
		return errors.New(
			err,
			"failed to marshall enrollment options",
			errors.TypeConfig,
			errors.M("path", enrollPath))
	}
	err = ioutil.WriteFile(enrollPath, data, 0600)
	if err != nil {
		return errors.New(
			err,
			"failed to write enrollment options file",
			errors.TypeFilesystem,
			errors.M("path", enrollPath))
	}
	fmt.Fprintf(streams.Out, "Successfully wrote %s for delayed enrollment of the Elastic Agent.\n", enrollPath)
	return nil
}

func (c *enrollCmd) fleetServerBootstrap(ctx context.Context, persistentConfig map[string]interface{}) (string, error) {
	c.log.Debug("verifying communication with running Elastic Agent daemon")
	agentRunning := true
	_, err := getDaemonStatus(ctx)
	if err != nil {
		if !c.options.FleetServer.SpawnAgent {
			// wait longer to try and communicate with the Elastic Agent
			err = waitForAgent(ctx, c.options.DaemonTimeout)
			if err != nil {
				return "", errors.New("failed to communicate with elastic-agent daemon; is elastic-agent running?")
			}
		} else {
			agentRunning = false
		}
	}

	err = c.prepareFleetTLS()
	if err != nil {
		return "", err
	}

	agentConfig := c.createAgentConfig("", persistentConfig, c.options.FleetServer.Headers)

	//nolint:dupl // duplicate because same params are passed
	fleetConfig, err := createFleetServerBootstrapConfig(
		c.options.FleetServer.ConnStr, c.options.FleetServer.ServiceToken,
		c.options.FleetServer.PolicyID,
		c.options.FleetServer.Host, c.options.FleetServer.Port, c.options.FleetServer.InternalPort,
		c.options.FleetServer.Cert, c.options.FleetServer.CertKey, c.options.FleetServer.ElasticsearchCA, c.options.FleetServer.ElasticsearchCASHA256,
		c.options.FleetServer.Headers,
		c.options.ProxyURL,
		c.options.ProxyDisabled,
		c.options.ProxyHeaders,
		c.options.FleetServer.ElasticsearchInsecure,
	)
	if err != nil {
		return "", err
	}

	configToStore := map[string]interface{}{
		"agent": agentConfig,
		"fleet": fleetConfig,
	}
	reader, err := yamlToReader(configToStore)
	if err != nil {
		return "", err
	}

	if err := safelyStoreAgentInfo(c.configStore, reader); err != nil {
		return "", err
	}

	var agentSubproc <-chan *os.ProcessState
	if agentRunning {
		// reload the already running agent
		err = c.daemonReloadWithBackoff(ctx)
		if err != nil {
			return "", errors.New(err, "failed to trigger elastic-agent daemon reload", errors.TypeApplication)
		}
	} else {
		// spawn `run` as a subprocess so enroll can perform the bootstrap process of Fleet Server
		agentSubproc, err = c.startAgent(ctx)
		if err != nil {
			return "", err
		}
	}

	token, err := waitForFleetServer(ctx, agentSubproc, c.log, c.options.FleetServer.Timeout)
	if err != nil {
		return "", errors.New(err, "fleet-server failed", errors.TypeApplication)
	}
	return token, nil
}

func (c *enrollCmd) prepareFleetTLS() error {
	host := c.options.FleetServer.Host
	if host == "" {
		host = defaultFleetServerInternalHost
	}
	port := c.options.FleetServer.Port
	if port == 0 {
		port = defaultFleetServerPort
	}
	if c.options.FleetServer.Cert != "" && c.options.FleetServer.CertKey == "" {
		return errors.New("certificate private key is required when certificate provided")
	}
	if c.options.FleetServer.CertKey != "" && c.options.FleetServer.Cert == "" {
		return errors.New("certificate is required when certificate private key is provided")
	}
	if c.options.FleetServer.Cert == "" && c.options.FleetServer.CertKey == "" {
		if c.options.FleetServer.Insecure {
			// running insecure, force the binding to localhost (unless specified)
			if c.options.FleetServer.Host == "" {
				c.options.FleetServer.Host = defaultFleetServerInternalHost
			}
			c.options.URL = fmt.Sprintf("http://%s:%d", host, port)
			c.options.Insecure = true
			return nil
		}

		c.log.Info("Generating self-signed certificate for Fleet Server")
		hostname, err := os.Hostname()
		if err != nil {
			return err
		}
		ca, err := authority.NewCA()
		if err != nil {
			return err
		}
		pair, err := ca.GeneratePairWithName(hostname)
		if err != nil {
			return err
		}
		c.options.FleetServer.Cert = string(pair.Crt)
		c.options.FleetServer.CertKey = string(pair.Key)
		c.options.URL = fmt.Sprintf("https://%s:%d", hostname, port)
		c.options.CAs = []string{string(ca.Crt())}
	}
	// running with custom Cert and CertKey; URL is required to be set
	if c.options.URL == "" {
		return errors.New("url is required when a certificate is provided")
	}

	if c.options.FleetServer.InternalPort > 0 {
		if c.options.FleetServer.InternalPort != defaultFleetServerInternalPort {
			c.log.Warnf("Internal endpoint configured to: %d. Changing this value is not supported.", c.options.FleetServer.InternalPort)
		}
		c.options.InternalURL = fmt.Sprintf("%s:%d", defaultFleetServerInternalHost, c.options.FleetServer.InternalPort)
	}

	return nil
}

func (c *enrollCmd) daemonReloadWithBackoff(ctx context.Context) error {
	err := c.daemonReload(ctx)
	if err == nil {
		return nil
	}

	signal := make(chan struct{})
	backExp := backoff.NewExpBackoff(signal, 10*time.Second, 1*time.Minute)

	for i := 5; i >= 0; i-- {
		backExp.Wait()
		c.log.Info("Retrying to restart...")
		err = c.daemonReload(ctx)
		if err == nil {
			break
		}
	}

	close(signal)
	return err
}

func (c *enrollCmd) daemonReload(ctx context.Context) error {
	daemon := client.New()
	err := daemon.Connect(ctx)
	if err != nil {
		return err
	}
	defer daemon.Disconnect()
	return daemon.Restart(ctx)
}

func (c *enrollCmd) enrollWithBackoff(ctx context.Context, persistentConfig map[string]interface{}) error {
	delay(ctx, enrollDelay)

	c.log.Infof("Starting enrollment to URL: %s", c.client.URI())
	err := c.enroll(ctx, persistentConfig)
	signal := make(chan struct{})
	backExp := backoff.NewExpBackoff(signal, 60*time.Second, 10*time.Minute)

	for {
		retry := false
		if errors.Is(err, fleetapi.ErrTooManyRequests) {
			c.log.Warn("Too many requests on the remote server, will retry in a moment.")
			retry = true
		} else if errors.Is(err, fleetapi.ErrConnRefused) {
			c.log.Warn("Remote server is not ready to accept connections, will retry in a moment.")
			retry = true
		}
		if !retry {
			break
		}
		backExp.Wait()
		c.log.Infof("Retrying enrollment to URL: %s", c.client.URI())
		err = c.enroll(ctx, persistentConfig)
	}

	close(signal)
	return err
}

func (c *enrollCmd) enroll(ctx context.Context, persistentConfig map[string]interface{}) error {
	cmd := fleetapi.NewEnrollCmd(c.client)

	metadata, err := info.Metadata()
	if err != nil {
		return errors.New(err, "acquiring metadata failed")
	}

	r := &fleetapi.EnrollRequest{
		EnrollAPIKey: c.options.EnrollAPIKey,
		Type:         fleetapi.PermanentEnroll,
		Metadata: fleetapi.Metadata{
			Local:        metadata,
			UserProvided: c.options.UserProvidedMetadata,
			Tags:         cleanTags(c.options.Tags),
		},
	}

	resp, err := cmd.Execute(ctx, r)
	if err != nil {
		return errors.New(err,
			"fail to execute request to fleet-server",
			errors.TypeNetwork)
	}

	fleetConfig, err := createFleetConfigFromEnroll(resp.Item.AccessAPIKey, c.remoteConfig)
	if err != nil {
		return err
	}

	agentConfig := c.createAgentConfig(resp.Item.ID, persistentConfig, c.options.FleetServer.Headers)

	localFleetServer := c.options.FleetServer.ConnStr != ""
	if localFleetServer {
		//nolint:dupl // not duplicates, just similar params are passed
		serverConfig, err := createFleetServerBootstrapConfig(
			c.options.FleetServer.ConnStr, c.options.FleetServer.ServiceToken,
			c.options.FleetServer.PolicyID,
			c.options.FleetServer.Host, c.options.FleetServer.Port, c.options.FleetServer.InternalPort,
			c.options.FleetServer.Cert, c.options.FleetServer.CertKey, c.options.FleetServer.ElasticsearchCA, c.options.FleetServer.ElasticsearchCASHA256,
			c.options.FleetServer.Headers,
			c.options.ProxyURL, c.options.ProxyDisabled, c.options.ProxyHeaders,
			c.options.FleetServer.ElasticsearchInsecure,
		)
		if err != nil {
			return err
		}
		// no longer need bootstrap at this point
		serverConfig.Server.Bootstrap = false
		fleetConfig.Server = serverConfig.Server
		// use internal URL for future requests
		if c.options.InternalURL != "" {
			fleetConfig.Client.Host = c.options.InternalURL
		}
	}

	configToStore := map[string]interface{}{
		"fleet": fleetConfig,
		"agent": agentConfig,
	}

	reader, err := yamlToReader(configToStore)
	if err != nil {
		return err
	}

	if err := safelyStoreAgentInfo(c.configStore, reader); err != nil {
		return err
	}

	// clear action store
	// fail only if file exists and there was a failure
	if err := os.Remove(paths.AgentActionStoreFile()); !os.IsNotExist(err) {
		return err
	}

	// clear action store
	// fail only if file exists and there was a failure
	if err := os.Remove(paths.AgentStateStoreFile()); !os.IsNotExist(err) {
		return err
	}

	return nil
}

func (c *enrollCmd) startAgent(ctx context.Context) (<-chan *os.ProcessState, error) {
	cmd, err := os.Executable()
	if err != nil {
		return nil, err
	}
	c.log.Info("Spawning Elastic Agent daemon as a subprocess to complete bootstrap process.")
	args := []string{
		"run", "-e", "-c", paths.ConfigFile(),
		"--path.home", paths.Top(), "--path.config", paths.Config(),
		"--path.logs", paths.Logs(),
	}
	if paths.Downloads() != "" {
		args = append(args, "--path.downloads", paths.Downloads())
	}
	if paths.Install() != "" {
		args = append(args, "--path.install", paths.Install())
	}
	if !paths.IsVersionHome() {
		args = append(args, "--path.home.unversioned")
	}
	proc, err := process.StartContext(
		ctx, c.log, cmd, nil, os.Geteuid(), os.Getegid(), args, func(c *exec.Cmd) {
			c.Stdout = os.Stdout
			c.Stderr = os.Stderr
		})
	if err != nil {
		return nil, err
	}
	resChan := make(chan *os.ProcessState)
	go func() {
		procState, _ := proc.Process.Wait()
		resChan <- procState
	}()
	c.agentProc = proc
	return resChan, nil
}

func (c *enrollCmd) stopAgent() {
	if c.agentProc != nil {
		_ = c.agentProc.StopWait()
		c.agentProc = nil
	}
}

func yamlToReader(in interface{}) (io.Reader, error) {
	data, err := yaml.Marshal(in)
	if err != nil {
		return nil, errors.New(err, "could not marshal to YAML")
	}
	return bytes.NewReader(data), nil
}

func delay(ctx context.Context, d time.Duration) {
	t := time.NewTimer(time.Duration(rand.Int63n(int64(d)))) //nolint:gosec // the RNG is allowed to be weak
	defer t.Stop()
	select {
	case <-ctx.Done():
	case <-t.C:
	}
}

func getDaemonStatus(ctx context.Context) (*client.AgentStatus, error) {
	ctx, cancel := context.WithTimeout(ctx, daemonTimeout)
	defer cancel()
	daemon := client.New()
	err := daemon.Connect(ctx)
	if err != nil {
		return nil, err
	}
	defer daemon.Disconnect()
	return daemon.Status(ctx)
}

type waitResult struct {
	enrollmentToken string
	err             error
}

func waitForAgent(ctx context.Context, timeout time.Duration) error {
	if timeout == 0 {
		timeout = 1 * time.Minute
	}
	if timeout > 0 {
		var cancel context.CancelFunc
		ctx, cancel = context.WithTimeout(ctx, timeout)
		defer cancel()
	}
	maxBackoff := timeout
	if maxBackoff <= 0 {
		// indefinite timeout
		maxBackoff = 10 * time.Minute
	}

	resChan := make(chan waitResult)
	innerCtx, innerCancel := context.WithCancel(context.Background())
	defer innerCancel()
	go func() {
		backOff := expBackoffWithContext(innerCtx, 1*time.Second, maxBackoff)
		for {
			backOff.Wait()
			_, err := getDaemonStatus(innerCtx)
			if errors.Is(err, context.Canceled) {
				resChan <- waitResult{err: err}
				return
			}
			if err == nil {
				resChan <- waitResult{}
				break
			}
		}
	}()

	var res waitResult
	select {
	case <-ctx.Done():
		innerCancel()
		res = <-resChan
	case res = <-resChan:
	}

	if res.err != nil {
		return res.err
	}
	return nil
}

func waitForFleetServer(ctx context.Context, agentSubproc <-chan *os.ProcessState, log *logger.Logger, timeout time.Duration) (string, error) {
	if timeout == 0 {
		timeout = 2 * time.Minute
	}
	if timeout > 0 {
		var cancel context.CancelFunc
		ctx, cancel = context.WithTimeout(ctx, timeout)
		defer cancel()
	}
	maxBackoff := timeout
	if maxBackoff <= 0 {
		// indefinite timeout
		maxBackoff = 10 * time.Minute
	}

	resChan := make(chan waitResult)
	innerCtx, innerCancel := context.WithCancel(context.Background())
	defer innerCancel()
	go func() {
		msg := ""
		msgCount := 0
		backExp := expBackoffWithContext(innerCtx, 1*time.Second, maxBackoff)
		for {
			backExp.Wait()
			status, err := getDaemonStatus(innerCtx)
			if errors.Is(err, context.Canceled) {
				resChan <- waitResult{err: err}
				return
			}
			if err != nil {
				log.Debugf("%s: %s", waitingForAgent, err)
				if msg != waitingForAgent {
					msg = waitingForAgent
					msgCount = 0
					log.Info(waitingForAgent)
				} else {
					msgCount++
					if msgCount > 5 {
						msgCount = 0
						log.Infof("%s: %s", waitingForAgent, err)
					}
				}
				continue
			}
			app := getAppFromStatus(status, "fleet-server")
			if app == nil {
				err = errors.New("no fleet-server application running")
				log.Debugf("%s: %s", waitingForFleetServer, err)
				if msg != waitingForFleetServer {
					msg = waitingForFleetServer
					msgCount = 0
					log.Info(waitingForFleetServer)
				} else {
					msgCount++
					if msgCount > 5 {
						msgCount = 0
						log.Infof("%s: %s", waitingForFleetServer, err)
					}
				}
				continue
			}
			log.Debugf("%s: %s - %s", waitingForFleetServer, app.Status, app.Message)
			if app.Status == proto.Status_DEGRADED || app.Status == proto.Status_HEALTHY {
				// app has started and is running
				if app.Message != "" {
					log.Infof("Fleet Server - %s", app.Message)
				}
				// extract the enrollment token from the status payload
				token := ""
				if app.Payload != nil {
					if enrollToken, ok := app.Payload["enrollment_token"]; ok {
						if tokenStr, ok := enrollToken.(string); ok {
							token = tokenStr
						}
					}
				}
				resChan <- waitResult{enrollmentToken: token}
				break
			}
			if app.Message != "" {
				appMsg := fmt.Sprintf("Fleet Server - %s", app.Message)
				if msg != appMsg {
					msg = appMsg
					msgCount = 0
					log.Info(appMsg)
				} else {
					msgCount++
					if msgCount > 5 {
						msgCount = 0
						log.Info(appMsg)
					}
				}
			}
		}
	}()

	var res waitResult
	if agentSubproc == nil {
		select {
		case <-ctx.Done():
			innerCancel()
			res = <-resChan
		case res = <-resChan:
		}
	} else {
		select {
		case ps := <-agentSubproc:
			res = waitResult{err: fmt.Errorf("spawned Elastic Agent exited unexpectedly: %s", ps)}
		case <-ctx.Done():
			innerCancel()
			res = <-resChan
		case res = <-resChan:
		}
	}

	if res.err != nil {
		return "", res.err
	}
	return res.enrollmentToken, nil
}

func getAppFromStatus(status *client.AgentStatus, name string) *client.ApplicationStatus {
	for _, app := range status.Applications {
		if app.Name == name {
			return app
		}
	}
	return nil
}

func safelyStoreAgentInfo(s saver, reader io.Reader) error {
	var err error
	signal := make(chan struct{})
	backExp := backoff.NewExpBackoff(signal, 100*time.Millisecond, 3*time.Second)

	for i := 0; i <= maxRetriesstoreAgentInfo; i++ {
		backExp.Wait()
		err = storeAgentInfo(s, reader)
		if !errors.Is(err, filelock.ErrAppAlreadyRunning) {
			break
		}
	}

	close(signal)
	return err
}

func storeAgentInfo(s saver, reader io.Reader) error {
	fileLock := paths.AgentConfigFileLock()
	if err := fileLock.TryLock(); err != nil {
		return err
	}
	defer func() {
		_ = fileLock.Unlock()
	}()

	if err := s.Save(reader); err != nil {
		return errors.New(err, "could not save enrollment information", errors.TypeFilesystem)
	}

	return nil
}

func createFleetServerBootstrapConfig(
	connStr, serviceToken, policyID, host string,
	port uint16, internalPort uint16,
	cert, key, esCA, esCASHA256 string,
	headers map[string]string,
	proxyURL string,
	proxyDisabled bool,
	proxyHeaders map[string]string,
	insecure bool,
) (*configuration.FleetAgentConfig, error) {
	localFleetServer := connStr != ""

	es, err := configuration.ElasticsearchFromConnStr(connStr, serviceToken, insecure)
	if err != nil {
		return nil, err
	}
	if esCA != "" {
		if es.TLS == nil {
			es.TLS = &tlscommon.Config{
				CAs: []string{esCA},
			}
		} else {
			es.TLS.CAs = []string{esCA}
		}
	}
	if esCASHA256 != "" {
		if es.TLS == nil {
			es.TLS = &tlscommon.Config{
				CATrustedFingerprint: esCASHA256,
			}
		} else {
			es.TLS.CATrustedFingerprint = esCASHA256
		}
	}
	if host == "" {
		host = defaultFleetServerHost
	}
	if port == 0 {
		port = defaultFleetServerPort
	}
	if internalPort == 0 {
		internalPort = defaultFleetServerInternalPort
	}
	if len(headers) > 0 {
		if es.Headers == nil {
			es.Headers = make(map[string]string)
		}
		// overwrites previously set headers
		for k, v := range headers {
			es.Headers[k] = v
		}
	}
	es.ProxyURL = proxyURL
	es.ProxyDisable = proxyDisabled
	es.ProxyHeaders = proxyHeaders

	cfg := configuration.DefaultFleetAgentConfig()
	cfg.Enabled = true
	cfg.Server = &configuration.FleetServerConfig{
		Bootstrap: true,
		Output: configuration.FleetServerOutputConfig{
			Elasticsearch: es,
		},
		Host: host,
		Port: port,
	}

	if policyID != "" {
		cfg.Server.Policy = &configuration.FleetServerPolicyConfig{ID: policyID}
	}
	if cert != "" || key != "" {
		cfg.Server.TLS = &tlscommon.Config{
			Certificate: tlscommon.CertificateConfig{
				Certificate: cert,
				Key:         key,
			},
		}
		if insecure {
			cfg.Server.TLS.VerificationMode = tlscommon.VerifyNone
		}
	}

	if localFleetServer {
		cfg.Client.Transport.Proxy.Disable = true
		cfg.Server.InternalPort = internalPort
	}

	if err := cfg.Valid(); err != nil {
		return nil, errors.New(err, "invalid enrollment options", errors.TypeConfig)
	}
	return cfg, nil
}

func createFleetConfigFromEnroll(accessAPIKey string, cli remote.Config) (*configuration.FleetAgentConfig, error) {
	cfg := configuration.DefaultFleetAgentConfig()
	cfg.Enabled = true
	cfg.AccessAPIKey = accessAPIKey
	cfg.Client = cli

	if err := cfg.Valid(); err != nil {
		return nil, errors.New(err, "invalid enrollment options", errors.TypeConfig)
	}
	return cfg, nil
}

func (c *enrollCmd) createAgentConfig(agentID string, pc map[string]interface{}, headers map[string]string) map[string]interface{} {
	agentConfig := map[string]interface{}{
		"id": agentID,
	}

	if len(headers) > 0 {
		agentConfig["headers"] = headers
	}

	if c.options.Staging != "" {
		staging := fmt.Sprintf("https://staging.elastic.co/%s-%s/downloads/", release.Version(), c.options.Staging[:8])
		agentConfig["download"] = map[string]interface{}{
			"sourceURI": staging,
		}
	}

	for k, v := range pc {
		agentConfig[k] = v
	}

	return agentConfig
}

func getPersistentConfig(pathConfigFile string) (map[string]interface{}, error) {
	persistentMap := make(map[string]interface{})
	rawConfig, err := config.LoadFile(pathConfigFile)
	if os.IsNotExist(err) {
		return persistentMap, nil
	}
	if err != nil {
		return nil, errors.New(err,
			fmt.Sprintf("could not read configuration file %s", pathConfigFile),
			errors.TypeFilesystem,
			errors.M(errors.MetaKeyPath, pathConfigFile))
	}

	pc := &struct {
		LogLevel       string                                 `json:"agent.logging.level,omitempty" yaml:"agent.logging.level,omitempty" config:"agent.logging.level,omitempty"`
		MonitoringHTTP *monitoringConfig.MonitoringHTTPConfig `json:"agent.monitoring.http,omitempty" yaml:"agent.monitoring.http,omitempty" config:"agent.monitoring.http,omitempty"`
	}{
		MonitoringHTTP: monitoringConfig.DefaultConfig().HTTP,
	}

	if err := rawConfig.Unpack(&pc); err != nil {
		return nil, err
	}

	if pc.LogLevel != "" {
		persistentMap["logging.level"] = pc.LogLevel
	}

	if pc.MonitoringHTTP != nil {
		persistentMap["monitoring.http"] = pc.MonitoringHTTP
	}

	return persistentMap, nil
}

func expBackoffWithContext(ctx context.Context, init, max time.Duration) backoff.Backoff {
	signal := make(chan struct{})
	bo := backoff.NewExpBackoff(signal, init, max)
	go func() {
		<-ctx.Done()
		close(signal)
	}()
	return bo
}

func cleanTags(tags []string) []string {
	var r []string
	for _, str := range tags {
		tag := strings.TrimSpace(str)
		if tag != "" {
			r = append(r, tag)
		}
	}
	return r
}<|MERGE_RESOLUTION|>--- conflicted
+++ resolved
@@ -111,11 +111,8 @@
 	FixPermissions       bool                       `yaml:"-"`
 	DelayEnroll          bool                       `yaml:"-"`
 	FleetServer          enrollCmdFleetServerOption `yaml:"-"`
-<<<<<<< HEAD
 	SkipCreateSecret     bool                       `yaml:"-"`
-=======
 	Tags                 []string                   `yaml:"omitempty"`
->>>>>>> 10039f15
 }
 
 // remoteConfig returns the configuration used to connect the agent to a fleet process.
