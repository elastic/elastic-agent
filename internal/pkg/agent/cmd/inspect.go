// Copyright Elasticsearch B.V. and/or licensed to Elasticsearch B.V. under one
// or more contributor license agreements. Licensed under the Elastic License 2.0;
// you may not use this file except in compliance with the Elastic License 2.0.

package cmd

import (
	"context"
	"fmt"
	"os"
	"strings"
	"time"

	"github.com/spf13/cobra"
	"gopkg.in/yaml.v2"

	componentmonitoring "github.com/elastic/elastic-agent/internal/pkg/agent/application/monitoring/component"

	"github.com/elastic/elastic-agent-libs/logp"
	"github.com/elastic/elastic-agent-libs/service"

	"github.com/elastic/elastic-agent/internal/pkg/agent/application/info"
	"github.com/elastic/elastic-agent/internal/pkg/agent/application/paths"
	"github.com/elastic/elastic-agent/internal/pkg/agent/errors"
	installSvc "github.com/elastic/elastic-agent/internal/pkg/agent/install/service"
	"github.com/elastic/elastic-agent/internal/pkg/capabilities"
	"github.com/elastic/elastic-agent/internal/pkg/cli"
	"github.com/elastic/elastic-agent/internal/pkg/config"
	"github.com/elastic/elastic-agent/internal/pkg/config/operations"
	"github.com/elastic/elastic-agent/internal/pkg/diagnostics"
	otelconfig "github.com/elastic/elastic-agent/internal/pkg/otel/config"
	"github.com/elastic/elastic-agent/internal/pkg/otel/manager"
	"github.com/elastic/elastic-agent/pkg/component"
	"github.com/elastic/elastic-agent/pkg/core/logger"
	"github.com/elastic/elastic-agent/pkg/utils"
)

func newInspectCommandWithArgs(s []string, streams *cli.IOStreams) *cobra.Command {
	cmd := &cobra.Command{
		Use:   "inspect",
		Short: "Show current configuration of the Elastic Agent",
		Long: `This command shows the current configuration of the Elastic Agent.

By default variable substitution is not performed. Use the --variables flag to enable variable substitution. The
first set of computed variables are used when only the --variables flag is defined. This can prevent some of the
dynamic providers (kubernetes, docker, etc.) from providing all the possible variables it could have discovered if given
more time. The --variables-wait allows an amount of time to be provided for variable discovery, when set it will
wait that amount of time before using the variables for the configuration.
`,
		Args: cobra.ExactArgs(0),
		Run: func(c *cobra.Command, args []string) {
			var opts inspectConfigOpts
			opts.variables, _ = c.Flags().GetBool("variables")
			opts.includeMonitoring, _ = c.Flags().GetBool("monitoring")
			opts.variablesWait, _ = c.Flags().GetDuration("variables-wait")

			opts.variables = opts.variables || c.Flags().Changed("variables-wait")

			ctx, cancel := context.WithCancel(context.Background())
			service.HandleSignals(func() {}, cancel)
			if err := inspectConfig(ctx, paths.ConfigFile(), opts, streams); err != nil {
				fmt.Fprintf(streams.Err, "Error: %v\n%s\n", err, troubleshootMessage())
				os.Exit(1)
			}
		},
	}

	cmd.Flags().Bool("variables", false, "render configuration with variables substituted")
	cmd.Flags().Bool("monitoring", false, "includes monitoring configuration (implies --variables)")
	cmd.Flags().Duration("variables-wait", time.Duration(0), "wait this amount of time for variables before performing substitution (implies --variables)")

	cmd.AddCommand(newInspectComponentsCommandWithArgs(s, streams))

	return cmd
}

func newInspectComponentsCommandWithArgs(_ []string, streams *cli.IOStreams) *cobra.Command {
	cmd := &cobra.Command{
		Use:   "components [id]",
		Short: "Displays the components model for the configuration",
		Long: `Displays the generated components model for the current configuration.

By default the configuration for each unit inside of a component is not returned. Use --show-config to display the
configuration in all the units.

A specific component can be selected by its ID and only that component and all its units will be returned. Because its
possible for a component to have many units the configuration for each unit is still not provided by default. Use
--show-config to display the configuration in all the units.

A specific unit inside of a component can be selected by using <component_id>/<unit_id> and only that unit will be
returned. In this mode the configuration is provided by default, using the --show-config is a noop.

The selected input or output runtime specification for a component is never provided unless enabled with --show-spec.

Variable substitution is always performed when computing the components, and it cannot be disabled. By default only the
first set of computed variables are used. This can prevent some of the dynamic providers (kubernetes, docker, etc.) from
providing all the possible variables it could have discovered if given more time. The --variables-wait allows an
amount of time to be provided for variable discovery, when set it will wait that amount of time before using the
variables for the configuration.
`,
		Args: cobra.MaximumNArgs(1),
		Run: func(c *cobra.Command, args []string) {
			var opts inspectComponentsOpts
			if len(args) > 0 {
				opts.id = args[0]
			}
			opts.showConfig, _ = c.Flags().GetBool("show-config")
			opts.showSpec, _ = c.Flags().GetBool("show-spec")
			opts.variablesWait, _ = c.Flags().GetDuration("variables-wait")

			ctx, cancel := context.WithCancel(context.Background())
			service.HandleSignals(func() {}, cancel)

			if err := inspectComponents(ctx, paths.ConfigFile(), opts, streams); err != nil {
				fmt.Fprintf(streams.Err, "Error: %v\n%s\n", err, troubleshootMessage())
				os.Exit(1)
			}
		},
	}

	cmd.Flags().Bool("show-config", false, "show the configuration for all units")
	cmd.Flags().Bool("show-spec", false, "show the runtime specification for a component")
	cmd.Flags().Duration("variables-wait", time.Duration(0), "wait this amount of time for variables before performing substitution")

	return cmd
}

type inspectConfigOpts struct {
	variables         bool
	includeMonitoring bool
	variablesWait     time.Duration
}

func inspectConfig(ctx context.Context, cfgPath string, opts inspectConfigOpts, streams *cli.IOStreams) error {
	l, err := newErrorLogger()
	if err != nil {
		return fmt.Errorf("error creating logger: %w", err)
	}

	isAdmin, err := utils.HasRoot()
	if err != nil {
		return fmt.Errorf("error checking for root/Administrator privileges: %w", err)
	}
	if !opts.variables && !opts.includeMonitoring {
		fullCfg, err := operations.LoadFullAgentConfig(ctx, l, cfgPath, true, !isAdmin)
		if err != nil {
			return fmt.Errorf("error loading agent config: %w", err)
		}
		// Ensure secret markers are injected based on secret_paths before redaction.
		if err := diagnostics.AddSecretMarkers(l, fullCfg); err != nil {
			fmt.Fprintf(streams.Err, "failed to add secret markers: %v\n", err)
		}

		err = printConfig(fullCfg, streams)
		if err != nil {
			return fmt.Errorf("error printing config: %w", err)
		}
		return nil
	}

	cfg, lvl, err := installSvc.GetConfigWithVariables(ctx, l, cfgPath, opts.variablesWait, !isAdmin)
	if err != nil {
		return fmt.Errorf("error fetching config with variables: %w", err)
	}

	agentInfo, err := info.NewAgentInfoWithLog(ctx, "error", false)
	if err != nil {
		return fmt.Errorf("could not load agent info: %w", err)
	}

	if opts.includeMonitoring {
		// Load the requirements before trying to load the configuration. These should always load
		// even if the configuration is wrong.
		platform, err := component.LoadPlatformDetail()
		if err != nil {
			return fmt.Errorf("failed to gather system information: %w", err)
		}
		specs, err := component.LoadRuntimeSpecs(paths.Components(), platform)
		if err != nil {
			return fmt.Errorf("failed to detect inputs and outputs: %w", err)
		}

<<<<<<< HEAD
		monitorFn, err := installSvc.GetMonitoringFn(ctx, cfg)
=======
		monitorFn, err := getMonitoringFn(ctx, l, cfg)
>>>>>>> 2f4b47c1
		if err != nil {
			return fmt.Errorf("failed to get monitoring: %w", err)
		}
		components, err := specs.PolicyToComponents(cfg, lvl, agentInfo)
		if err != nil {
			return fmt.Errorf("failed to get binary mappings: %w", err)
		}

		// service units like endpoint are special; they require a PID to monitor.
		// however, `inspect` doesn't talk to the coordinator backend, which means it can't know their actual PID from this point in the code
		// instead, we look for service units and create a fake PID, so we print the monitoring config anyway.
		serviceUnitExists := false
		fakeServicePids := map[string]uint64{}

		for _, component := range components {
			if spec := component.InputSpec; spec != nil {
				if spec.Spec.Service != nil {
					serviceUnitExists = true
					fakeServicePids[component.ID] = 1234
				}
			}
		}
		monitorCfg, err := monitorFn(cfg, components, fakeServicePids)
		if err != nil {
			return fmt.Errorf("failed to get monitoring config: %w", err)
		}

		if monitorCfg != nil {

			// see above comment; because we don't know endpoint's actual PID, we need to make a fake one. Warn the user.
			if serviceUnitExists {
				keys := make([]string, 0, len(fakeServicePids))
				for k := range fakeServicePids {
					keys = append(keys, k)
				}
				fmt.Fprintf(streams.Err, "WARNING: the inspect command can't accurately produce monitoring configs for service units: %v. Use the diagnostics command to get the real config used for monitoring these components\n", keys)
			}

			rawCfg := config.MustNewConfigFrom(cfg)

			if err := rawCfg.Merge(monitorCfg); err != nil {
				return fmt.Errorf("failed to merge monitoring config: %w", err)
			}

			cfg, err = rawCfg.ToMapStr()
			if err != nil {
				return fmt.Errorf("failed to convert monitoring config: %w", err)
			}

		}

	}

	// Ensure secret markers are injected based on secret_paths before redaction.
	rawCfg := config.MustNewConfigFrom(cfg)
	if err := diagnostics.AddSecretMarkers(l, rawCfg); err != nil {
		fmt.Fprintf(streams.Err, "failed to add secret markers: %v\n", err)
	}
	cfg, err = rawCfg.ToMapStr()
	if err != nil {
		return fmt.Errorf("failed to convert config with secret markers: %w", err)
	}

	return printMapStringConfig(cfg, streams)
}

func printMapStringConfig(mapStr map[string]interface{}, streams *cli.IOStreams) error {
	data, err := yaml.Marshal(diagnostics.Redact(mapStr, streams.Err))
	if err != nil {
		return errors.New(err, "could not marshal to YAML")
	}

	_, err = streams.Out.Write(data)
	return err
}

// convert the config object to a mapstr and print to the stream specified in in streams.Out
func printConfig(cfg *config.Config, streams *cli.IOStreams) error {
	mapStr, err := cfg.ToMapStr()
	if err != nil {
		return fmt.Errorf("error parsing config as hashmap: %w", err)
	}
	err = printMapStringConfig(mapStr, streams)
	if err != nil {
		return fmt.Errorf("error printing config to output: %w", err)
	}
	return nil
}

type inspectComponentsOpts struct {
	id            string
	showConfig    bool
	showSpec      bool
	variablesWait time.Duration
}

// returns true if the given Capabilities config blocks the given component.
func blockedByCaps(c component.Component, caps capabilities.Capabilities) bool {
	return !caps.AllowInput(c.InputType) || !caps.AllowOutput(c.OutputType)
}

func inspectComponents(ctx context.Context, cfgPath string, opts inspectComponentsOpts, streams *cli.IOStreams) error {
	l, err := newErrorLogger()
	if err != nil {
		return err
	}

	comps, err := installSvc.GetComponentsFromPolicy(ctx, l, cfgPath, opts.variablesWait)
	if err != nil {
		// error already includes the context
		return err
	}

	// Hide configuration unless toggled on.
	if !opts.showConfig {
		for i, comp := range comps {
			for key, unit := range comp.Units {
				unit.Config = nil
				comp.Units[key] = unit
			}
			comps[i] = comp
		}
	}

	// Hide runtime specification unless toggled on.
	if !opts.showSpec {
		for i, comp := range comps {
			comp.InputSpec = nil
			comps[i] = comp
		}
	}

	// ID provided.
	if opts.id != "" {
		splitID := strings.SplitN(opts.id, "/", 2)
		compID := splitID[0]
		unitID := ""
		if len(splitID) > 1 {
			unitID = splitID[1]
		}
		comp, ok := findComponent(comps, compID)
		if ok {
			if unitID != "" {
				unit, ok := findUnit(comp, unitID)
				if ok {
					return printUnit(unit, streams)
				}
				return fmt.Errorf("unable to find unit with ID: %s/%s", compID, unitID)
			}
			return printComponent(comp, streams)
		}
		return fmt.Errorf("unable to find component with ID: %s", compID)
	}

	// Separate any components that are blocked by capabilities config
	caps, err := capabilities.LoadFile(paths.AgentCapabilitiesPath(), l)
	if err != nil {
		return err
	}
	allowed := []component.Component{}
	blocked := []component.Component{}
	for _, c := range comps {
		if blockedByCaps(c, caps) {
			blocked = append(blocked, c)
		} else {
			allowed = append(allowed, c)
		}
	}

	return printComponents(allowed, blocked, streams)
}

<<<<<<< HEAD
=======
func getComponentsFromPolicy(ctx context.Context, l *logger.Logger, cfgPath string, variablesWait time.Duration, platformModifiers ...component.PlatformModifier) ([]component.Component, error) {
	// Load the requirements before trying to load the configuration. These should always load
	// even if the configuration is wrong.
	platform, err := component.LoadPlatformDetail(platformModifiers...)
	if err != nil {
		return nil, fmt.Errorf("failed to gather system information: %w", err)
	}
	specs, err := component.LoadRuntimeSpecs(paths.Components(), platform)
	if err != nil {
		return nil, fmt.Errorf("failed to detect inputs and outputs: %w", err)
	}

	isAdmin, err := utils.HasRoot()
	if err != nil {
		return nil, fmt.Errorf("error checking for root/Administrator privileges: %w", err)
	}

	m, lvl, err := getConfigWithVariables(ctx, l, cfgPath, variablesWait, !isAdmin)
	if err != nil {
		return nil, err
	}

	monitorFn, err := getMonitoringFn(ctx, l, m)
	if err != nil {
		return nil, fmt.Errorf("failed to get monitoring: %w", err)
	}

	agentInfo, err := info.NewAgentInfoWithLog(ctx, "error", false)
	if err != nil {
		return nil, fmt.Errorf("could not load agent info: %w", err)
	}

	// Compute the components from the computed configuration.
	comps, err := specs.ToComponents(m, monitorFn, lvl, agentInfo, map[string]uint64{})
	if err != nil {
		return nil, fmt.Errorf("failed to render components: %w", err)
	}

	return comps, nil
}

func getMonitoringFn(ctx context.Context, logger *logger.Logger, cfg map[string]interface{}) (component.GenerateMonitoringCfgFn, error) {
	config, err := config.NewConfigFrom(cfg)
	if err != nil {
		return nil, err
	}

	agentCfg := configuration.DefaultConfiguration()
	if err := config.UnpackTo(agentCfg); err != nil {
		return nil, err
	}

	agentInfo, err := info.NewAgentInfoWithLog(ctx, "error", false)
	if err != nil {
		return nil, fmt.Errorf("could not load agent info: %w", err)
	}
	otelExecMode := otelconfig.GetExecutionModeFromConfig(logger, config)
	isOtelExecModeSubprocess := otelExecMode == manager.SubprocessExecutionMode
	monitor := componentmonitoring.New(agentCfg.Settings.V1MonitoringEnabled, agentCfg.Settings.DownloadConfig.OS(), agentCfg.Settings.MonitoringConfig, agentInfo, isOtelExecModeSubprocess)
	return monitor.MonitoringConfig, nil
}

func getConfigWithVariables(ctx context.Context, l *logger.Logger, cfgPath string, timeout time.Duration, unprivileged bool) (map[string]interface{}, logp.Level, error) {

	cfg, err := operations.LoadFullAgentConfig(ctx, l, cfgPath, true, unprivileged)
	if err != nil {
		return nil, logp.InfoLevel, err
	}
	lvl, err := getLogLevel(cfg, cfgPath)
	if err != nil {
		return nil, logp.InfoLevel, err
	}
	m, err := cfg.ToMapStr()
	if err != nil {
		return nil, lvl, err
	}
	ast, err := transpiler.NewAST(m)
	if err != nil {
		return nil, lvl, fmt.Errorf("could not create the AST from the configuration: %w", err)
	}

	// Wait for the variables based on the timeout.
	vars, err := vars.WaitForVariables(ctx, l, cfg, timeout)
	if err != nil {
		return nil, lvl, fmt.Errorf("failed to gather variables: %w", err)
	}

	// Render the inputs using the discovered inputs.
	inputs, ok := transpiler.Lookup(ast, "inputs")
	if ok {
		renderedInputs, err := transpiler.RenderInputs(inputs, vars)
		if err != nil {
			return nil, lvl, fmt.Errorf("rendering inputs failed: %w", err)
		}
		err = transpiler.Insert(ast, renderedInputs, "inputs")
		if err != nil {
			return nil, lvl, fmt.Errorf("inserting rendered inputs failed: %w", err)
		}
	}
	m, err = ast.Map()
	if err != nil {
		return nil, lvl, fmt.Errorf("failed to convert ast to map[string]interface{}: %w", err)
	}
	return m, lvl, nil
}

func getLogLevel(rawCfg *config.Config, cfgPath string) (logp.Level, error) {
	cfg, err := configuration.NewFromConfig(rawCfg)
	if err != nil {
		return logger.DefaultLogLevel, errors.New(err,
			fmt.Sprintf("could not parse configuration file %s", cfgPath),
			errors.TypeFilesystem,
			errors.M(errors.MetaKeyPath, cfgPath))
	}
	if cfg.Settings.LoggingConfig != nil {
		return cfg.Settings.LoggingConfig.Level, nil
	}
	return logger.DefaultLogLevel, nil
}

>>>>>>> 2f4b47c1
func printComponents(
	components []component.Component,
	blocked []component.Component,
	streams *cli.IOStreams,
) error {
	topLevel := struct {
		Components []component.Component `yaml:"components"`
		Blocked    []component.Component `yaml:"blocked_by_capabilities"`
	}{
		Components: components,
		Blocked:    blocked,
	}
	data, err := yaml.Marshal(topLevel)
	if err != nil {
		return errors.New(err, "could not marshal to YAML")
	}
	_, err = streams.Out.Write(data)
	return err
}

func printComponent(comp component.Component, streams *cli.IOStreams) error {
	data, err := yaml.Marshal(comp)
	if err != nil {
		return errors.New(err, "could not marshal to YAML")
	}
	_, err = streams.Out.Write(data)
	return err
}

func printUnit(unit component.Unit, streams *cli.IOStreams) error {
	data, err := yaml.Marshal(unit)
	if err != nil {
		return errors.New(err, "could not marshal to YAML")
	}
	_, err = streams.Out.Write(data)
	return err
}

func findUnit(comp component.Component, id string) (component.Unit, bool) {
	for _, unit := range comp.Units {
		if unit.ID == id {
			return unit, true
		}
	}
	return component.Unit{}, false
}

func findComponent(components []component.Component, id string) (component.Component, bool) {
	for _, comp := range components {
		if comp.ID == id {
			return comp, true
		}
	}
	return component.Component{}, false
}

func newErrorLogger() (*logger.Logger, error) {
	return logger.NewWithLogpLevel("", logp.ErrorLevel, false)
}<|MERGE_RESOLUTION|>--- conflicted
+++ resolved
@@ -13,8 +13,6 @@
 
 	"github.com/spf13/cobra"
 	"gopkg.in/yaml.v2"
-
-	componentmonitoring "github.com/elastic/elastic-agent/internal/pkg/agent/application/monitoring/component"
 
 	"github.com/elastic/elastic-agent-libs/logp"
 	"github.com/elastic/elastic-agent-libs/service"
@@ -28,8 +26,6 @@
 	"github.com/elastic/elastic-agent/internal/pkg/config"
 	"github.com/elastic/elastic-agent/internal/pkg/config/operations"
 	"github.com/elastic/elastic-agent/internal/pkg/diagnostics"
-	otelconfig "github.com/elastic/elastic-agent/internal/pkg/otel/config"
-	"github.com/elastic/elastic-agent/internal/pkg/otel/manager"
 	"github.com/elastic/elastic-agent/pkg/component"
 	"github.com/elastic/elastic-agent/pkg/core/logger"
 	"github.com/elastic/elastic-agent/pkg/utils"
@@ -180,11 +176,7 @@
 			return fmt.Errorf("failed to detect inputs and outputs: %w", err)
 		}
 
-<<<<<<< HEAD
-		monitorFn, err := installSvc.GetMonitoringFn(ctx, cfg)
-=======
-		monitorFn, err := getMonitoringFn(ctx, l, cfg)
->>>>>>> 2f4b47c1
+		monitorFn, err := installSvc.GetMonitoringFn(ctx, l, cfg)
 		if err != nil {
 			return fmt.Errorf("failed to get monitoring: %w", err)
 		}
@@ -357,129 +349,6 @@
 	return printComponents(allowed, blocked, streams)
 }
 
-<<<<<<< HEAD
-=======
-func getComponentsFromPolicy(ctx context.Context, l *logger.Logger, cfgPath string, variablesWait time.Duration, platformModifiers ...component.PlatformModifier) ([]component.Component, error) {
-	// Load the requirements before trying to load the configuration. These should always load
-	// even if the configuration is wrong.
-	platform, err := component.LoadPlatformDetail(platformModifiers...)
-	if err != nil {
-		return nil, fmt.Errorf("failed to gather system information: %w", err)
-	}
-	specs, err := component.LoadRuntimeSpecs(paths.Components(), platform)
-	if err != nil {
-		return nil, fmt.Errorf("failed to detect inputs and outputs: %w", err)
-	}
-
-	isAdmin, err := utils.HasRoot()
-	if err != nil {
-		return nil, fmt.Errorf("error checking for root/Administrator privileges: %w", err)
-	}
-
-	m, lvl, err := getConfigWithVariables(ctx, l, cfgPath, variablesWait, !isAdmin)
-	if err != nil {
-		return nil, err
-	}
-
-	monitorFn, err := getMonitoringFn(ctx, l, m)
-	if err != nil {
-		return nil, fmt.Errorf("failed to get monitoring: %w", err)
-	}
-
-	agentInfo, err := info.NewAgentInfoWithLog(ctx, "error", false)
-	if err != nil {
-		return nil, fmt.Errorf("could not load agent info: %w", err)
-	}
-
-	// Compute the components from the computed configuration.
-	comps, err := specs.ToComponents(m, monitorFn, lvl, agentInfo, map[string]uint64{})
-	if err != nil {
-		return nil, fmt.Errorf("failed to render components: %w", err)
-	}
-
-	return comps, nil
-}
-
-func getMonitoringFn(ctx context.Context, logger *logger.Logger, cfg map[string]interface{}) (component.GenerateMonitoringCfgFn, error) {
-	config, err := config.NewConfigFrom(cfg)
-	if err != nil {
-		return nil, err
-	}
-
-	agentCfg := configuration.DefaultConfiguration()
-	if err := config.UnpackTo(agentCfg); err != nil {
-		return nil, err
-	}
-
-	agentInfo, err := info.NewAgentInfoWithLog(ctx, "error", false)
-	if err != nil {
-		return nil, fmt.Errorf("could not load agent info: %w", err)
-	}
-	otelExecMode := otelconfig.GetExecutionModeFromConfig(logger, config)
-	isOtelExecModeSubprocess := otelExecMode == manager.SubprocessExecutionMode
-	monitor := componentmonitoring.New(agentCfg.Settings.V1MonitoringEnabled, agentCfg.Settings.DownloadConfig.OS(), agentCfg.Settings.MonitoringConfig, agentInfo, isOtelExecModeSubprocess)
-	return monitor.MonitoringConfig, nil
-}
-
-func getConfigWithVariables(ctx context.Context, l *logger.Logger, cfgPath string, timeout time.Duration, unprivileged bool) (map[string]interface{}, logp.Level, error) {
-
-	cfg, err := operations.LoadFullAgentConfig(ctx, l, cfgPath, true, unprivileged)
-	if err != nil {
-		return nil, logp.InfoLevel, err
-	}
-	lvl, err := getLogLevel(cfg, cfgPath)
-	if err != nil {
-		return nil, logp.InfoLevel, err
-	}
-	m, err := cfg.ToMapStr()
-	if err != nil {
-		return nil, lvl, err
-	}
-	ast, err := transpiler.NewAST(m)
-	if err != nil {
-		return nil, lvl, fmt.Errorf("could not create the AST from the configuration: %w", err)
-	}
-
-	// Wait for the variables based on the timeout.
-	vars, err := vars.WaitForVariables(ctx, l, cfg, timeout)
-	if err != nil {
-		return nil, lvl, fmt.Errorf("failed to gather variables: %w", err)
-	}
-
-	// Render the inputs using the discovered inputs.
-	inputs, ok := transpiler.Lookup(ast, "inputs")
-	if ok {
-		renderedInputs, err := transpiler.RenderInputs(inputs, vars)
-		if err != nil {
-			return nil, lvl, fmt.Errorf("rendering inputs failed: %w", err)
-		}
-		err = transpiler.Insert(ast, renderedInputs, "inputs")
-		if err != nil {
-			return nil, lvl, fmt.Errorf("inserting rendered inputs failed: %w", err)
-		}
-	}
-	m, err = ast.Map()
-	if err != nil {
-		return nil, lvl, fmt.Errorf("failed to convert ast to map[string]interface{}: %w", err)
-	}
-	return m, lvl, nil
-}
-
-func getLogLevel(rawCfg *config.Config, cfgPath string) (logp.Level, error) {
-	cfg, err := configuration.NewFromConfig(rawCfg)
-	if err != nil {
-		return logger.DefaultLogLevel, errors.New(err,
-			fmt.Sprintf("could not parse configuration file %s", cfgPath),
-			errors.TypeFilesystem,
-			errors.M(errors.MetaKeyPath, cfgPath))
-	}
-	if cfg.Settings.LoggingConfig != nil {
-		return cfg.Settings.LoggingConfig.Level, nil
-	}
-	return logger.DefaultLogLevel, nil
-}
-
->>>>>>> 2f4b47c1
 func printComponents(
 	components []component.Component,
 	blocked []component.Component,
