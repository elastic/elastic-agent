--- conflicted
+++ resolved
@@ -183,11 +183,7 @@
 			return fmt.Errorf("failed to detect inputs and outputs: %w", err)
 		}
 
-<<<<<<< HEAD
-		monitorFn, err := getMonitoringFn(ctx, cfg, otel)
-=======
-		monitorFn, err := getMonitoringFn(ctx, l, cfg)
->>>>>>> 7ae2f5f8
+		monitorFn, err := getMonitoringFn(ctx, l, cfg, otel)
 		if err != nil {
 			return fmt.Errorf("failed to get monitoring: %w", err)
 		}
@@ -382,11 +378,7 @@
 		return nil, err
 	}
 
-<<<<<<< HEAD
-	monitorFn, err := getMonitoringFn(ctx, m, otel)
-=======
-	monitorFn, err := getMonitoringFn(ctx, l, m)
->>>>>>> 7ae2f5f8
+	monitorFn, err := getMonitoringFn(ctx, l, m, otel)
 	if err != nil {
 		return nil, fmt.Errorf("failed to get monitoring: %w", err)
 	}
@@ -405,11 +397,7 @@
 	return comps, nil
 }
 
-<<<<<<< HEAD
-func getMonitoringFn(ctx context.Context, cfg map[string]interface{}, otelCfg *confmap.Conf) (component.GenerateMonitoringCfgFn, error) {
-=======
-func getMonitoringFn(ctx context.Context, logger *logger.Logger, cfg map[string]interface{}) (component.GenerateMonitoringCfgFn, error) {
->>>>>>> 7ae2f5f8
+func getMonitoringFn(ctx context.Context, logger *logger.Logger, cfg map[string]interface{}, otelCfg *confmap.Conf) (component.GenerateMonitoringCfgFn, error) {
 	config, err := config.NewConfigFrom(cfg)
 	if err != nil {
 		return nil, err
@@ -424,14 +412,9 @@
 	if err != nil {
 		return nil, fmt.Errorf("could not load agent info: %w", err)
 	}
-<<<<<<< HEAD
-
-	monitor := monitoring.New(agentCfg.Settings.V1MonitoringEnabled, agentCfg.Settings.DownloadConfig.OS(), agentCfg.Settings.MonitoringConfig, otelCfg, agentInfo)
-=======
 	otelExecMode := otelconfig.GetExecutionModeFromConfig(logger, config)
 	isOtelExecModeSubprocess := otelExecMode == manager.SubprocessExecutionMode
-	monitor := componentmonitoring.New(agentCfg.Settings.V1MonitoringEnabled, agentCfg.Settings.DownloadConfig.OS(), agentCfg.Settings.MonitoringConfig, agentInfo, isOtelExecModeSubprocess)
->>>>>>> 7ae2f5f8
+	monitor := componentmonitoring.New(agentCfg.Settings.V1MonitoringEnabled, agentCfg.Settings.DownloadConfig.OS(), agentCfg.Settings.MonitoringConfig, otelCfg, agentInfo, isOtelExecModeSubprocess)
 	return monitor.MonitoringConfig, nil
 }
 
