--- conflicted
+++ resolved
@@ -43,7 +43,6 @@
 		Long:  `This command shows the current status of the running Elastic Agent daemon.`,
 		RunE: func(c *cobra.Command, args []string) error {
 			if err := statusCmd(streams, c, args); err != nil {
-<<<<<<< HEAD
 				// possible that the error here has already been written and the error is just because
 				// the elastic-agent is not healthy. we don't want to write it again as it will dirty
 				// the output. os.Exit cannot be used os we need this to come all the way back up the
@@ -51,12 +50,8 @@
 				if errors.As(err, &ExitCodeError{}) {
 					return err
 				}
-				fmt.Fprintf(streams.Err, "Error: %v\n%s\n", err, troubleshootMessage())
+				fmt.Fprintf(streams.Err, "Error: %v\n%s\n", err, troubleshootMessage)
 				return NewExitCodeError(1, err)
-=======
-				fmt.Fprintf(streams.Err, "Error: %v\n%s\n", err, troubleshootMessage)
-				os.Exit(1)
->>>>>>> bd11fa95
 			}
 			return nil
 		},
