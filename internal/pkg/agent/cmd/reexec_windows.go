--- conflicted
+++ resolved
@@ -36,13 +36,8 @@
 			cfg := getConfig(streams)
 			log, err := configuredLogger(cfg, reexecName)
 			if err != nil {
-<<<<<<< HEAD
-				fmt.Fprintf(streams.Err, "Error configuring logger: %v\n%s\n", err, troubleshootMessage())
-				return NewExitCodeError(1, err)
-=======
 				fmt.Fprintf(streams.Err, "Error configuring logger: %v\n%s\n", err, troubleshootMessage)
-				os.Exit(3)
->>>>>>> bd11fa95
+				return NewExitCodeError(3, err)
 			}
 
 			// Make sure to flush any buffered logs before we're done.
