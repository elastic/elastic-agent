// Copyright Elasticsearch B.V. and/or licensed to Elasticsearch B.V. under one
// or more contributor license agreements. Licensed under the Elastic License;
// you may not use this file except in compliance with the Elastic License.

package cmd

import (
	"context"
	"fmt"
	"io/ioutil"
	"os"

	"github.com/spf13/cobra"

	"github.com/elastic/elastic-agent/internal/pkg/agent/application/upgrade/artifact/download"
	control "github.com/elastic/elastic-agent/internal/pkg/agent/control"
	"github.com/elastic/elastic-agent/internal/pkg/agent/control/v2/client"
	"github.com/elastic/elastic-agent/internal/pkg/agent/errors"
	"github.com/elastic/elastic-agent/internal/pkg/cli"
)

const (
	flagSourceURI    = "source-uri"
	flagSkipVerify   = "skip-verify"
	flagPGPBytes     = "pgp"
	flagPGPBytesPath = "pgp-path"
	flagPGPBytesURI  = "pgp-uri"
)

func newUpgradeCommandWithArgs(_ []string, streams *cli.IOStreams) *cobra.Command {
	cmd := &cobra.Command{
		Use:   "upgrade <version>",
		Short: "Upgrade the currently running Elastic Agent to the specified version",
		Args:  cobra.ExactArgs(1),
		Run: func(c *cobra.Command, args []string) {
			if err := upgradeCmd(streams, c, args); err != nil {
				fmt.Fprintf(streams.Err, "Error: %v\n%s\n", err, troubleshootMessage())
				os.Exit(1)
			}
		},
	}

	cmd.Flags().StringP(flagSourceURI, "s", "", "Source URI to download the new version from")
	cmd.Flags().BoolP(flagSkipVerify, "", false, "Skips package verification")
	cmd.Flags().String(flagPGPBytes, "", "PGP to use for package verification")
	cmd.Flags().String(flagPGPBytesURI, "", "Path to a web location containing PGP to use for package verification")
	cmd.Flags().String(flagPGPBytesPath, "", "Path to a file containing PGP to use for package verification")

	return cmd
}

func upgradeCmd(streams *cli.IOStreams, cmd *cobra.Command, args []string) error {
	version := args[0]
	sourceURI, _ := cmd.Flags().GetString(flagSourceURI)

	c := client.New()
	err := c.Connect(context.Background())
	if err != nil {
		return errors.New(err, "Failed communicating to running daemon", errors.TypeNetwork, errors.M("socket", control.Address()))
	}
	defer c.Disconnect()
<<<<<<< HEAD
<<<<<<< HEAD
	version, err = c.Upgrade(context.Background(), version, sourceURI)
=======
=======
>>>>>>> 56b29381

	skipVerification, _ := cmd.Flags().GetBool(flagSkipVerify)
	var pgpChecks []string
	if !skipVerification {
		// get local PGP
		pgpPath, _ := cmd.Flags().GetString(flagPGPBytesPath)
		if len(pgpPath) > 0 {
			content, err := ioutil.ReadFile(pgpPath)
			if err != nil {
				return errors.New(err, "failed to read pgp file")
			}
			if len(content) > 0 {
				pgpChecks = append(pgpChecks, download.PgpSourceRawPrefix+string(content))
			}
		}

		pgpBytes, _ := cmd.Flags().GetString(flagPGPBytes)
		if len(pgpBytes) > 0 {
			pgpChecks = append(pgpChecks, download.PgpSourceRawPrefix+pgpBytes)
		}

		pgpUri, _ := cmd.Flags().GetString(flagPGPBytesURI)
		if len(pgpUri) > 0 {
			if uriErr := download.CheckValidDownloadUri(pgpUri); uriErr != nil {
				return uriErr
			}

			// URI is parsed later with proper TLS and Proxy config within downloader
			pgpChecks = append(pgpChecks, download.PgpSourceURIPrefix+pgpUri)
		}
	}

	version, err = c.Upgrade(context.Background(), version, sourceURI, skipVerification, pgpChecks...)
<<<<<<< HEAD
>>>>>>> a6d0a9f0e1 (Support only HTTPS for remote upgrade PGP (#2268))
=======
>>>>>>> 56b29381
	if err != nil {
		return errors.New(err, "Failed trigger upgrade of daemon")
	}
	fmt.Fprintf(streams.Out, "Upgrade triggered to version %s, Elastic Agent is currently restarting\n", version)
	return nil
}<|MERGE_RESOLUTION|>--- conflicted
+++ resolved
@@ -59,12 +59,6 @@
 		return errors.New(err, "Failed communicating to running daemon", errors.TypeNetwork, errors.M("socket", control.Address()))
 	}
 	defer c.Disconnect()
-<<<<<<< HEAD
-<<<<<<< HEAD
-	version, err = c.Upgrade(context.Background(), version, sourceURI)
-=======
-=======
->>>>>>> 56b29381
 
 	skipVerification, _ := cmd.Flags().GetBool(flagSkipVerify)
 	var pgpChecks []string
@@ -98,10 +92,6 @@
 	}
 
 	version, err = c.Upgrade(context.Background(), version, sourceURI, skipVerification, pgpChecks...)
-<<<<<<< HEAD
->>>>>>> a6d0a9f0e1 (Support only HTTPS for remote upgrade PGP (#2268))
-=======
->>>>>>> 56b29381
 	if err != nil {
 		return errors.New(err, "Failed trigger upgrade of daemon")
 	}
