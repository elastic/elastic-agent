--- conflicted
+++ resolved
@@ -42,13 +42,9 @@
 	}
 
 	buf := new(bytes.Buffer)
-<<<<<<< HEAD
-	_, err := io.Copy(buf, in)
-=======
 	io.Copy(buf, in) // nolint:errcheck //not required
->>>>>>> 10039f15
 	m.Content = buf.Bytes()
-	return err
+	return nil
 }
 
 func TestEnroll(t *testing.T) {
@@ -409,23 +405,13 @@
 		s := http.Server{
 			Handler: m(t),
 			TLSConfig: &tls.Config{
-<<<<<<< HEAD
 				Certificates: []tls.Certificate{serverCert},
 				MinVersion:   tls.VersionTLS12,
-=======
-				Certificates: []tls.Certificate{serverCert}, MinVersion: tls.VersionTLS12,
->>>>>>> 10039f15
 			},
 		}
 
 		// Uses the X509KeyPair pair defined in the TLSConfig struct instead of file on disk.
-<<<<<<< HEAD
-		go func() {
-			_ = s.ServeTLS(listener, "", "")
-		}()
-=======
 		go s.ServeTLS(listener, "", "") // nolint:errcheck //not required
->>>>>>> 10039f15
 
 		test(t, ca.Crt(), "localhost:"+strconv.Itoa(port))
 	}
@@ -436,14 +422,7 @@
 	if err != nil {
 		return "", err
 	}
-<<<<<<< HEAD
-	_, err = f.Write(b)
-	if err != nil {
-		return "", err
-	}
-=======
 	f.Write(b) // nolint:errcheck //not required
->>>>>>> 10039f15
 	if err := f.Close(); err != nil {
 		return "", err
 	}
