--- conflicted
+++ resolved
@@ -190,11 +190,7 @@
 	gidStr := "0"
 	cfgFile := paths.ConfigFile()
 	if status != install.PackageInstall {
-<<<<<<< HEAD
-		uidStr, gidStr, err = install.Install(cfgFile, topPath, nonRoot, s)
-=======
-		err = install.Install(cfgFile, topPath, progBar, streams)
->>>>>>> 2a93086d
+		uidStr, gidStr, err = install.Install(cfgFile, topPath, nonRoot, progBar, streams)
 		if err != nil {
 			return fmt.Errorf("error installing package: %w", err)
 		}
