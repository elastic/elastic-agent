--- conflicted
+++ resolved
@@ -177,11 +177,7 @@
 
 	cfgFile := paths.ConfigFile()
 	if status != install.PackageInstall {
-<<<<<<< HEAD
-		err = install.Install(cfgFile, topPath, s, streams)
-=======
-		err = install.Install(cfgFile, topPath, progBar)
->>>>>>> 872f329c
+		err = install.Install(cfgFile, topPath, progBar, streams)
 		if err != nil {
 			return fmt.Errorf("error installing package: %w", err)
 		}
