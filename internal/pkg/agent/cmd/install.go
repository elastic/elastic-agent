// Copyright Elasticsearch B.V. and/or licensed to Elasticsearch B.V. under one
// or more contributor license agreements. Licensed under the Elastic License;
// you may not use this file except in compliance with the Elastic License.

package cmd

import (
	"errors"
	"fmt"
	"os"
	"os/exec"
	"path/filepath"

	"github.com/spf13/cobra"

	"github.com/elastic/elastic-agent-libs/logp"
	"github.com/elastic/elastic-agent/internal/pkg/agent/application/filelock"
	"github.com/elastic/elastic-agent/internal/pkg/agent/application/paths"
	"github.com/elastic/elastic-agent/internal/pkg/agent/install"
	"github.com/elastic/elastic-agent/internal/pkg/cli"
	"github.com/elastic/elastic-agent/pkg/core/logger"
	"github.com/elastic/elastic-agent/pkg/utils"
)

const (
	flagInstallBasePath     = "base-path"
	flagInstallUnprivileged = "unprivileged"
	flagInstallDevelopment  = "develop"
)

func newInstallCommandWithArgs(_ []string, streams *cli.IOStreams) *cobra.Command {
	cmd := &cobra.Command{
		Use:   "install",
		Short: "Install Elastic Agent permanently on this system",
		Long: `This command installs Elastic Agent permanently on this system. The system's service manager then manages the installed Elastic agent.

Unless all the require command-line parameters are provided or -f is used this command will ask questions on how you
would like the Agent to operate.
`,
		Run: func(c *cobra.Command, _ []string) {
			if err := installCmd(streams, c); err != nil {
				fmt.Fprintf(streams.Err, "Error: %v\n%s\n", err, troubleshootMessage())
				os.Exit(1)
			}
		},
	}

	cmd.Flags().BoolP("force", "f", false, "Force overwrite the current installation and do not prompt for confirmation")
	cmd.Flags().BoolP("non-interactive", "n", false, "Install Elastic Agent in non-interactive mode which will not prompt on missing parameters but fails instead.")
	cmd.Flags().String(flagInstallBasePath, paths.DefaultBasePath, "The path where the Elastic Agent will be installed. It must be an absolute path.")
<<<<<<< HEAD
	cmd.Flags().Bool(flagInstallUnprivileged, false, "Installed Elastic Agent will create an 'elastic-agent' user and run as that user. (experimental)")
	_ = cmd.Flags().MarkHidden(flagInstallUnprivileged) // Hidden until fully supported
	cmd.Flags().Bool(flagInstallDevelopment, false, "Install an isolated Elastic Agent for development. Allows a non-development agent to be installed already. (experimental)")
	_ = cmd.Flags().MarkHidden(flagInstallDevelopment) // For internal use only.
=======
	cmd.Flags().Bool(flagInstallUnprivileged, false, "Install in unprivileged mode, limiting the access of the Elastic Agent. (beta)")
>>>>>>> 840676d2
	addEnrollFlags(cmd)

	return cmd
}

func installCmd(streams *cli.IOStreams, cmd *cobra.Command) error {
	var err error

	err = validateEnrollFlags(cmd)
	if err != nil {
		return fmt.Errorf("could not validate flags: %w", err)
	}

	basePath, _ := cmd.Flags().GetString(flagInstallBasePath)
	if !filepath.IsAbs(basePath) {
		return fmt.Errorf("base path [%s] is not absolute", basePath)
	}

	isAdmin, err := utils.HasRoot()
	if err != nil {
		return fmt.Errorf("unable to perform install command while checking for root/Administrator rights: %w", err)
	}
	if !isAdmin {
		return fmt.Errorf("unable to perform install command, not executed with %s permissions", utils.PermissionUser)
	}

	unprivileged, _ := cmd.Flags().GetBool(flagInstallUnprivileged)
	if unprivileged {
		fmt.Fprintln(streams.Out, "Unprivileged installation mode enabled; this feature is currently in beta.")
	}

	isDevelopmentMode, _ := cmd.Flags().GetBool(flagInstallDevelopment)
	if isDevelopmentMode {
		fmt.Fprintln(streams.Out, "Development installation mode enabled; this is an experimental and currently unsupported feature.")
		// For now, development mode only installs agent in a well known namespace to allow two agents on the same machine.
		paths.SetInstallNamespace(paths.DevelopmentNamespace)
	}

	topPath := paths.InstallPath(basePath)

	status, reason := install.Status(topPath)
	force, _ := cmd.Flags().GetBool("force")
	if status == install.Installed && !force {
		return fmt.Errorf("already installed at: %s", topPath)
	}

	nonInteractive, _ := cmd.Flags().GetBool("non-interactive")
	if nonInteractive {
		fmt.Fprintln(streams.Out, "Installing in non-interactive mode.")
	}

	if status == install.PackageInstall {
		fmt.Fprintf(streams.Out, "Installed as a system package, installation will not be altered.\n")
	}

	// check the lock to ensure that elastic-agent is not already running in this directory
	locker := filelock.NewAppLocker(paths.Data(), paths.AgentLockFileName)
	if err := locker.TryLock(); err != nil {
		if errors.Is(err, filelock.ErrAppAlreadyRunning) {
			return fmt.Errorf("cannot perform installation as Elastic Agent is already running from this directory")
		}
		return fmt.Errorf("error obtaining lock: %w", err)
	}
	_ = locker.Unlock()

	if status == install.Broken {
		if !force && !nonInteractive {
			fmt.Fprintf(streams.Out, "Elastic Agent is installed but currently broken: %s\n", reason)
			confirm, err := cli.Confirm(fmt.Sprintf("Continuing will re-install Elastic Agent over the current installation at %s. Do you want to continue?", topPath), true)
			if err != nil {
				return fmt.Errorf("problem reading prompt response")
			}
			if !confirm {
				return fmt.Errorf("installation was cancelled by the user")
			}
		}
	} else if status != install.PackageInstall {
		if !force && !nonInteractive {
			confirm, err := cli.Confirm(fmt.Sprintf("Elastic Agent will be installed at %s and will run as a service. Do you want to continue?", topPath), true)
			if err != nil {
				return fmt.Errorf("problem reading prompt response")
			}
			if !confirm {
				return fmt.Errorf("installation was cancelled by the user")
			}
		}
	}

	enroll := true
	askEnroll := true
	url, _ := cmd.Flags().GetString("url")
	token, _ := cmd.Flags().GetString("enrollment-token")
	delayEnroll, _ := cmd.Flags().GetBool("delay-enroll")
	if url != "" && token != "" {
		askEnroll = false
	}
	fleetServer, _ := cmd.Flags().GetString("fleet-server-es")
	if fleetServer != "" || force || delayEnroll || nonInteractive {
		askEnroll = false
	}
	if askEnroll {
		confirm, err := cli.Confirm("Do you want to enroll this Agent into Fleet?", true)
		if err != nil {
			return fmt.Errorf("problem reading prompt response")
		}
		if !confirm {
			// not enrolling
			enroll = false
		}
	}
	if !askEnroll && (url == "" || token == "") && fleetServer == "" {
		// force was performed without required enrollment arguments, all done (standalone mode)
		enroll = false
	}

	if enroll && fleetServer == "" {
		if url == "" {
			if nonInteractive {
				return fmt.Errorf("missing required --url argument used to enroll the agent")
			}
			url, err = cli.ReadInput("URL you want to enroll this Agent into:")
			if err != nil {
				return fmt.Errorf("problem reading prompt response")
			}
			if url == "" {
				fmt.Fprintln(streams.Out, "Enrollment cancelled because no URL was provided.")
				return nil
			}
		}
		if token == "" {
			if nonInteractive {
				return fmt.Errorf("missing required --enrollment-token argument used to enroll the agent")
			}
			token, err = cli.ReadInput("Fleet enrollment token:")
			if err != nil {
				return fmt.Errorf("problem reading prompt response")
			}
			if token == "" {
				fmt.Fprintf(streams.Out, "Enrollment cancelled because no enrollment token was provided.\n")
				return nil
			}
		}
	}

	progBar := install.CreateAndStartNewSpinner(streams.Out, "Installing Elastic Agent...")

	log, logBuff := logger.NewInMemory("install", logp.ConsoleEncoderConfig())
	defer func() {
		if err == nil {
			return
		}
		fmt.Fprintf(os.Stderr, "Error uninstalling. Printing logs\n")
		fmt.Fprint(os.Stderr, logBuff.String())
	}()

	var ownership utils.FileOwner
	cfgFile := paths.ConfigFile()
	if status != install.PackageInstall {
		ownership, err = install.Install(cfgFile, topPath, unprivileged, log, progBar, streams)
		if err != nil {
			return fmt.Errorf("error installing package: %w", err)
		}

		defer func() {
			if err != nil {
				progBar.Describe("Uninstalling")
				innerErr := install.Uninstall(cfgFile, topPath, "", log, progBar)
				if innerErr != nil {
					progBar.Describe("Failed to Uninstall")
				} else {
					progBar.Describe("Uninstalled")
				}
			}
		}()

		if !delayEnroll {
			progBar.Describe("Starting Service")
			err = install.StartService(topPath)
			if err != nil {
				progBar.Describe("Start Service failed, exiting...")
				fmt.Fprintf(streams.Out, "Installation failed to start '%s' service.\n", paths.ServiceName())
				return fmt.Errorf("error starting service: %w", err)
			}
			progBar.Describe("Service Started")

			defer func() {
				if err != nil {
					progBar.Describe("Stopping Service")
					innerErr := install.StopService(topPath, install.DefaultStopTimeout, install.DefaultStopInterval)
					if innerErr != nil {
						progBar.Describe("Failed to Stop Service")
					} else {
						progBar.Describe("Successfully Stopped Service")
					}
				}
			}()
		}

		fmt.Fprintln(streams.Out, "Elastic Agent successfully installed, starting enrollment.")
	}

	if enroll {
		enrollArgs := []string{"enroll", "--from-install"}
		enrollArgs = append(enrollArgs, buildEnrollmentFlags(cmd, url, token)...)
		enrollCmd := exec.Command(install.ExecutablePath(topPath), enrollArgs...) //nolint:gosec // it's not tainted
		enrollCmd.Stdin = os.Stdin
		enrollCmd.Stdout = os.Stdout
		enrollCmd.Stderr = os.Stderr
		err = enrollCmdExtras(enrollCmd, ownership)
		if err != nil {
			return err
		}

		progBar.Describe("Enrolling Elastic Agent with Fleet")
		err = enrollCmd.Start()
		if err != nil {
			progBar.Describe("Failed to Enroll")
			return fmt.Errorf("failed to execute enroll command: %w", err)
		}
		progBar.Describe("Waiting For Enroll...")
		err = enrollCmd.Wait()
		if err != nil {
			progBar.Describe("Failed to Enroll")
			// uninstall doesn't need to be performed here the defer above will
			// catch the error and perform the uninstall
			return fmt.Errorf("enroll command failed for unknown reason: %w", err)
		}
		progBar.Describe("Enroll Completed")
	}

	progBar.Describe("Done")
	_ = progBar.Finish()
	_ = progBar.Exit()
	fmt.Fprint(streams.Out, "\nElastic Agent has been successfully installed.\n")
	return nil
}<|MERGE_RESOLUTION|>--- conflicted
+++ resolved
@@ -48,14 +48,11 @@
 	cmd.Flags().BoolP("force", "f", false, "Force overwrite the current installation and do not prompt for confirmation")
 	cmd.Flags().BoolP("non-interactive", "n", false, "Install Elastic Agent in non-interactive mode which will not prompt on missing parameters but fails instead.")
 	cmd.Flags().String(flagInstallBasePath, paths.DefaultBasePath, "The path where the Elastic Agent will be installed. It must be an absolute path.")
-<<<<<<< HEAD
-	cmd.Flags().Bool(flagInstallUnprivileged, false, "Installed Elastic Agent will create an 'elastic-agent' user and run as that user. (experimental)")
-	_ = cmd.Flags().MarkHidden(flagInstallUnprivileged) // Hidden until fully supported
+	cmd.Flags().Bool(flagInstallUnprivileged, false, "Install in unprivileged mode, limiting the access of the Elastic Agent. (beta)")
+
 	cmd.Flags().Bool(flagInstallDevelopment, false, "Install an isolated Elastic Agent for development. Allows a non-development agent to be installed already. (experimental)")
 	_ = cmd.Flags().MarkHidden(flagInstallDevelopment) // For internal use only.
-=======
-	cmd.Flags().Bool(flagInstallUnprivileged, false, "Install in unprivileged mode, limiting the access of the Elastic Agent. (beta)")
->>>>>>> 840676d2
+
 	addEnrollFlags(cmd)
 
 	return cmd
