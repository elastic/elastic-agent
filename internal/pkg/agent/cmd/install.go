// Copyright Elasticsearch B.V. and/or licensed to Elasticsearch B.V. under one
// or more contributor license agreements. Licensed under the Elastic License;
// you may not use this file except in compliance with the Elastic License.

package cmd

import (
	"errors"
	"fmt"
	"os"
	"os/exec"

	"github.com/spf13/cobra"

	"github.com/elastic/elastic-agent/internal/pkg/agent/application/filelock"
	"github.com/elastic/elastic-agent/internal/pkg/agent/application/paths"
	"github.com/elastic/elastic-agent/internal/pkg/agent/errors"
	"github.com/elastic/elastic-agent/internal/pkg/agent/install"
	"github.com/elastic/elastic-agent/internal/pkg/cli"
)

func newInstallCommandWithArgs(_ []string, streams *cli.IOStreams) *cobra.Command {
	cmd := &cobra.Command{
		Use:   "install",
		Short: "Install Elastic Agent permanently on this system",
		Long: `This will install Elastic Agent permanently on this system and will become managed by the systems service manager.

Unless all the require command-line parameters are provided or -f is used this command will ask questions on how you
would like the Agent to operate.
`,
		Run: func(c *cobra.Command, _ []string) {
			if err := installCmd(streams, c); err != nil {
				fmt.Fprintf(streams.Err, "Error: %v\n%s\n", err, troubleshootMessage())
				os.Exit(1)
			}
		},
	}

	cmd.Flags().BoolP("force", "f", false, "Force overwrite the current and do not prompt for confirmation")
	cmd.Flags().BoolP("non-interactive", "n", false, "Install Elastic Agent in non-interactive mode which will not prompt on missing parameters but fails instead.")
	addEnrollFlags(cmd)

	return cmd
}

func installCmd(streams *cli.IOStreams, cmd *cobra.Command) error {
	err := validateEnrollFlags(cmd)
	if err != nil {
		return err
	}

	isAdmin, err := install.HasRoot()
	if err != nil {
		return fmt.Errorf("unable to perform install command while checking for administrator rights, %w", err)
	}
	if !isAdmin {
		return fmt.Errorf("unable to perform install command, not executed with %s permissions", install.PermissionUser)
	}
	status, reason := install.Status()
	force, _ := cmd.Flags().GetBool("force")
	if status == install.Installed && !force {
		return fmt.Errorf("already installed at: %s", paths.InstallPath)
	}

	nonInteractive, _ := cmd.Flags().GetBool("non-interactive")
	if nonInteractive {
		fmt.Fprintf(streams.Out, "Installing in non-interactive mode.")
	}

	if status == install.PackageInstall {
		fmt.Fprintf(streams.Out, "Installed as a system package, installation will not be altered.\n")
	}

	// check the lock to ensure that elastic-agent is not already running in this directory
	locker := filelock.NewAppLocker(paths.Data(), paths.AgentLockFileName)
	if err := locker.TryLock(); err != nil {
		if errors.Is(err, filelock.ErrAppAlreadyRunning) {
			return fmt.Errorf("cannot perform installation as Elastic Agent is already running from this directory")
		}
		return err
	}
	_ = locker.Unlock()

	if status == install.Broken {
		if !force && !nonInteractive {
			fmt.Fprintf(streams.Out, "Elastic Agent is installed but currently broken: %s\n", reason)
			confirm, err := cli.Confirm(fmt.Sprintf("Continuing will re-install Elastic Agent over the current installation at %s. Do you want to continue?", paths.InstallPath), true)
			if err != nil {
				return fmt.Errorf("problem reading prompt response")
			}
			if !confirm {
				return fmt.Errorf("installation was cancelled by the user")
			}
		}
	} else if status != install.PackageInstall {
		if !force && !nonInteractive {
			confirm, err := cli.Confirm(fmt.Sprintf("Elastic Agent will be installed at %s and will run as a service. Do you want to continue?", paths.InstallPath), true)
			if err != nil {
				return fmt.Errorf("problem reading prompt response")
			}
			if !confirm {
				return fmt.Errorf("installation was cancelled by the user")
			}
		}
	}

	enroll := true
	askEnroll := true
	url, _ := cmd.Flags().GetString("url")
	token, _ := cmd.Flags().GetString("enrollment-token")
	delayEnroll, _ := cmd.Flags().GetBool("delay-enroll")
	if url != "" && token != "" {
		askEnroll = false
	}
	fleetServer, _ := cmd.Flags().GetString("fleet-server-es")
	if fleetServer != "" || force || delayEnroll || nonInteractive {
		askEnroll = false
	}
	if askEnroll {
		confirm, err := cli.Confirm("Do you want to enroll this Agent into Fleet?", true)
		if err != nil {
			return fmt.Errorf("problem reading prompt response")
		}
		if !confirm {
			// not enrolling
			enroll = false
		}
	}
	if !askEnroll && (url == "" || token == "") && fleetServer == "" {
		// force was performed without required enrollment arguments, all done (standalone mode)
		enroll = false
	}

	if enroll && fleetServer == "" {
		if url == "" {
			if nonInteractive {
				return fmt.Errorf("missing required --url argument used to enroll the agent")
			}
			url, err = cli.ReadInput("URL you want to enroll this Agent into:")
			if err != nil {
				return fmt.Errorf("problem reading prompt response")
			}
			if url == "" {
				fmt.Fprintf(streams.Out, "Enrollment cancelled because no URL was provided.\n")
				return nil
			}
		}
		if token == "" {
			if nonInteractive {
				return fmt.Errorf("missing required --enrollment-token argument used to enroll the agent")
			}
			token, err = cli.ReadInput("Fleet enrollment token:")
			if err != nil {
				return fmt.Errorf("problem reading prompt response")
			}
			if token == "" {
				fmt.Fprintf(streams.Out, "Enrollment cancelled because no enrollment token was provided.\n")
				return nil
			}
		}
	}

	cfgFile := paths.ConfigFile()
	if status != install.PackageInstall {
		err = install.Install(cfgFile)
		if err != nil {
			return err
		}

		defer func() {
			if err != nil {
				_ = install.Uninstall(cfgFile)
			}
		}()

		if !delayEnroll {
			err = install.StartService()
			if err != nil {
				fmt.Fprintf(streams.Out, "Installation failed to start Elastic Agent service.\n")
				return err
			}

			defer func() {
				if err != nil {
					_ = install.StopService()
				}
			}()
		}
	}

	if enroll {
		enrollArgs := []string{"enroll", "--from-install"}
		enrollArgs = append(enrollArgs, buildEnrollmentFlags(cmd, url, token)...)
		enrollCmd := exec.Command(install.ExecutablePath(), enrollArgs...) //nolint:gosec // it's not tainted
		enrollCmd.Stdin = os.Stdin
		enrollCmd.Stdout = os.Stdout
		enrollCmd.Stderr = os.Stderr
		err = enrollCmd.Start()
		if err != nil {
			return fmt.Errorf("failed to execute enroll command: %w", err)
		}
		err = enrollCmd.Wait()
		if err != nil {
			if status != install.PackageInstall {
<<<<<<< HEAD
				_ = install.Uninstall(cfgFile)
				var exitErr *exec.ExitError
				if errors.As(err, &exitErr) {
=======
				var exitErr *exec.ExitError
				install.Uninstall(cfgFile)
				if err != nil && errors.As(err, &exitErr) {
>>>>>>> 9e1ccc94
					return fmt.Errorf("enroll command failed with exit code: %d", exitErr.ExitCode())
				}
			}
			return fmt.Errorf("enroll command failed for unknown reason: %w", err)
		}
	}

	fmt.Fprint(streams.Out, "Elastic Agent has been successfully installed.\n")
	return nil
}<|MERGE_RESOLUTION|>--- conflicted
+++ resolved
@@ -202,15 +202,9 @@
 		err = enrollCmd.Wait()
 		if err != nil {
 			if status != install.PackageInstall {
-<<<<<<< HEAD
-				_ = install.Uninstall(cfgFile)
-				var exitErr *exec.ExitError
-				if errors.As(err, &exitErr) {
-=======
 				var exitErr *exec.ExitError
 				install.Uninstall(cfgFile)
 				if err != nil && errors.As(err, &exitErr) {
->>>>>>> 9e1ccc94
 					return fmt.Errorf("enroll command failed with exit code: %d", exitErr.ExitCode())
 				}
 			}
