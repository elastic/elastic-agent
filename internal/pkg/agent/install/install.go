// Copyright Elasticsearch B.V. and/or licensed to Elasticsearch B.V. under one
// or more contributor license agreements. Licensed under the Elastic License;
// you may not use this file except in compliance with the Elastic License.

package install

import (
	"fmt"
	"os"
	"path/filepath"
	"runtime"
	"strings"

	"github.com/jaypipes/ghw"
	"github.com/kardianos/service"
	"github.com/otiai10/copy"
	"github.com/schollz/progressbar/v3"

	"github.com/elastic/elastic-agent/internal/pkg/agent/application/paths"
	"github.com/elastic/elastic-agent/internal/pkg/agent/errors"
	"github.com/elastic/elastic-agent/internal/pkg/cli"
)

const (
	darwin = "darwin"
)

// Install installs Elastic Agent persistently on the system including creating and starting its service.
<<<<<<< HEAD
func Install(cfgFile, topPath string, pt ProgressTrackerStep, streams *cli.IOStreams) error {
=======
func Install(cfgFile, topPath string, pt *progressbar.ProgressBar) error {
>>>>>>> 872f329c
	dir, err := findDirectory()
	if err != nil {
		return errors.New(err, "failed to discover the source directory for installation", errors.TypeFilesystem)
	}

	// We only uninstall Agent if it is currently installed.
	status, _ := Status(topPath)
	if status == Installed {
		// Uninstall current installation
		//
		// There is no uninstall token for "install" command.
		// Uninstall will fail on protected agent.
		// The protected Agent will need to be uninstalled first before it can be installed.
		pt.Describe("Uninstalling current Elastic Agent")
		err = Uninstall(cfgFile, topPath, "", pt)
		if err != nil {
			pt.Describe("Failed to uninstall current Elastic Agent")
			return errors.New(
				err,
				fmt.Sprintf("failed to uninstall Agent at (%s)", filepath.Dir(topPath)),
				errors.M("directory", filepath.Dir(topPath)))
		}
		pt.Describe("Successfully uninstalled current Elastic Agent")
	}

	// ensure parent directory exists
	err = os.MkdirAll(filepath.Dir(topPath), 0755)
	if err != nil {
		return errors.New(
			err,
			fmt.Sprintf("failed to create installation parent directory (%s)", filepath.Dir(topPath)),
			errors.M("directory", filepath.Dir(topPath)))
	}

	// copy source into install path
	// Detecting the block HW type may fail (particularly on MacOS) but this is not a fatal error.
	copyConcurrency := 1
	block, err := ghw.Block()
	if err != nil {
		fmt.Fprintf(streams.Out, "Could not determine block hardware type, disabling copy concurrency: %s\n", err)
	} else {
		if HasAllSSDs(*block) {
			copyConcurrency = runtime.NumCPU() * 4
		}
	}

<<<<<<< HEAD
	s := pt.StepStart("Copying files")
=======
	copyConcurrency := 1
	if HasAllSSDs(*block) {
		copyConcurrency = runtime.NumCPU() * 4
	}
	pt.Describe("Copying install files")
>>>>>>> 872f329c
	err = copy.Copy(dir, topPath, copy.Options{
		OnSymlink: func(_ string) copy.SymlinkAction {
			return copy.Shallow
		},
		Sync:         true,
		NumOfWorkers: int64(copyConcurrency),
	})
	if err != nil {
<<<<<<< HEAD
		s.Failed()
		// If the copy fails also return any error we encountered detecting the block device.
=======
		pt.Describe("Error copying files")
>>>>>>> 872f329c
		return errors.New(
			err,
			fmt.Sprintf("failed to copy source directory (%s) to destination (%s)", dir, topPath),
			errors.M("source", dir), errors.M("destination", topPath),
		)
	}
	pt.Describe("Successfully copied files")

	// place shell wrapper, if present on platform
	if paths.ShellWrapperPath != "" {
		pathDir := filepath.Dir(paths.ShellWrapperPath)
		err = os.MkdirAll(pathDir, 0755)
		if err != nil {
			return errors.New(
				err,
				fmt.Sprintf("failed to create directory (%s) for shell wrapper (%s)", pathDir, paths.ShellWrapperPath),
				errors.M("directory", pathDir))
		}
		// Install symlink for darwin instead of the wrapper script.
		// Elastic-agent should be first process that launchd starts in order to be able to grant
		// the Full-Disk Access (FDA) to the agent and it's child processes.
		// This is specifically important for osquery FDA permissions at the moment.
		if runtime.GOOS == darwin {
			// Check if previous shell wrapper or symlink exists and remove it so it can be overwritten
			if _, err := os.Lstat(paths.ShellWrapperPath); err == nil {
				if err := os.Remove(paths.ShellWrapperPath); err != nil {
					return errors.New(
						err,
						fmt.Sprintf("failed to remove (%s)", paths.ShellWrapperPath),
						errors.M("destination", paths.ShellWrapperPath))
				}
			}
			err = os.Symlink(filepath.Join(topPath, paths.BinaryName), paths.ShellWrapperPath)
			if err != nil {
				return errors.New(
					err,
					fmt.Sprintf("failed to create elastic-agent symlink (%s)", paths.ShellWrapperPath),
					errors.M("destination", paths.ShellWrapperPath))
			}
		} else {
			// We use strings.Replace instead of fmt.Sprintf here because, with the
			// latter, govet throws a false positive error here: "fmt.Sprintf call has
			// arguments but no formatting directives".
			shellWrapper := strings.Replace(paths.ShellWrapper, "%s", topPath, -1)
			err = os.WriteFile(paths.ShellWrapperPath, []byte(shellWrapper), 0755)
			if err != nil {
				return errors.New(
					err,
					fmt.Sprintf("failed to write shell wrapper (%s)", paths.ShellWrapperPath),
					errors.M("destination", paths.ShellWrapperPath))
			}
		}
	}

	// post install (per platform)
	err = postInstall(topPath)
	if err != nil {
		return fmt.Errorf("error running post-install steps: %w", err)
	}

	// fix permissions
	err = FixPermissions(topPath)
	if err != nil {
		return errors.New(
			err,
			"failed to perform permission changes",
			errors.M("destination", topPath))
	}

	// install service
	pt.Describe("Installing service")
	svc, err := newService(topPath)
	if err != nil {
		pt.Describe("Failed to install service")
		return fmt.Errorf("error installing new service: %w", err)
	}
	err = svc.Install()
	if err != nil {
		pt.Describe("Failed to install service")
		return errors.New(
			err,
			fmt.Sprintf("failed to install service (%s)", paths.ServiceName),
			errors.M("service", paths.ServiceName))
	}
	pt.Describe("Installed service")

	return nil
}

// StartService starts the installed service.
//
// This should only be called after Install is successful.
func StartService(topPath string) error {
	svc, err := newService(topPath)
	if err != nil {
		return fmt.Errorf("error creating new service handler: %w", err)
	}
	err = svc.Start()
	if err != nil {
		return errors.New(
			err,
			fmt.Sprintf("failed to start service (%s)", paths.ServiceName),
			errors.M("service", paths.ServiceName))
	}
	return nil
}

// StopService stops the installed service.
func StopService(topPath string) error {
	svc, err := newService(topPath)
	if err != nil {
		return fmt.Errorf("error creating new service handler: %w", err)
	}
	err = svc.Stop()
	if err != nil {
		return errors.New(
			err,
			fmt.Sprintf("failed to stop service (%s)", paths.ServiceName),
			errors.M("service", paths.ServiceName))
	}
	return nil
}

// RestartService restarts the installed service.
func RestartService(topPath string) error {
	svc, err := newService(topPath)
	if err != nil {
		return fmt.Errorf("error creating new service handler: %w", err)
	}
	err = svc.Restart()
	if err != nil {
		return errors.New(
			err,
			fmt.Sprintf("failed to restart service (%s)", paths.ServiceName),
			errors.M("service", paths.ServiceName))
	}
	return nil
}

// StatusService returns the status of the service.
func StatusService(topPath string) (service.Status, error) {
	svc, err := newService(topPath)
	if err != nil {
		return service.StatusUnknown, err
	}
	return svc.Status()
}

// FixPermissions fixes the permissions on the installed system.
func FixPermissions(topPath string) error {
	return fixPermissions(topPath)
}

// findDirectory returns the directory to copy into the installation location.
//
// This also verifies that the discovered directory is a valid directory for installation.
func findDirectory() (string, error) {
	execPath, err := os.Executable()
	if err != nil {
		return "", fmt.Errorf("error fetching executable of current process: %w", err)
	}
	execPath, err = filepath.Abs(execPath)
	if err != nil {
		return "", fmt.Errorf("error fetching absolute file path: %w", err)
	}
	sourceDir := paths.ExecDir(filepath.Dir(execPath))
	err = verifyDirectory(sourceDir)
	if err != nil {
		return "", fmt.Errorf("error verifying directory: %w", err)
	}
	return sourceDir, nil
}

// verifyDirectory ensures that the directory includes the executable.
func verifyDirectory(dir string) error {
	_, err := os.Stat(filepath.Join(dir, paths.BinaryName))
	if os.IsNotExist(err) {
		return fmt.Errorf("missing %s", paths.BinaryName)
	}
	return nil
}

// HasAllSSDs returns true if the host we are on uses SSDs for
// all its persistent storage; false otherwise or on error
func HasAllSSDs(block ghw.BlockInfo) bool {
	for _, disk := range block.Disks {
		switch disk.DriveType {
		case ghw.DRIVE_TYPE_FDD, ghw.DRIVE_TYPE_ODD:
			// Floppy or optical drive; we don't care about these
			continue
		case ghw.DRIVE_TYPE_SSD:
			// SSDs
			continue
		case ghw.DRIVE_TYPE_HDD:
			// HDD (spinning hard disk)
			return false
		default:
			return false
		}
	}

	return true
}<|MERGE_RESOLUTION|>--- conflicted
+++ resolved
@@ -26,11 +26,7 @@
 )
 
 // Install installs Elastic Agent persistently on the system including creating and starting its service.
-<<<<<<< HEAD
-func Install(cfgFile, topPath string, pt ProgressTrackerStep, streams *cli.IOStreams) error {
-=======
-func Install(cfgFile, topPath string, pt *progressbar.ProgressBar) error {
->>>>>>> 872f329c
+func Install(cfgFile, topPath string, pt *progressbar.ProgressBar, streams *cli.IOStreams) error {
 	dir, err := findDirectory()
 	if err != nil {
 		return errors.New(err, "failed to discover the source directory for installation", errors.TypeFilesystem)
@@ -77,15 +73,7 @@
 		}
 	}
 
-<<<<<<< HEAD
-	s := pt.StepStart("Copying files")
-=======
-	copyConcurrency := 1
-	if HasAllSSDs(*block) {
-		copyConcurrency = runtime.NumCPU() * 4
-	}
 	pt.Describe("Copying install files")
->>>>>>> 872f329c
 	err = copy.Copy(dir, topPath, copy.Options{
 		OnSymlink: func(_ string) copy.SymlinkAction {
 			return copy.Shallow
@@ -94,12 +82,7 @@
 		NumOfWorkers: int64(copyConcurrency),
 	})
 	if err != nil {
-<<<<<<< HEAD
-		s.Failed()
-		// If the copy fails also return any error we encountered detecting the block device.
-=======
 		pt.Describe("Error copying files")
->>>>>>> 872f329c
 		return errors.New(
 			err,
 			fmt.Sprintf("failed to copy source directory (%s) to destination (%s)", dir, topPath),
