--- conflicted
+++ resolved
@@ -95,11 +95,7 @@
 	}
 
 	if err := markFlavor(topPath, flavor); err != nil {
-<<<<<<< HEAD
-		return utils.FileOwner{}, err
-=======
 		return utils.FileOwner{}, fmt.Errorf("failed marking flavor %q at %q: %w", flavor, topPath, err)
->>>>>>> 77ee32a6
 	}
 
 	pt.Describe("Successfully copied files")
