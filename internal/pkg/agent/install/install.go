--- conflicted
+++ resolved
@@ -5,7 +5,6 @@
 package install
 
 import (
-	goerrors "errors"
 	"fmt"
 	"os"
 	"path/filepath"
@@ -21,7 +20,6 @@
 	"github.com/elastic/elastic-agent/internal/pkg/agent/application/paths"
 	"github.com/elastic/elastic-agent/internal/pkg/agent/errors"
 	"github.com/elastic/elastic-agent/internal/pkg/cli"
-	v1 "github.com/elastic/elastic-agent/pkg/api/v1"
 	"github.com/elastic/elastic-agent/pkg/utils"
 )
 
@@ -34,233 +32,83 @@
 
 // Install installs Elastic Agent persistently on the system including creating and starting its service.
 func Install(cfgFile, topPath string, unprivileged bool, log *logp.Logger, pt *progressbar.ProgressBar, streams *cli.IOStreams) (utils.FileOwner, error) {
-	sourceDir, err := setupInstall(pt, topPath, cfgFile, log)
-	if err != nil {
-		return utils.FileOwner{}, fmt.Errorf("error setting up install: %w", err)
+	dir, err := findDirectory()
+	if err != nil {
+		return utils.FileOwner{}, errors.New(err, "failed to discover the source directory for installation", errors.TypeFilesystem)
+	}
+
+	// We only uninstall Agent if it is currently installed.
+	status, _ := Status(topPath)
+	if status == Installed {
+		// Uninstall current installation
+		//
+		// There is no uninstall token for "install" command.
+		// Uninstall will fail on protected agent.
+		// The protected Agent will need to be uninstalled first before it can be installed.
+		pt.Describe("Uninstalling current Elastic Agent")
+		err = Uninstall(cfgFile, topPath, "", log, pt)
+		if err != nil {
+			pt.Describe("Failed to uninstall current Elastic Agent")
+			return utils.FileOwner{}, errors.New(
+				err,
+				fmt.Sprintf("failed to uninstall Agent at (%s)", filepath.Dir(topPath)),
+				errors.M("directory", filepath.Dir(topPath)))
+		}
+		pt.Describe("Successfully uninstalled current Elastic Agent")
 	}
 
 	var ownership utils.FileOwner
 	username := ""
 	groupName := ""
 	if unprivileged {
-		username, groupName, ownership, err = unprivilegedSetup(pt)
-		if err != nil {
-			return utils.CurrentFileOwner(), fmt.Errorf("error performing unprivileged setup: %w", err)
-		}
-	}
-
-	err = copyFiles(pt, topPath, streams, sourceDir, ownership)
-	if err != nil {
-		return utils.FileOwner{}, fmt.Errorf("error copying files: %w", err)
-	}
-
-	// place shell wrapper, if present on platform
-	if paths.ShellWrapperPath != "" {
-		err = placeShellWrapper(topPath, paths.ShellWrapperPath)
-		if err != nil {
-			return utils.FileOwner{}, fmt.Errorf("error creating shell wrapper %w", err)
-		}
-	}
-
-	// post install (per platform)
-	err = postInstall(topPath)
-	if err != nil {
-		return ownership, fmt.Errorf("error running post-install steps: %w", err)
-	}
-
-	// fix permissions
-	err = FixPermissions(topPath, ownership)
-	if err != nil {
-		return ownership, fmt.Errorf("failed to perform permission changes on path %s: %w", topPath, err)
-	}
-	if paths.ShellWrapperPath != "" {
-		err = FixPermissions(paths.ShellWrapperPath, ownership)
-		if err != nil {
-			return ownership, fmt.Errorf("failed to perform permission changes on path %s: %w", paths.ShellWrapperPath, err)
-		}
-	}
-
-	// install service
-	pt.Describe("Installing service")
-	svc, err := newService(topPath, withUserGroup(username, groupName))
-	if err != nil {
-		pt.Describe("Failed to install service")
-		return ownership, fmt.Errorf("error installing new service: %w", err)
-	}
-	err = svc.Install()
-	if err != nil {
-		pt.Describe("Failed to install service")
-		return ownership, errors.New(err, fmt.Sprintf("failed to install service (%s)", paths.ServiceName), errors.M("service", paths.ServiceName))
-	}
-	pt.Describe("Installed service")
-
-	return ownership, nil
-}
-
-func placeShellWrapper(topPath string, wrapperPath string) error {
-	pathDir := filepath.Dir(paths.ShellWrapperPath)
-	err := os.MkdirAll(pathDir, 0755)
-	if err != nil {
-		return errors.New(err, fmt.Sprintf("failed to create directory (%s) for shell wrapper (%s)", pathDir, wrapperPath), errors.M("directory", pathDir))
-	}
-	// Install symlink for darwin instead of the wrapper script.
-	// Elastic-agent should be first process that launchd starts in order to be able to grant
-	// the Full-Disk Access (FDA) to the agent and it's child processes.
-	// This is specifically important for osquery FDA permissions at the moment.
-	if runtime.GOOS == darwin {
-		// Check if previous shell wrapper or symlink exists and remove it so it can be overwritten
-		if _, err := os.Lstat(wrapperPath); err == nil {
-			if err := os.Remove(wrapperPath); err != nil {
-				return errors.New(err, fmt.Sprintf("failed to remove (%s)", wrapperPath), errors.M("destination", wrapperPath))
-			}
-		}
-		err = os.Symlink(filepath.Join(topPath, paths.BinaryName), wrapperPath)
-		if err != nil {
-			return errors.New(err, fmt.Sprintf("failed to create elastic-agent symlink (%s)", wrapperPath), errors.M("destination", wrapperPath))
-		}
-	} else {
-		// We use strings.Replace instead of fmt.Sprintf here because, with the
-		// latter, govet throws a false positive error here: "fmt.Sprintf call has
-		// arguments but no formatting directives".
-		shellWrapperFormatted := strings.Replace(paths.ShellWrapper, "%s", topPath, -1)
-		err = os.WriteFile(wrapperPath, []byte(shellWrapperFormatted), 0755)
-		if err != nil {
-			return errors.New(err, fmt.Sprintf("failed to write shell wrapper (%s)", wrapperPath), errors.M("destination", wrapperPath))
-		}
-	}
-	return nil
-}
-
-// perform pre-install tasks, including uninstalling the previous install if needed
-func setupInstall(pt *progressbar.ProgressBar, topPath string, cfgFile string, log *logp.Logger) (string, error) {
-	dir, err := findDirectory()
-	if err != nil {
-		return "", errors.New(err, "failed to discover the source directory for installation", errors.TypeFilesystem)
-	}
-
-	// We only uninstall Agent if it is currently installed.
-	status, _ := Status(topPath)
-	// Uninstall current installation
-	//
-	// There is no uninstall token for "install" command.
-	// Uninstall will fail on protected agent.
-	// The protected Agent will need to be uninstalled first before it can be installed.
-	if status == Installed {
-		pt.Describe("Uninstalling current Elastic Agent")
-		err = Uninstall(cfgFile, topPath, "", log, pt)
-		if err != nil {
-			return "", errors.New(err, fmt.Sprintf("failed to uninstall Agent at (%s)", filepath.Dir(topPath)), errors.M("directory", filepath.Dir(topPath)))
-		}
-		pt.Describe("Successfully uninstalled current Elastic Agent")
-	}
-	return dir, nil
-}
-
-// perform the file copy operations
-func copyFiles(pt *progressbar.ProgressBar, topPath string, streams *cli.IOStreams, sourceDir string, ownership utils.FileOwner) error {
+		username = elasticUsername
+		groupName = elasticGroupName
+
+		// ensure required group
+		ownership.GID, err = FindGID(groupName)
+		if err != nil && !errors.Is(err, ErrGroupNotFound) {
+			return utils.FileOwner{}, fmt.Errorf("failed finding group %s: %w", groupName, err)
+		}
+		if errors.Is(err, ErrGroupNotFound) {
+			pt.Describe(fmt.Sprintf("Creating group %s", groupName))
+			ownership.GID, err = CreateGroup(groupName)
+			if err != nil {
+				pt.Describe(fmt.Sprintf("Failed to create group %s", groupName))
+				return utils.FileOwner{}, fmt.Errorf("failed to create group %s: %w", groupName, err)
+			}
+			pt.Describe(fmt.Sprintf("Successfully created group %s", groupName))
+		}
+
+		// ensure required user
+		ownership.UID, err = FindUID(username)
+		if err != nil && !errors.Is(err, ErrUserNotFound) {
+			return utils.FileOwner{}, fmt.Errorf("failed finding username %s: %w", username, err)
+		}
+		if errors.Is(err, ErrUserNotFound) {
+			pt.Describe(fmt.Sprintf("Creating user %s", username))
+			ownership.UID, err = CreateUser(username, ownership.GID)
+			if err != nil {
+				pt.Describe(fmt.Sprintf("Failed to create user %s", username))
+				return utils.FileOwner{}, fmt.Errorf("failed to create user %s: %w", username, err)
+			}
+			err = AddUserToGroup(username, groupName)
+			if err != nil {
+				pt.Describe(fmt.Sprintf("Failed to add user %s to group %s", username, groupName))
+				return utils.FileOwner{}, fmt.Errorf("failed to add user %s to group %s: %w", username, groupName, err)
+			}
+			pt.Describe(fmt.Sprintf("Successfully created user %s", username))
+		}
+	}
+
 	// ensure parent directory exists
-	err := os.MkdirAll(filepath.Dir(topPath), 0755)
-	if err != nil {
-		return errors.New(err, fmt.Sprintf("failed to create installation parent directory (%s)", filepath.Dir(topPath)), errors.M("directory", filepath.Dir(topPath)))
-	}
-
-	manifest, err := readPackageManifest(dir)
-	if err != nil {
-		return utils.FileOwner{}, fmt.Errorf("reading package manifest: %w", err)
-	}
-
-	pathMappings := manifest.Package.PathMappings
-
-	pt.Describe("Copying install files")
-<<<<<<< HEAD
-	err = copy.Copy(sourceDir, topPath, copy.Options{
-		OnSymlink: func(_ string) copy.SymlinkAction {
-			return copy.Shallow
-		},
-		Sync:         true,
-		NumOfWorkers: int64(copyConcurrency),
-	})
-
-	if err != nil {
-		return errors.New(err, fmt.Sprintf("failed to copy source directory (%s) to destination (%s)", sourceDir, topPath), errors.M("source", sourceDir), errors.M("destination", topPath))
-=======
-	err = copyFiles(streams, pathMappings, dir, topPath)
-	if err != nil {
-		pt.Describe("Error copying files")
-		return utils.FileOwner{}, err
->>>>>>> 3db4865a
-	}
-
-	pt.Describe("Successfully copied files")
-
-	// create the install marker
-	if err := CreateInstallMarker(topPath, ownership); err != nil {
-		return fmt.Errorf("failed to create install marker: %w", err)
-	}
-	return nil
-}
-
-// perform setup needed for unpriviledged install
-func unprivilegedSetup(pt *progressbar.ProgressBar) (string, string, utils.FileOwner, error) {
-	username := elasticUsername
-	groupName := elasticGroupName
-	var ownership utils.FileOwner
-	var err error
-
-	// ensure required group
-	ownership.GID, err = FindGID(groupName)
-	if err != nil && !errors.Is(err, ErrGroupNotFound) {
-		return username, groupName, ownership, fmt.Errorf("failed finding group %s: %w", groupName, err)
-	}
-	if errors.Is(err, ErrGroupNotFound) {
-		pt.Describe(fmt.Sprintf("Creating group %s", groupName))
-		ownership.GID, err = CreateGroup(groupName)
-		if err != nil {
-			pt.Describe(fmt.Sprintf("Failed to create group %s", groupName))
-			return username, groupName, ownership, fmt.Errorf("failed to create group %s: %w", groupName, err)
-		}
-		pt.Describe(fmt.Sprintf("Successfully created group %s", groupName))
-	}
-
-	// ensure required user
-	ownership.UID, err = FindUID(username)
-	if err != nil && !errors.Is(err, ErrUserNotFound) {
-		return username, groupName, ownership, fmt.Errorf("failed finding username %s: %w", username, err)
-	}
-	if errors.Is(err, ErrUserNotFound) {
-		pt.Describe(fmt.Sprintf("Creating user %s", username))
-		ownership.UID, err = CreateUser(username, ownership.GID)
-		if err != nil {
-			pt.Describe(fmt.Sprintf("Failed to create user %s", username))
-			return username, groupName, ownership, fmt.Errorf("failed to create user %s: %w", username, err)
-		}
-		err = AddUserToGroup(username, groupName)
-		if err != nil {
-			pt.Describe(fmt.Sprintf("Failed to add user %s to group %s", username, groupName))
-			return username, groupName, ownership, fmt.Errorf("failed to add user %s to group %s: %w", username, groupName, err)
-		}
-		pt.Describe(fmt.Sprintf("Successfully created user %s", username))
-	}
-
-	return username, groupName, ownership, nil
-}
-
-func readPackageManifest(extractedPackageDir string) (*v1.PackageManifest, error) {
-	manifestFilePath := filepath.Join(extractedPackageDir, v1.ManifestFileName)
-	manifestFile, err := os.Open(manifestFilePath)
-	if err != nil {
-		return nil, fmt.Errorf("failed to open package manifest file (%s): %w", manifestFilePath, err)
-	}
-	defer manifestFile.Close()
-	manifest, err := v1.ParseManifest(manifestFile)
-	if err != nil {
-		return nil, fmt.Errorf("failed to parse package manifest file %q contents: %w", manifestFilePath, err)
-	}
-
-	return manifest, nil
-}
-
-func copyFiles(streams *cli.IOStreams, pathMappings []map[string]string, srcDir string, topPath string) error {
+	err = os.MkdirAll(filepath.Dir(topPath), 0755)
+	if err != nil {
+		return utils.FileOwner{}, errors.New(
+			err,
+			fmt.Sprintf("failed to create installation parent directory (%s)", filepath.Dir(topPath)),
+			errors.M("directory", filepath.Dir(topPath)))
+	}
+
 	// copy source into install path
 	//
 	// Try to detect if we are running with SSDs. If we are increase the copy concurrency,
@@ -274,105 +122,111 @@
 		copyConcurrency = runtime.NumCPU() * 4
 	}
 
-	// these are needed to keep track of what we already copied
-	copiedFiles := map[string]struct{}{}
-	// collect any symlink we found that need remapping
-	symlinks := map[string]string{}
-
-	var copyErrors []error
-
-	// Start copying the remapped paths first
-	for _, pathMapping := range pathMappings {
-		for packagePath, installedPath := range pathMapping {
-			// flag the original path as handled
-			copiedFiles[packagePath] = struct{}{}
-			srcPath := filepath.Join(srcDir, packagePath)
-			dstPath := filepath.Join(topPath, installedPath)
-			err := copy.Copy(srcPath, dstPath, copy.Options{
-				OnSymlink: func(_ string) copy.SymlinkAction {
-					return copy.Shallow
-				},
-				Sync:         true,
-				NumOfWorkers: int64(copyConcurrency),
-			})
-			if err != nil {
-				return errors.New(
-					err,
-					fmt.Sprintf("failed to copy source directory (%s) to destination (%s)", packagePath, installedPath),
-					errors.M("source", packagePath), errors.M("destination", installedPath),
-				)
-			}
-		}
-	}
-
-	// copy the remaining files excluding overlaps with the mapped paths
-	err := copy.Copy(srcDir, topPath, copy.Options{
-		OnSymlink: func(source string) copy.SymlinkAction {
-			target, err := os.Readlink(source)
-			if err != nil {
-				// error reading the link, not much choice to leave it unchanged and collect the error
-				copyErrors = append(copyErrors, fmt.Errorf("unable to read link %q for remapping", source))
-				return copy.Skip
-			}
-
-			// if we find a link, check if its target need to be remapped, in which case skip it for now and save it for
-			// later creation with the remapped target
-			for _, pathMapping := range pathMappings {
-				for srcPath, dstPath := range pathMapping {
-					srcPathLocal := filepath.FromSlash(srcPath)
-					dstPathLocal := filepath.FromSlash(dstPath)
-					if strings.HasPrefix(target, srcPathLocal) {
-						newTarget := strings.Replace(target, srcPathLocal, dstPathLocal, 1)
-						rel, err := filepath.Rel(srcDir, source)
-						if err != nil {
-							copyErrors = append(copyErrors, fmt.Errorf("extracting relative path for %q using %q as base: %w", source, srcDir, err))
-							return copy.Skip
-						}
-						symlinks[rel] = newTarget
-						return copy.Skip
-					}
-				}
-			}
-
+	pt.Describe("Copying install files")
+	err = copy.Copy(dir, topPath, copy.Options{
+		OnSymlink: func(_ string) copy.SymlinkAction {
 			return copy.Shallow
-		},
-		Skip: func(srcinfo os.FileInfo, src, dest string) (bool, error) {
-			relPath, err := filepath.Rel(srcDir, src)
-			if err != nil {
-				return false, fmt.Errorf("calculating relative path for %s: %w", src, err)
-			}
-			// check if we already handled this path as part of the mappings: if we did, skip it
-			relPath = filepath.ToSlash(relPath)
-			_, ok := copiedFiles[relPath]
-			return ok, nil
 		},
 		Sync:         true,
 		NumOfWorkers: int64(copyConcurrency),
 	})
 	if err != nil {
-		return errors.New(
-			err,
-			fmt.Sprintf("failed to copy source directory (%s) to destination (%s)", srcDir, topPath),
-			errors.M("source", srcDir), errors.M("destination", topPath),
+		pt.Describe("Error copying files")
+		return utils.FileOwner{}, errors.New(
+			err,
+			fmt.Sprintf("failed to copy source directory (%s) to destination (%s)", dir, topPath),
+			errors.M("source", dir), errors.M("destination", topPath),
 		)
 	}
-
-	if len(copyErrors) > 0 {
-		return fmt.Errorf("errors encountered during copy from %q to %q: %w", srcDir, topPath, goerrors.Join(copyErrors...))
-	}
-
-	// Create the remapped symlinks
-	for src, target := range symlinks {
-		absSrcPath := filepath.Join(topPath, src)
-		err := os.Symlink(target, absSrcPath)
+	pt.Describe("Successfully copied files")
+
+	// place shell wrapper, if present on platform
+	if paths.ShellWrapperPath != "" {
+		pathDir := filepath.Dir(paths.ShellWrapperPath)
+		err = os.MkdirAll(pathDir, 0755)
 		if err != nil {
-			return errors.New(
+			return utils.FileOwner{}, errors.New(
 				err,
-				fmt.Sprintf("failed to link source %q to destination %q", absSrcPath, target),
-			)
-		}
-	}
-	return nil
+				fmt.Sprintf("failed to create directory (%s) for shell wrapper (%s)", pathDir, paths.ShellWrapperPath),
+				errors.M("directory", pathDir))
+		}
+		// Install symlink for darwin instead of the wrapper script.
+		// Elastic-agent should be first process that launchd starts in order to be able to grant
+		// the Full-Disk Access (FDA) to the agent and it's child processes.
+		// This is specifically important for osquery FDA permissions at the moment.
+		if runtime.GOOS == darwin {
+			// Check if previous shell wrapper or symlink exists and remove it so it can be overwritten
+			if _, err := os.Lstat(paths.ShellWrapperPath); err == nil {
+				if err := os.Remove(paths.ShellWrapperPath); err != nil {
+					return utils.FileOwner{}, errors.New(
+						err,
+						fmt.Sprintf("failed to remove (%s)", paths.ShellWrapperPath),
+						errors.M("destination", paths.ShellWrapperPath))
+				}
+			}
+			err = os.Symlink(filepath.Join(topPath, paths.BinaryName), paths.ShellWrapperPath)
+			if err != nil {
+				return utils.FileOwner{}, errors.New(
+					err,
+					fmt.Sprintf("failed to create elastic-agent symlink (%s)", paths.ShellWrapperPath),
+					errors.M("destination", paths.ShellWrapperPath))
+			}
+		} else {
+			// We use strings.Replace instead of fmt.Sprintf here because, with the
+			// latter, govet throws a false positive error here: "fmt.Sprintf call has
+			// arguments but no formatting directives".
+			shellWrapper := strings.Replace(paths.ShellWrapper, "%s", topPath, -1)
+			err = os.WriteFile(paths.ShellWrapperPath, []byte(shellWrapper), 0755)
+			if err != nil {
+				return utils.FileOwner{}, errors.New(
+					err,
+					fmt.Sprintf("failed to write shell wrapper (%s)", paths.ShellWrapperPath),
+					errors.M("destination", paths.ShellWrapperPath))
+			}
+		}
+	}
+
+	// create the install marker
+	if err := CreateInstallMarker(topPath, ownership); err != nil {
+		return utils.FileOwner{}, fmt.Errorf("failed to create install marker: %w", err)
+	}
+
+	// post install (per platform)
+	err = postInstall(topPath)
+	if err != nil {
+		return ownership, fmt.Errorf("error running post-install steps: %w", err)
+	}
+
+	// fix permissions
+	err = FixPermissions(topPath, ownership)
+	if err != nil {
+		return ownership, fmt.Errorf("failed to perform permission changes on path %s: %w", topPath, err)
+	}
+	if paths.ShellWrapperPath != "" {
+		err = FixPermissions(paths.ShellWrapperPath, ownership)
+		if err != nil {
+			return ownership, fmt.Errorf("failed to perform permission changes on path %s: %w", paths.ShellWrapperPath, err)
+		}
+	}
+
+	// install service
+	pt.Describe("Installing service")
+	svc, err := newService(topPath, withUserGroup(username, groupName))
+	if err != nil {
+		pt.Describe("Failed to install service")
+		return ownership, fmt.Errorf("error installing new service: %w", err)
+	}
+	err = svc.Install()
+	if err != nil {
+		pt.Describe("Failed to install service")
+		return ownership, errors.New(
+			err,
+			fmt.Sprintf("failed to install service (%s)", paths.ServiceName),
+			errors.M("service", paths.ServiceName))
+	}
+	pt.Describe("Installed service")
+
+	return ownership, nil
 }
 
 // StartService starts the installed service.
@@ -504,11 +358,8 @@
 
 func CreateInstallMarker(topPath string, ownership utils.FileOwner) error {
 	markerFilePath := filepath.Join(topPath, paths.MarkerFileName)
-	handle, err := os.Create(markerFilePath)
-	if err != nil {
-		return fmt.Errorf("error creating installed marker: %w", err)
-	}
-	_ = handle.Close()
-
+	if _, err := os.Create(markerFilePath); err != nil {
+		return err
+	}
 	return fixInstallMarkerPermissions(markerFilePath, ownership)
 }