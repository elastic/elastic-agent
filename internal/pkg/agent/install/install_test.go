// Copyright Elasticsearch B.V. and/or licensed to Elasticsearch B.V. under one
// or more contributor license agreements. Licensed under the Elastic License;
// you may not use this file except in compliance with the Elastic License.

package install

import (
	"os"
	"path/filepath"
<<<<<<< HEAD
	"runtime"
	"strings"
=======
>>>>>>> 3db4865a
	"testing"

	"github.com/jaypipes/ghw"
	"github.com/jaypipes/ghw/pkg/block"
<<<<<<< HEAD
	"github.com/schollz/progressbar/v3"
	"github.com/stretchr/testify/require"

	"github.com/elastic/elastic-agent-libs/logp"
	"github.com/elastic/elastic-agent/internal/pkg/agent/application/paths"
	"github.com/elastic/elastic-agent/internal/pkg/cli"
	"github.com/elastic/elastic-agent/pkg/utils"
=======
	"github.com/stretchr/testify/assert"
	"github.com/stretchr/testify/require"

	"github.com/elastic/elastic-agent/internal/pkg/cli"
	v1 "github.com/elastic/elastic-agent/pkg/api/v1"
>>>>>>> 3db4865a
)

func TestWrapper(t *testing.T) {
	topPath := t.TempDir()
	wrapperPath := t.TempDir()
	// create file for darwin, which uses a symlink
	h, err := os.Create(filepath.Join(topPath, "elastic-agent"))
	defer func() { _ = h.Close() }()
	require.NoError(t, err)

	esPath := filepath.Join(wrapperPath, "elastic-agent")
	err = placeShellWrapper(topPath, esPath)
	require.NoError(t, err)

	if runtime.GOOS == "linux" {
		res, err := os.ReadFile(esPath)
		require.NoError(t, err)
		expected := strings.Replace(paths.ShellWrapper, "%s", topPath, -1)
		require.Equal(t, expected, string(res))
	}
	if runtime.GOOS == "darwin" {
		require.FileExists(t, esPath)
	}
}

func TestPreInstall(t *testing.T) {
	pt := progressbar.DefaultSilent(0)
	topPath := t.TempDir()

	exe, err := os.Executable()
	require.NoError(t, err)
	t.Logf("got: %s", exe)

	base := filepath.Dir(exe)

	//fakeout path verification in setupInstall()
	name := "elastic-agent"
	if runtime.GOOS == "windows" {
		name = "elastic-agent.exe"
	}
	_, err = os.Create(filepath.Join(base, name))
	require.NoError(t, err)

	sourceDir, err := setupInstall(pt, topPath, "", logp.L())
	require.NoError(t, err)
	require.Equal(t, base, sourceDir)
}

func TestFileCopy(t *testing.T) {
	inputDir := t.TempDir()
	outputDir := t.TempDir()
	// create some example files
	h, err := os.Create(filepath.Join(inputDir, "elastic-agent"))
	defer func() { _ = h.Close() }()
	require.NoError(t, err)
	pt := progressbar.DefaultSilent(0)

	err = copyFiles(pt, outputDir, cli.NewIOStreams(), inputDir, utils.CurrentFileOwner())
	require.NoError(t, err)

	require.FileExists(t, filepath.Join(outputDir, "elastic-agent"))
	require.FileExists(t, filepath.Join(outputDir, paths.MarkerFileName))
}

func TestHasAllSSDs(t *testing.T) {
	cases := map[string]struct {
		block    ghw.BlockInfo
		expected bool
	}{
		"no_ssds": {
			block: ghw.BlockInfo{Disks: []*block.Disk{
				{DriveType: ghw.DRIVE_TYPE_HDD},
				{DriveType: ghw.DRIVE_TYPE_ODD},
				{DriveType: ghw.DRIVE_TYPE_FDD},
			}},
			expected: false,
		},
		"some_ssds": {
			block: ghw.BlockInfo{Disks: []*block.Disk{
				{DriveType: ghw.DRIVE_TYPE_SSD},
				{DriveType: ghw.DRIVE_TYPE_HDD},
				{DriveType: ghw.DRIVE_TYPE_ODD},
				{DriveType: ghw.DRIVE_TYPE_FDD},
			}},
			expected: false,
		},
		"all_ssds": {
			block: ghw.BlockInfo{Disks: []*block.Disk{
				{DriveType: ghw.DRIVE_TYPE_SSD},
				{DriveType: ghw.DRIVE_TYPE_SSD},
				{DriveType: ghw.DRIVE_TYPE_SSD},
			}},
			expected: true,
		},
		"unknown": {
			block: ghw.BlockInfo{Disks: []*block.Disk{
				{DriveType: ghw.DRIVE_TYPE_UNKNOWN},
			}},
			expected: false,
		},
	}

	for name, test := range cases {
		t.Run(name, func(t *testing.T) {
			actual := hasAllSSDs(test.block)
			require.Equal(t, test.expected, actual)
		})
	}
}

var sampleManifestContent = `
version: co.elastic.agent/v1
kind: PackageManifest
package:
    version: 8.13.0
    snapshot: true
    versioned-home: elastic-agent-fb7370
    path-mappings:
        - data/elastic-agent-fb7370: data/elastic-agent-8.13.0-SNAPSHOT-fb7370
          manifest.yaml: data/elastic-agent-8.13.0-SNAPSHOT-fb7370/manifest.yaml
`

type testLogWriter struct {
	t *testing.T
}

func (tlw testLogWriter) Write(b []byte) (n int, err error) {
	tlw.t.Log(b)
	return len(b), nil
}

func TestCopyFiles(t *testing.T) {
	type fileType uint

	const (
		REGULAR fileType = iota
		DIRECTORY
		SYMLINK
	)

	type files struct {
		fType   fileType
		path    string
		content []byte
	}

	type testcase struct {
		name          string
		setupFiles    []files
		expectedFiles []files
		mappings      []map[string]string
	}

	testcases := []testcase{
		{
			name: "simple install package mockup",
			setupFiles: []files{
				{fType: REGULAR, path: v1.ManifestFileName, content: []byte(sampleManifestContent)},
				{fType: DIRECTORY, path: filepath.Join("data", "elastic-agent-fb7370"), content: nil},
				{fType: REGULAR, path: filepath.Join("data", "elastic-agent-fb7370", "elastic-agent"), content: []byte("this is an elastic-agent wannabe")},
				{fType: SYMLINK, path: "elastic-agent", content: []byte(filepath.Join("data", "elastic-agent-fb7370", "elastic-agent"))},
			},
			expectedFiles: []files{
				{fType: DIRECTORY, path: filepath.Join("data", "elastic-agent-8.13.0-SNAPSHOT-fb7370"), content: nil},
				{fType: REGULAR, path: filepath.Join("data", "elastic-agent-8.13.0-SNAPSHOT-fb7370", v1.ManifestFileName), content: []byte(sampleManifestContent)},
				{fType: REGULAR, path: filepath.Join("data", "elastic-agent-8.13.0-SNAPSHOT-fb7370", "elastic-agent"), content: []byte("this is an elastic-agent wannabe")},
				{fType: SYMLINK, path: "elastic-agent", content: []byte(filepath.Join("data", "elastic-agent-8.13.0-SNAPSHOT-fb7370", "elastic-agent"))},
			},
			mappings: []map[string]string{
				{
					"data/elastic-agent-fb7370": "data/elastic-agent-8.13.0-SNAPSHOT-fb7370",
					v1.ManifestFileName:         "data/elastic-agent-8.13.0-SNAPSHOT-fb7370/" + v1.ManifestFileName,
				},
			}},
	}

	for _, tc := range testcases {
		t.Run(tc.name, func(t *testing.T) {
			tmpSrc := t.TempDir()
			tmpDst := t.TempDir()

			for _, sf := range tc.setupFiles {
				switch sf.fType {
				case REGULAR:
					err := os.WriteFile(filepath.Join(tmpSrc, sf.path), sf.content, 0o644)
					require.NoErrorf(t, err, "error writing setup file %s in tempDir %s", sf.path, tmpSrc)

				case DIRECTORY:
					err := os.MkdirAll(filepath.Join(tmpSrc, sf.path), 0o755)
					require.NoErrorf(t, err, "error creating setup directory %s in tempDir %s", sf.path, tmpSrc)

				case SYMLINK:
					err := os.Symlink(string(sf.content), filepath.Join(tmpSrc, sf.path))
					require.NoErrorf(t, err, "error creating symlink %s in tempDir %s", sf.path, tmpSrc)
				}
			}
			outWriter := &testLogWriter{t: t}
			ioStreams := &cli.IOStreams{
				In:  nil,
				Out: outWriter,
				Err: outWriter,
			}
			err := copyFiles(ioStreams, tc.mappings, tmpSrc, tmpDst)
			assert.NoError(t, err)

			for _, ef := range tc.expectedFiles {
				switch ef.fType {
				case REGULAR:
					if assert.FileExistsf(t, filepath.Join(tmpDst, ef.path), "file %s does not exist in output directory %s", ef.path, tmpDst) {
						// check contents
						actualContent, err := os.ReadFile(filepath.Join(tmpDst, ef.path))
						if assert.NoErrorf(t, err, "error reading expected file %s content", ef.path) {
							assert.Equal(t, ef.content, actualContent, "content of expected file %s does not match", ef.path)
						}
					}

				case DIRECTORY:
					assert.DirExistsf(t, filepath.Join(tmpDst, ef.path), "directory %s does not exist in output directory %s", ef.path, tmpDst)

				case SYMLINK:
					actualTarget, err := os.Readlink(filepath.Join(tmpDst, ef.path))
					if assert.NoErrorf(t, err, "error readling expected symlink %s in output dir %s", ef.path, tmpDst) {
						assert.Equal(t, string(ef.content), actualTarget, "unexpected target for symlink %s", ef.path)
					}
				}

			}
		})
	}

}<|MERGE_RESOLUTION|>--- conflicted
+++ resolved
@@ -5,95 +5,12 @@
 package install
 
 import (
-	"os"
-	"path/filepath"
-<<<<<<< HEAD
-	"runtime"
-	"strings"
-=======
->>>>>>> 3db4865a
 	"testing"
 
 	"github.com/jaypipes/ghw"
 	"github.com/jaypipes/ghw/pkg/block"
-<<<<<<< HEAD
-	"github.com/schollz/progressbar/v3"
 	"github.com/stretchr/testify/require"
-
-	"github.com/elastic/elastic-agent-libs/logp"
-	"github.com/elastic/elastic-agent/internal/pkg/agent/application/paths"
-	"github.com/elastic/elastic-agent/internal/pkg/cli"
-	"github.com/elastic/elastic-agent/pkg/utils"
-=======
-	"github.com/stretchr/testify/assert"
-	"github.com/stretchr/testify/require"
-
-	"github.com/elastic/elastic-agent/internal/pkg/cli"
-	v1 "github.com/elastic/elastic-agent/pkg/api/v1"
->>>>>>> 3db4865a
 )
-
-func TestWrapper(t *testing.T) {
-	topPath := t.TempDir()
-	wrapperPath := t.TempDir()
-	// create file for darwin, which uses a symlink
-	h, err := os.Create(filepath.Join(topPath, "elastic-agent"))
-	defer func() { _ = h.Close() }()
-	require.NoError(t, err)
-
-	esPath := filepath.Join(wrapperPath, "elastic-agent")
-	err = placeShellWrapper(topPath, esPath)
-	require.NoError(t, err)
-
-	if runtime.GOOS == "linux" {
-		res, err := os.ReadFile(esPath)
-		require.NoError(t, err)
-		expected := strings.Replace(paths.ShellWrapper, "%s", topPath, -1)
-		require.Equal(t, expected, string(res))
-	}
-	if runtime.GOOS == "darwin" {
-		require.FileExists(t, esPath)
-	}
-}
-
-func TestPreInstall(t *testing.T) {
-	pt := progressbar.DefaultSilent(0)
-	topPath := t.TempDir()
-
-	exe, err := os.Executable()
-	require.NoError(t, err)
-	t.Logf("got: %s", exe)
-
-	base := filepath.Dir(exe)
-
-	//fakeout path verification in setupInstall()
-	name := "elastic-agent"
-	if runtime.GOOS == "windows" {
-		name = "elastic-agent.exe"
-	}
-	_, err = os.Create(filepath.Join(base, name))
-	require.NoError(t, err)
-
-	sourceDir, err := setupInstall(pt, topPath, "", logp.L())
-	require.NoError(t, err)
-	require.Equal(t, base, sourceDir)
-}
-
-func TestFileCopy(t *testing.T) {
-	inputDir := t.TempDir()
-	outputDir := t.TempDir()
-	// create some example files
-	h, err := os.Create(filepath.Join(inputDir, "elastic-agent"))
-	defer func() { _ = h.Close() }()
-	require.NoError(t, err)
-	pt := progressbar.DefaultSilent(0)
-
-	err = copyFiles(pt, outputDir, cli.NewIOStreams(), inputDir, utils.CurrentFileOwner())
-	require.NoError(t, err)
-
-	require.FileExists(t, filepath.Join(outputDir, "elastic-agent"))
-	require.FileExists(t, filepath.Join(outputDir, paths.MarkerFileName))
-}
 
 func TestHasAllSSDs(t *testing.T) {
 	cases := map[string]struct {
@@ -139,126 +56,4 @@
 			require.Equal(t, test.expected, actual)
 		})
 	}
-}
-
-var sampleManifestContent = `
-version: co.elastic.agent/v1
-kind: PackageManifest
-package:
-    version: 8.13.0
-    snapshot: true
-    versioned-home: elastic-agent-fb7370
-    path-mappings:
-        - data/elastic-agent-fb7370: data/elastic-agent-8.13.0-SNAPSHOT-fb7370
-          manifest.yaml: data/elastic-agent-8.13.0-SNAPSHOT-fb7370/manifest.yaml
-`
-
-type testLogWriter struct {
-	t *testing.T
-}
-
-func (tlw testLogWriter) Write(b []byte) (n int, err error) {
-	tlw.t.Log(b)
-	return len(b), nil
-}
-
-func TestCopyFiles(t *testing.T) {
-	type fileType uint
-
-	const (
-		REGULAR fileType = iota
-		DIRECTORY
-		SYMLINK
-	)
-
-	type files struct {
-		fType   fileType
-		path    string
-		content []byte
-	}
-
-	type testcase struct {
-		name          string
-		setupFiles    []files
-		expectedFiles []files
-		mappings      []map[string]string
-	}
-
-	testcases := []testcase{
-		{
-			name: "simple install package mockup",
-			setupFiles: []files{
-				{fType: REGULAR, path: v1.ManifestFileName, content: []byte(sampleManifestContent)},
-				{fType: DIRECTORY, path: filepath.Join("data", "elastic-agent-fb7370"), content: nil},
-				{fType: REGULAR, path: filepath.Join("data", "elastic-agent-fb7370", "elastic-agent"), content: []byte("this is an elastic-agent wannabe")},
-				{fType: SYMLINK, path: "elastic-agent", content: []byte(filepath.Join("data", "elastic-agent-fb7370", "elastic-agent"))},
-			},
-			expectedFiles: []files{
-				{fType: DIRECTORY, path: filepath.Join("data", "elastic-agent-8.13.0-SNAPSHOT-fb7370"), content: nil},
-				{fType: REGULAR, path: filepath.Join("data", "elastic-agent-8.13.0-SNAPSHOT-fb7370", v1.ManifestFileName), content: []byte(sampleManifestContent)},
-				{fType: REGULAR, path: filepath.Join("data", "elastic-agent-8.13.0-SNAPSHOT-fb7370", "elastic-agent"), content: []byte("this is an elastic-agent wannabe")},
-				{fType: SYMLINK, path: "elastic-agent", content: []byte(filepath.Join("data", "elastic-agent-8.13.0-SNAPSHOT-fb7370", "elastic-agent"))},
-			},
-			mappings: []map[string]string{
-				{
-					"data/elastic-agent-fb7370": "data/elastic-agent-8.13.0-SNAPSHOT-fb7370",
-					v1.ManifestFileName:         "data/elastic-agent-8.13.0-SNAPSHOT-fb7370/" + v1.ManifestFileName,
-				},
-			}},
-	}
-
-	for _, tc := range testcases {
-		t.Run(tc.name, func(t *testing.T) {
-			tmpSrc := t.TempDir()
-			tmpDst := t.TempDir()
-
-			for _, sf := range tc.setupFiles {
-				switch sf.fType {
-				case REGULAR:
-					err := os.WriteFile(filepath.Join(tmpSrc, sf.path), sf.content, 0o644)
-					require.NoErrorf(t, err, "error writing setup file %s in tempDir %s", sf.path, tmpSrc)
-
-				case DIRECTORY:
-					err := os.MkdirAll(filepath.Join(tmpSrc, sf.path), 0o755)
-					require.NoErrorf(t, err, "error creating setup directory %s in tempDir %s", sf.path, tmpSrc)
-
-				case SYMLINK:
-					err := os.Symlink(string(sf.content), filepath.Join(tmpSrc, sf.path))
-					require.NoErrorf(t, err, "error creating symlink %s in tempDir %s", sf.path, tmpSrc)
-				}
-			}
-			outWriter := &testLogWriter{t: t}
-			ioStreams := &cli.IOStreams{
-				In:  nil,
-				Out: outWriter,
-				Err: outWriter,
-			}
-			err := copyFiles(ioStreams, tc.mappings, tmpSrc, tmpDst)
-			assert.NoError(t, err)
-
-			for _, ef := range tc.expectedFiles {
-				switch ef.fType {
-				case REGULAR:
-					if assert.FileExistsf(t, filepath.Join(tmpDst, ef.path), "file %s does not exist in output directory %s", ef.path, tmpDst) {
-						// check contents
-						actualContent, err := os.ReadFile(filepath.Join(tmpDst, ef.path))
-						if assert.NoErrorf(t, err, "error reading expected file %s content", ef.path) {
-							assert.Equal(t, ef.content, actualContent, "content of expected file %s does not match", ef.path)
-						}
-					}
-
-				case DIRECTORY:
-					assert.DirExistsf(t, filepath.Join(tmpDst, ef.path), "directory %s does not exist in output directory %s", ef.path, tmpDst)
-
-				case SYMLINK:
-					actualTarget, err := os.Readlink(filepath.Join(tmpDst, ef.path))
-					if assert.NoErrorf(t, err, "error readling expected symlink %s in output dir %s", ef.path, tmpDst) {
-						assert.Equal(t, string(ef.content), actualTarget, "unexpected target for symlink %s", ef.path)
-					}
-				}
-
-			}
-		})
-	}
-
 }