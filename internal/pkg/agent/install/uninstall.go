// Copyright Elasticsearch B.V. and/or licensed to Elasticsearch B.V. under one
// or more contributor license agreements. Licensed under the Elastic License;
// you may not use this file except in compliance with the Elastic License.

package install

import (
	"context"
	"fmt"
	"os"
	"os/exec"
	"path/filepath"
	"runtime"
	"strings"

	"github.com/kardianos/service"

	"github.com/elastic/elastic-agent-libs/logp"
	"github.com/elastic/elastic-agent/internal/pkg/agent/application/paths"
	"github.com/elastic/elastic-agent/internal/pkg/agent/errors"
	"github.com/elastic/elastic-agent/internal/pkg/agent/transpiler"
	"github.com/elastic/elastic-agent/internal/pkg/agent/vars"
	"github.com/elastic/elastic-agent/internal/pkg/capabilities"
	"github.com/elastic/elastic-agent/internal/pkg/config"
	"github.com/elastic/elastic-agent/internal/pkg/config/operations"
	"github.com/elastic/elastic-agent/pkg/component"
	comprt "github.com/elastic/elastic-agent/pkg/component/runtime"
	"github.com/elastic/elastic-agent/pkg/core/logger"
	"github.com/elastic/elastic-agent/pkg/features"
)

// Uninstall uninstalls persistently Elastic Agent on the system.
func Uninstall(cfgFile, topPath, uninstallToken string) error {
	// uninstall the current service
	svc, err := newService(topPath)
	if err != nil {
		return err
	}
	status, _ := svc.Status()

	if status == service.StatusRunning {
		err := svc.Stop()
		if err != nil {
			return errors.New(
				err,
				fmt.Sprintf("failed to stop service (%s)", paths.ServiceName),
				errors.M("service", paths.ServiceName))
		}
	}

	// Uninstall components first
	if err := uninstallComponents(context.Background(), cfgFile, uninstallToken); err != nil {
		// If service status was running it was stopped to uninstall the components.
		// If the components uninstall failed start the service again
		if status == service.StatusRunning {
			if startErr := svc.Start(); startErr != nil {
				return errors.New(
					err,
					fmt.Sprintf("failed to restart service (%s), after failed components uninstall: %v", paths.ServiceName, startErr),
					errors.M("service", paths.ServiceName))
			}
		}
		return err
	}

	// Uninstall service only after components were uninstalled successfully
	_ = svc.Uninstall()

	// remove, if present on platform
	if paths.ShellWrapperPath != "" {
		err = os.Remove(paths.ShellWrapperPath)
		if !os.IsNotExist(err) && err != nil {
			return errors.New(
				err,
				fmt.Sprintf("failed to remove shell wrapper (%s)", paths.ShellWrapperPath),
				errors.M("destination", paths.ShellWrapperPath))
		}
	}

	// remove existing directory
	err = os.RemoveAll(topPath)
	if err != nil {
		if runtime.GOOS == "windows" { //nolint:goconst // it is more readable this way
			// possible to fail on Windows, because elastic-agent.exe is running from
			// this directory.
			return nil
		}
		return errors.New(
			err,
			fmt.Sprintf("failed to remove installation directory (%s)", paths.Top()),
			errors.M("directory", paths.Top()))
	}

	return nil
}

// RemovePath helps with removal path where there is a probability
// of running into self which might prevent removal.
// Removal will be initiated 2 seconds after a call.
func RemovePath(path string) error {
	cleanupErr := os.RemoveAll(path)
	if cleanupErr != nil && isBlockingOnSelf(cleanupErr) {
		delayedRemoval(path)
	}

	return cleanupErr
}

func RemoveBut(path string, bestEffort bool, exceptions ...string) error {
	if len(exceptions) == 0 {
		return RemovePath(path)
	}

	files, err := os.ReadDir(path)
	if err != nil {
		return err
	}

	for _, f := range files {
		if containsString(f.Name(), exceptions, runtime.GOOS != component.Windows) {
			continue
		}

		err = RemovePath(filepath.Join(path, f.Name()))
		if !bestEffort && err != nil {
			return err
		}
	}

	return err
}

func containsString(str string, a []string, caseSensitive bool) bool {
	if !caseSensitive {
		str = strings.ToLower(str)
	}
	for _, v := range a {
		if !caseSensitive {
			v = strings.ToLower(v)
		}
		if str == v {
			return true
		}
	}

	return false
}

<<<<<<< HEAD
func uninstallComponents(ctx context.Context, cfgFile, uninstallToken string) error {
=======
func isBlockingOnSelf(err error) bool {
	// cannot remove self, this is expected on windows
	// fails with  remove {path}}\elastic-agent.exe: Access is denied
	return runtime.GOOS == "windows" &&
		err != nil &&
		strings.Contains(err.Error(), "elastic-agent.exe") &&
		strings.Contains(err.Error(), "Access is denied")
}

func delayedRemoval(path string) {
	// The installation path will still exists because we are executing from that
	// directory. So cmd.exe is spawned that sleeps for 2 seconds (using ping, recommend way from
	// from Windows) then rmdir is performed.
	//nolint:gosec // it's not tainted
	rmdir := exec.Command(
		filepath.Join(os.Getenv("windir"), "system32", "cmd.exe"),
		"/C", "ping", "-n", "2", "127.0.0.1", "&&", "rmdir", "/s", "/q", path)
	_ = rmdir.Start()

}

func uninstallComponents(ctx context.Context, cfgFile string) error {
>>>>>>> 7e6b4f1e
	log, err := logger.NewWithLogpLevel("", logp.ErrorLevel, false)
	if err != nil {
		return err
	}

	platform, err := component.LoadPlatformDetail()
	if err != nil {
		return fmt.Errorf("failed to gather system information: %w", err)
	}

	specs, err := component.LoadRuntimeSpecs(paths.Components(), platform)
	if err != nil {
		return fmt.Errorf("failed to detect inputs and outputs: %w", err)
	}

	cfg, err := operations.LoadFullAgentConfig(log, cfgFile, false)
	if err != nil {
		return err
	}

	cfg, err = applyDynamics(ctx, log, cfg)
	if err != nil {
		return err
	}

	comps, err := serviceComponentsFromConfig(specs, cfg)
	if err != nil {
		return err
	}

	// nothing to remove
	if len(comps) == 0 {
		return nil
	}

	// Need to read the features from config on uninstall, in order to set the tamper protection feature flag correctly
	if err := features.Apply(cfg); err != nil {
		return fmt.Errorf("could not parse and apply feature flags config: %w", err)
	}

	// check caps so we don't try uninstalling things that were already
	// prevented from installing
	caps, err := capabilities.LoadFile(paths.AgentCapabilitiesPath(), log)
	if err != nil {
		return err
	}

	// remove each service component
	for _, comp := range comps {
		if !caps.AllowInput(comp.InputType) || !caps.AllowOutput(comp.OutputType) {
			// This component is not active
			continue
		}
		if err := uninstallServiceComponent(ctx, log, comp, uninstallToken); err != nil {
			os.Stderr.WriteString(fmt.Sprintf("failed to uninstall component %q: %s\n", comp.ID, err))
			// The decision was made to change the behaviour and leave the Agent installed if Endpoint uninstall fails
			// https://github.com/elastic/elastic-agent/pull/2708#issuecomment-1574251911
			// Thus returning error here.
			return err
		}
	}

	return nil
}

func uninstallServiceComponent(ctx context.Context, log *logp.Logger, comp component.Component, uninstallToken string) error {
	// Do not use infinite retries when uninstalling from the command line. If the uninstall needs to be
	// retried the entire uninstall command can be retried. Retries may complete asynchronously with the
	// execution of the uninstall command, leading to bugs like https://github.com/elastic/elastic-agent/issues/3060.
<<<<<<< HEAD
	return comprt.UninstallService(ctx, log, comp, uninstallToken, false)
=======
	return comprt.UninstallService(ctx, log, comp)
>>>>>>> 7e6b4f1e
}

func serviceComponentsFromConfig(specs component.RuntimeSpecs, cfg *config.Config) ([]component.Component, error) {
	mm, err := cfg.ToMapStr()
	if err != nil {
		return nil, errors.New("failed to create a map from config", err)
	}
	allComps, err := specs.ToComponents(mm, nil, logp.InfoLevel, nil)
	if err != nil {
		return nil, fmt.Errorf("failed to render components: %w", err)
	}
	var serviceComps []component.Component
	for _, comp := range allComps {
		if comp.Err == nil && comp.InputSpec != nil && comp.InputSpec.Spec.Service != nil {
			// non-error and service based component
			serviceComps = append(serviceComps, comp)
		}
	}
	return serviceComps, nil
}

func applyDynamics(ctx context.Context, log *logger.Logger, cfg *config.Config) (*config.Config, error) {
	cfgMap, err := cfg.ToMapStr()
	if err != nil {
		return nil, err
	}

	ast, err := transpiler.NewAST(cfgMap)
	if err != nil {
		return nil, err
	}

	// apply dynamic inputs
	inputs, ok := transpiler.Lookup(ast, "inputs")
	if ok {
		varsArray, err := vars.WaitForVariables(ctx, log, cfg, 0)
		if err != nil {
			return nil, err
		}

		renderedInputs, err := transpiler.RenderInputs(inputs, varsArray)
		if err != nil {
			return nil, err
		}
		err = transpiler.Insert(ast, renderedInputs, "inputs")
		if err != nil {
			return nil, errors.New("inserting rendered inputs failed", err)
		}
	}

	finalConfig, err := ast.Map()
	if err != nil {
		return nil, err
	}

	return config.NewConfigFrom(finalConfig)
}<|MERGE_RESOLUTION|>--- conflicted
+++ resolved
@@ -146,9 +146,6 @@
 	return false
 }
 
-<<<<<<< HEAD
-func uninstallComponents(ctx context.Context, cfgFile, uninstallToken string) error {
-=======
 func isBlockingOnSelf(err error) bool {
 	// cannot remove self, this is expected on windows
 	// fails with  remove {path}}\elastic-agent.exe: Access is denied
@@ -170,8 +167,7 @@
 
 }
 
-func uninstallComponents(ctx context.Context, cfgFile string) error {
->>>>>>> 7e6b4f1e
+func uninstallComponents(ctx context.Context, cfgFile string, uninstallToken string) error {
 	log, err := logger.NewWithLogpLevel("", logp.ErrorLevel, false)
 	if err != nil {
 		return err
@@ -241,11 +237,7 @@
 	// Do not use infinite retries when uninstalling from the command line. If the uninstall needs to be
 	// retried the entire uninstall command can be retried. Retries may complete asynchronously with the
 	// execution of the uninstall command, leading to bugs like https://github.com/elastic/elastic-agent/issues/3060.
-<<<<<<< HEAD
-	return comprt.UninstallService(ctx, log, comp, uninstallToken, false)
-=======
-	return comprt.UninstallService(ctx, log, comp)
->>>>>>> 7e6b4f1e
+	return comprt.UninstallService(ctx, log, comp, uninstallToken)
 }
 
 func serviceComponentsFromConfig(specs component.RuntimeSpecs, cfg *config.Config) ([]component.Component, error) {
