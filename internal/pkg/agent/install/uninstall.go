// Copyright Elasticsearch B.V. and/or licensed to Elasticsearch B.V. under one
// or more contributor license agreements. Licensed under the Elastic License 2.0;
// you may not use this file except in compliance with the Elastic License 2.0.

package install

import (
	"context"
	"errors"
	"fmt"
	"io/fs"
	"net/http"
	"os"
	"path/filepath"
	"runtime"
	"strings"
	"time"

	"github.com/kardianos/service"
	"github.com/schollz/progressbar/v3"

	"github.com/elastic/elastic-agent-libs/logp"
	"github.com/elastic/elastic-agent/internal/pkg/agent/application/info"
	"github.com/elastic/elastic-agent/internal/pkg/agent/application/paths"
	"github.com/elastic/elastic-agent/internal/pkg/agent/application/secret"
	"github.com/elastic/elastic-agent/internal/pkg/agent/configuration"
	aerrors "github.com/elastic/elastic-agent/internal/pkg/agent/errors"
	"github.com/elastic/elastic-agent/internal/pkg/agent/transpiler"
	"github.com/elastic/elastic-agent/internal/pkg/agent/vars"
	"github.com/elastic/elastic-agent/internal/pkg/agent/vault"
	"github.com/elastic/elastic-agent/internal/pkg/capabilities"
	"github.com/elastic/elastic-agent/internal/pkg/config"
	"github.com/elastic/elastic-agent/internal/pkg/config/operations"
	"github.com/elastic/elastic-agent/internal/pkg/core/backoff"
	"github.com/elastic/elastic-agent/internal/pkg/fleetapi"
	fleetclient "github.com/elastic/elastic-agent/internal/pkg/fleetapi/client"
	"github.com/elastic/elastic-agent/pkg/component"
	comprt "github.com/elastic/elastic-agent/pkg/component/runtime"
	"github.com/elastic/elastic-agent/pkg/core/logger"
	"github.com/elastic/elastic-agent/pkg/features"
	"github.com/elastic/elastic-agent/pkg/utils"
)

// fleetAudit variables control retry attempts for contacting fleet
var (
	fleetAuditAttempts = 5
	fleetAuditWaitInit = time.Second
	fleetAuditWaitMax  = time.Second * 10
)

// Uninstall uninstalls persistently Elastic Agent on the system.
func Uninstall(ctx context.Context, cfgFile, topPath, uninstallToken string, log *logp.Logger, pt *progressbar.ProgressBar, skipFleetAudit bool) error {
	cwd, err := os.Getwd()
	if err != nil {
		return fmt.Errorf("unable to get current working directory")
	}

	if runtime.GOOS == "windows" && paths.HasPrefix(cwd, topPath) {
		return fmt.Errorf("uninstall must be run from outside the installed path '%s'", topPath)
	}

	// ensure service is stopped
	status, err := EnsureStoppedService(topPath, pt)
	if err != nil {
		// context for the error already provided in the EnsureStoppedService function
		return err
	}

	// kill any running watcher
	if err := killWatcher(pt); err != nil {
		return fmt.Errorf("failed trying to kill any running watcher: %w", err)
	}

	// check if the agent was installed using --unprivileged by checking the file vault for the agent secret (needed on darwin to correctly load the vault)
	unprivileged, err := checkForUnprivilegedVault(ctx)
	if err != nil {
		return fmt.Errorf("error checking for unprivileged vault: %w", err)
	}

	// Uninstall components first
	if err := uninstallComponents(ctx, cfgFile, uninstallToken, log, pt, unprivileged); err != nil {
		// If service status was running it was stopped to uninstall the components.
		// If the components uninstall failed start the service again
		if status == service.StatusRunning {
			if startErr := StartService(topPath); startErr != nil {
				// context for the error already provided in the StartService function
				return err
			}
		}
		return fmt.Errorf("error uninstalling components: %w", err)
	}

	// Uninstall service only after components were uninstalled successfully
	pt.Describe("Removing service")
	err = UninstallService(topPath)
	// Is there a reason why we don't want to hard-fail on this?
	if err != nil {
		pt.Describe(fmt.Sprintf("Failed to Uninstall existing service: %s", err))
	} else {
		pt.Describe("Successfully uninstalled service")
	}

	// remove, if present on platform
	if paths.ShellWrapperPath() != "" {
		err = os.Remove(paths.ShellWrapperPath())
		if !os.IsNotExist(err) && err != nil {
			return aerrors.New(
				err,
				fmt.Sprintf("failed to remove shell wrapper (%s)", paths.ShellWrapperPath()),
				aerrors.M("destination", paths.ShellWrapperPath()))
		}
	}

	// will only notify fleet of the uninstall command if it can gather config and agentinfo, and is not a stand-alone install
	notifyFleet := false
	var ai *info.AgentInfo
	c, err := operations.LoadFullAgentConfig(ctx, log, cfgFile, false, unprivileged)
	if err != nil {
		pt.Describe(fmt.Sprintf("unable to read agent config to determine if notifying Fleet is needed: %v", err))
	}
	cfg, err := configuration.NewFromConfig(c)
	if err != nil {
		pt.Describe(fmt.Sprintf("notify Fleet: unable to transform *config.Config to *configuration.Configuration: %v", err))
	}

	if cfg != nil && !configuration.IsStandalone(cfg.Fleet) {
		ai, err = info.NewAgentInfo(ctx, false)
		if err != nil {
			pt.Describe(fmt.Sprintf("unable to read agent info, Fleet will not be notified of uninstall: %v", err))
		} else {
			notifyFleet = true
		}
	}

	// remove existing directory
	pt.Describe("Removing install directory")
	err = RemovePath(topPath)
	if err != nil {
		pt.Describe("Failed to remove install directory")
		return aerrors.New(
			err,
			fmt.Sprintf("failed to remove installation directory (%s)", paths.Top()),
			aerrors.M("directory", paths.Top()))
	}
	pt.Describe("Removed install directory")

<<<<<<< HEAD
	notifyFleetIfNeeded(ctx, log, pt, cfg, ai, notifyFleet, skipFleetAudit, notifyFleetAuditUninstall)
	return nil
}

func notifyFleetIfNeeded(ctx context.Context, log *logp.Logger, pt *progressbar.ProgressBar, cfg *configuration.Configuration, ai *info.AgentInfo, notifyFleet, skipFleetAudit bool, notifyFleetAuditUninstall NotifyFleetAuditUninstall) {
	// Skip on Windows because of https://github.com/elastic/elastic-agent/issues/5952
	// Once the root-cause is identified then this can be re-enabled on Windows.
	if notifyFleet && runtime.GOOS != "windows" && !skipFleetAudit {
		notifyFleetAuditUninstall(ctx, log, pt, cfg, ai) //nolint:errcheck // ignore the error as we can't act on it)
=======
	if notifyFleet {
		notifyFleetAuditUninstall(ctx, log, pt, cfg, ai) //nolint:errcheck // ignore the error as we can't act on it
>>>>>>> dcf5b7a9
	}
}

type NotifyFleetAuditUninstall func(ctx context.Context, log *logp.Logger, pt *progressbar.ProgressBar, cfg *configuration.Configuration, ai *info.AgentInfo) error

// notifyFleetAuditUninstall will attempt to notify fleet-server of the agent's uninstall.
//
// There are retries for the attempt after a 10s wait, but it is a best-effort approach.
func notifyFleetAuditUninstall(ctx context.Context, log *logp.Logger, pt *progressbar.ProgressBar, cfg *configuration.Configuration, ai *info.AgentInfo) error {
	ctx, cancel := context.WithCancel(ctx)
	defer cancel()
	pt.Describe("Attempting to notify Fleet of uninstall")
	client, err := fleetclient.NewAuthWithConfig(log, cfg.Fleet.AccessAPIKey, cfg.Fleet.Client)
	if err != nil {
		pt.Describe(fmt.Sprintf("notify Fleet: unable to create fleetapi client: %v", err))
		return err
	}
	cmd := fleetapi.NewAuditUnenrollCmd(ai, client)
	req := &fleetapi.AuditUnenrollRequest{
		Reason:    fleetapi.ReasonUninstall,
		Timestamp: time.Now().UTC(),
	}
	jitterBackoff := backoffWithContext(ctx)
	for i := 0; i < fleetAuditAttempts; i++ {
		resp, err := cmd.Execute(ctx, req)
		if err != nil {
			var reqErr *fleetapi.ReqError
			// Do not retry if it was a context error, or an error with the request.
			if errors.Is(err, context.Canceled) {
				return ctx.Err()
			} else if errors.As(err, &reqErr) {
				pt.Describe(fmt.Sprintf("notify Fleet: encountered unretryable error: %v", err))
				return err
			}
			pt.Describe(fmt.Sprintf("notify Fleet: network error: %v (retry in %v)", err, jitterBackoff.NextWait()))
			jitterBackoff.Wait()
			continue
		}
		resp.Body.Close()
		switch resp.StatusCode {
		case http.StatusOK:
			pt.Describe("Successfully notified Fleet about uninstall")
			return nil
		case http.StatusBadRequest, http.StatusUnauthorized, http.StatusConflict:
			// BadRequest are not retried because the request body is incorrect and will not be accepted
			// Unauthorized are not retried because the API key has been invalidated; unauthorized is listed here but will be returned as a fleetapi.ReqError
			// Conflict will not retry because in this case Endpoint has indicated that it is orphaned and we do not want to overwrite that annotation
			pt.Describe(fmt.Sprintf("notify Fleet: failed with status code %d (no retries)", resp.StatusCode))
			return fmt.Errorf("unretryable return status: %d", resp.StatusCode)
		default:
			pt.Describe(fmt.Sprintf("notify Fleet: failed with status code %d (retry in %v)", resp.StatusCode, jitterBackoff.NextWait()))
			jitterBackoff.Wait()
		}
	}
	pt.Describe("notify Fleet: failed")
	return fmt.Errorf("notify Fleet: failed")
}

// EnsureStoppedService ensures that the installed service is stopped.
func EnsureStoppedService(topPath string, pt *progressbar.ProgressBar) (service.Status, error) {
	status, _ := StatusService(topPath)
	if status == service.StatusRunning {
		pt.Describe("Stopping service")
		err := StopService(topPath, 30*time.Second, 250*time.Millisecond)
		if err != nil {
			pt.Describe("Failed to issue stop service")
			// context for the error already provided in the StopService function
			return status, err
		}
		pt.Describe("Successfully stopped service")
	} else {
		pt.Describe("Service already stopped")
	}
	return status, nil
}

func checkForUnprivilegedVault(ctx context.Context, opts ...vault.OptionFunc) (bool, error) {
	// check if we have a file vault to detect if we have to use it for reading config
	opts = append(opts, vault.WithReadonly(true))
	vaultOpts, err := vault.ApplyOptions(opts...)
	if err != nil {
		return false, err
	}
	fileVault, fileVaultErr := vault.NewFileVault(ctx, vaultOpts)
	if fileVaultErr == nil {
		ok, keyErr := fileVault.Exists(ctx, secret.AgentSecretKey)
		if keyErr == nil && ok {
			// we have a valid file vault and it contains the key, set unprivileged
			return true, nil
		}
	} else if !errors.Is(fileVaultErr, fs.ErrNotExist) {
		// we had a different error than NotExist
		return false, fmt.Errorf("error checking for file vault existence: %w", fileVaultErr)
	}
	return false, nil
}

// RemovePath helps with removal path where there is a probability
// of running into an executable running that might prevent removal
// on Windows.
//
// On Windows it is possible that a removal can spuriously error due
// to an ERROR_SHARING_VIOLATION. RemovePath will retry up to 2
// seconds if it keeps getting that error.
func RemovePath(path string) error {
	const arbitraryTimeout = 60 * time.Second
	start := time.Now()
	var lastErr error
	for time.Since(start) <= arbitraryTimeout {
		lastErr = os.RemoveAll(path)

		if lastErr == nil || !isRetryableError(lastErr) {
			return lastErr
		}

		if isBlockingOnExe(lastErr) {
			// try to remove the blocking exe and try again to clean up the path
			_ = removeBlockingExe(lastErr)
		}

		time.Sleep(500 * time.Millisecond)
	}

	return fmt.Errorf("timed out while removing %q. Last error: %w", path, lastErr)
}

func RemoveBut(path string, bestEffort bool, exceptions ...string) error {
	if len(exceptions) == 0 {
		return RemovePath(path)
	}

	files, err := os.ReadDir(path)
	if err != nil {
		return fmt.Errorf("error reading directory %s: %w", path, err)
	}

	for _, f := range files {
		if containsString(f.Name(), exceptions, runtime.GOOS != component.Windows) {
			continue
		}

		err = RemovePath(filepath.Join(path, f.Name()))
		if !bestEffort && err != nil {
			return fmt.Errorf("error removing path %s: %w", f.Name(), err)
		}
	}

	return err
}

func containsString(str string, a []string, caseSensitive bool) bool {
	if !caseSensitive {
		str = strings.ToLower(str)
	}
	for _, v := range a {
		if !caseSensitive {
			v = strings.ToLower(v)
		}
		if str == v {
			return true
		}
	}

	return false
}

func uninstallComponents(ctx context.Context, cfgFile string, uninstallToken string, log *logp.Logger, pt *progressbar.ProgressBar, unprivileged bool) error {
	platform, err := component.LoadPlatformDetail()
	if err != nil {
		return fmt.Errorf("failed to gather system information: %w", err)
	}

	specs, err := component.LoadRuntimeSpecs(paths.Components(), platform)
	if err != nil {
		return fmt.Errorf("failed to detect inputs and outputs: %w", err)
	}

	cfg, err := operations.LoadFullAgentConfig(ctx, log, cfgFile, false, unprivileged)
	if err != nil {
		return fmt.Errorf("error loading agent config: %w", err)
	}

	cfg, err = applyDynamics(ctx, log, cfg)
	if err != nil {
		return fmt.Errorf("error applying dynamic inputs: %w", err)
	}

	comps, err := serviceComponentsFromConfig(specs, cfg)
	if err != nil {
		return fmt.Errorf("error creating service components: %w", err)
	}

	// nothing to remove
	if len(comps) == 0 {
		return nil
	}

	// Need to read the features from config on uninstall, in order to set the tamper protection feature flag correctly
	if err = features.Apply(cfg); err != nil {
		return fmt.Errorf("could not parse and apply feature flags config: %w", err)
	}

	// check caps so we don't try uninstalling things that were already
	// prevented from installing
	caps, err := capabilities.LoadFile(paths.AgentCapabilitiesPath(), log)
	if err != nil {
		return fmt.Errorf("error checking capabilities: %w", err)
	}

	// remove each service component
	for _, comp := range comps {
		if !caps.AllowInput(comp.InputType) || !caps.AllowOutput(comp.OutputType) {
			// This component is not active
			continue
		}
		if err = uninstallServiceComponent(ctx, log, comp, uninstallToken, pt); err != nil {
			os.Stderr.WriteString(fmt.Sprintf("failed to uninstall component %q: %s\n", comp.ID, err))
			// The decision was made to change the behaviour and leave the Agent installed if Endpoint uninstall fails
			// https://github.com/elastic/elastic-agent/pull/2708#issuecomment-1574251911
			// Thus returning error here.
			return fmt.Errorf("error uninstalling component: %w", err)
		}
	}

	return nil
}

func uninstallServiceComponent(ctx context.Context, log *logp.Logger, comp component.Component, uninstallToken string, pt *progressbar.ProgressBar) error {
	// Do not use infinite retries when uninstalling from the command line. If the uninstall needs to be
	// retried the entire uninstall command can be retried. Retries may complete asynchronously with the
	// execution of the uninstall command, leading to bugs like https://github.com/elastic/elastic-agent/issues/3060.
	pt.Describe(fmt.Sprintf("Uninstalling service component %s", comp.InputType))
	err := comprt.UninstallService(ctx, log, comp, uninstallToken)
	if err != nil {
		pt.Describe("Failed to uninstall service")
		return fmt.Errorf("error uninstalling service: %w", err)
	}
	pt.Describe("Uninstalled service")
	return nil
}

func serviceComponentsFromConfig(specs component.RuntimeSpecs, cfg *config.Config) ([]component.Component, error) {
	mm, err := cfg.ToMapStr()
	if err != nil {
		return nil, aerrors.New("failed to create a map from config", err)
	}
	allComps, err := specs.ToComponents(mm, nil, logp.InfoLevel, nil, map[string]uint64{})
	if err != nil {
		return nil, fmt.Errorf("failed to render components: %w", err)
	}
	var serviceComps []component.Component
	for _, comp := range allComps {
		if comp.Err == nil && comp.InputSpec != nil && comp.InputSpec.Spec.Service != nil {
			// non-error and service based component
			serviceComps = append(serviceComps, comp)
		}
	}
	return serviceComps, nil
}

func applyDynamics(ctx context.Context, log *logger.Logger, cfg *config.Config) (*config.Config, error) {
	cfgMap, err := cfg.ToMapStr()
	if err != nil {
		return nil, err
	}

	ast, err := transpiler.NewAST(cfgMap)
	if err != nil {
		return nil, err
	}

	// apply dynamic inputs
	inputs, ok := transpiler.Lookup(ast, "inputs")
	if ok {
		varsArray, err := vars.WaitForVariables(ctx, log, cfg, 0)
		if err != nil {
			return nil, err
		}

		renderedInputs, err := transpiler.RenderInputs(inputs, varsArray)
		if err != nil {
			return nil, err
		}
		err = transpiler.Insert(ast, renderedInputs, "inputs")
		if err != nil {
			return nil, aerrors.New("inserting rendered inputs failed", err)
		}
	}

	finalConfig, err := ast.Map()
	if err != nil {
		return nil, err
	}

	return config.NewConfigFrom(finalConfig)
}

// killWatcher finds and kills any running Elastic Agent watcher.
func killWatcher(pt *progressbar.ProgressBar) error {
	for {
		// finding and killing watchers is performed in a loop until no
		// more watchers are existing, this ensures that during uninstall
		// that no matter what the watchers are dead before going any further
		pids, err := utils.GetWatcherPIDs()
		if err != nil {
			pt.Describe("Failed to get watcher PID")
			return fmt.Errorf("error fetching watcher PIDs: %w", err)
		}
		if len(pids) == 0 {
			// step was never started so no watcher was found on first loop
			pt.Describe("Stopping upgrade watcher; none found")
			return nil
		}

		var pidsStr []string
		for _, pid := range pids {
			pidsStr = append(pidsStr, fmt.Sprintf("%d", pid))
		}
		pt.Describe(fmt.Sprintf("Stopping upgrade watcher (%s)", strings.Join(pidsStr, ", ")))

		var errs error
		for _, pid := range pids {
			proc, err := os.FindProcess(pid)
			if err != nil {
				errs = errors.Join(errs, fmt.Errorf("failed to load watcher process with pid %d: %w", pid, err))
				continue
			}
			err = killNoneChildProcess(proc)
			if err != nil && !errors.Is(err, os.ErrProcessDone) {
				errs = errors.Join(errs, fmt.Errorf("failed to kill watcher process with pid %d: %w", pid, err))
				continue
			}
		}
		if errs != nil {
			pt.Describe("Failed to find and stop watcher processes")
			return errs
		}
		// wait 1 second before performing the loop again
		<-time.After(1 * time.Second)
	}
}

func backoffWithContext(ctx context.Context) backoff.Backoff {
	ch := make(chan struct{})
	bo := backoff.NewEqualJitterBackoff(ch, fleetAuditWaitInit, fleetAuditWaitMax)
	go func() {
		<-ctx.Done()
		close(ch)
	}()
	return bo
}<|MERGE_RESOLUTION|>--- conflicted
+++ resolved
@@ -143,21 +143,15 @@
 			aerrors.M("directory", paths.Top()))
 	}
 	pt.Describe("Removed install directory")
-
-<<<<<<< HEAD
+  
 	notifyFleetIfNeeded(ctx, log, pt, cfg, ai, notifyFleet, skipFleetAudit, notifyFleetAuditUninstall)
 	return nil
 }
 
+//Injecting notifyFleetAuditUninstall for easier unit testing
 func notifyFleetIfNeeded(ctx context.Context, log *logp.Logger, pt *progressbar.ProgressBar, cfg *configuration.Configuration, ai *info.AgentInfo, notifyFleet, skipFleetAudit bool, notifyFleetAuditUninstall NotifyFleetAuditUninstall) {
-	// Skip on Windows because of https://github.com/elastic/elastic-agent/issues/5952
-	// Once the root-cause is identified then this can be re-enabled on Windows.
-	if notifyFleet && runtime.GOOS != "windows" && !skipFleetAudit {
+	if notifyFleet && !skipFleetAudit {
 		notifyFleetAuditUninstall(ctx, log, pt, cfg, ai) //nolint:errcheck // ignore the error as we can't act on it)
-=======
-	if notifyFleet {
-		notifyFleetAuditUninstall(ctx, log, pt, cfg, ai) //nolint:errcheck // ignore the error as we can't act on it
->>>>>>> dcf5b7a9
 	}
 }
 
