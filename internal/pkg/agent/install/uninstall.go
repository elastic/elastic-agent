--- conflicted
+++ resolved
@@ -46,35 +46,11 @@
 		return fmt.Errorf("uninstall must be run from outside the installed path '%s'", topPath)
 	}
 
-<<<<<<< HEAD
-	pt.Describe("Stopping service")
-	if status == service.StatusRunning {
-		err := svc.Stop()
-		if err != nil {
-			pt.Describe("Failed to issue stop service")
-			return aerrors.New(
-				err,
-				fmt.Sprintf("failed to issue stop service (%s)", paths.ServiceName()),
-				aerrors.M("service", paths.ServiceName()))
-		}
-	}
-	// The kardianos service manager can't tell the difference
-	// between 'Stopped' and 'StopPending' on Windows, so make
-	// sure the service is stopped.
-	err = isStopped(30*time.Second, 250*time.Millisecond, paths.ServiceName())
-	if err != nil {
-		pt.Describe("Failed to complete stop of service")
-		return aerrors.New(
-			err,
-			fmt.Sprintf("failed to complete stop service (%s)", paths.ServiceName()),
-			aerrors.M("service", paths.ServiceName()))
-=======
 	// ensure service is stopped
 	status, err := EnsureStoppedService(topPath, pt)
 	if err != nil {
 		// context for the error already provided in the EnsureStoppedService function
 		return err
->>>>>>> d2d88caf
 	}
 
 	// kill any running watcher
@@ -95,17 +71,9 @@
 		// If service status was running it was stopped to uninstall the components.
 		// If the components uninstall failed start the service again
 		if status == service.StatusRunning {
-<<<<<<< HEAD
-			if startErr := svc.Start(); startErr != nil {
-				return aerrors.New(
-					err,
-					fmt.Sprintf("failed to restart service (%s), after failed components uninstall: %v", paths.ServiceName(), startErr),
-					aerrors.M("service", paths.ServiceName()))
-=======
 			if startErr := StartService(topPath); startErr != nil {
 				// context for the error already provided in the StartService function
 				return err
->>>>>>> d2d88caf
 			}
 		}
 		return fmt.Errorf("error uninstalling components: %w", err)
