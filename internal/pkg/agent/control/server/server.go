--- conflicted
+++ resolved
@@ -16,13 +16,10 @@
 	"sync"
 	"time"
 
-<<<<<<< HEAD
-=======
 	"go.elastic.co/apm"
 	"go.elastic.co/apm/module/apmgrpc"
 	"google.golang.org/grpc"
 
->>>>>>> d108e495
 	"github.com/elastic/elastic-agent/internal/pkg/agent/application/reexec"
 	"github.com/elastic/elastic-agent/internal/pkg/agent/application/upgrade"
 	"github.com/elastic/elastic-agent/internal/pkg/agent/control"
@@ -38,8 +35,6 @@
 	"github.com/elastic/elastic-agent/internal/pkg/fleetapi"
 	"github.com/elastic/elastic-agent/internal/pkg/release"
 	"github.com/elastic/elastic-agent/internal/pkg/sorted"
-
-	"google.golang.org/grpc"
 )
 
 // Server is the daemon side of the control protocol.
@@ -334,11 +329,40 @@
 		endpoint := monitoring.MonitoringEndpoint(si.spec, runtime.GOOS, si.rk)
 		client := newSocketRequester(si.app, si.rk, endpoint)
 
-<<<<<<< HEAD
 		s.logger.Infof("GATHER METRICS FROM %s", endpoint)
-=======
+		metrics := client.procMetrics(ctx)
+		resp.Result = append(resp.Result, metrics)
+	}
+	return resp, nil
+}
+
+// ProcMetrics returns all buffered metrics data for the agent and running processes.
+// If the agent.monitoring.http.buffer variable is not set, or set to false, a nil result attribute is returned
+func (s *Server) ProcMetrics(ctx context.Context, _ *proto.Empty) (*proto.ProcMetricsResponse, error) {
+	if s.monitoringCfg == nil || s.monitoringCfg.HTTP == nil || s.monitoringCfg.HTTP.Buffer == nil || !s.monitoringCfg.HTTP.Buffer.Enabled {
+		return &proto.ProcMetricsResponse{}, nil
+	}
+
+	if s.routeFn == nil {
+		return nil, errors.New("route function is nil")
+	}
+
+	// gather metrics buffer data from the elastic-agent
+	endpoint := beats.AgentMonitoringEndpoint(runtime.GOOS, s.monitoringCfg.HTTP)
+	c := newSocketRequester("elastic-agent", "", endpoint)
+	metrics := c.procMetrics(ctx)
+
+	resp := &proto.ProcMetricsResponse{
+		Result: []*proto.MetricsResponse{metrics},
+	}
+
+	// gather metrics buffer data from all other processes
+	specs := s.getSpecInfo("", "")
+	for _, si := range specs {
+		endpoint := monitoring.MonitoringEndpoint(si.spec, runtime.GOOS, si.rk)
+		client := newSocketRequester(si.app, si.rk, endpoint)
+
 		s.logger.Infof("gather metrics from %s", endpoint)
->>>>>>> d108e495
 		metrics := client.procMetrics(ctx)
 		resp.Result = append(resp.Result, metrics)
 	}
