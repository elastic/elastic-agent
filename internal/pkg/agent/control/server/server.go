// Copyright Elasticsearch B.V. and/or licensed to Elasticsearch B.V. under one
// or more contributor license agreements. Licensed under the Elastic License;
// you may not use this file except in compliance with the Elastic License.

package server

import (
	"context"
	"encoding/json"
	"fmt"
	"net"

	"github.com/elastic/elastic-agent/pkg/component/runtime"

	"go.elastic.co/apm"
	"go.elastic.co/apm/module/apmgrpc"
	"google.golang.org/grpc"
	"google.golang.org/protobuf/types/known/timestamppb"

	"github.com/elastic/elastic-agent-client/v7/pkg/client"
	"github.com/elastic/elastic-agent/internal/pkg/agent/application/coordinator"
	"github.com/elastic/elastic-agent/internal/pkg/agent/application/info"
	"github.com/elastic/elastic-agent/internal/pkg/agent/configuration"
	"github.com/elastic/elastic-agent/internal/pkg/agent/control"
	"github.com/elastic/elastic-agent/internal/pkg/agent/control/cproto"
	"github.com/elastic/elastic-agent/internal/pkg/diagnostics"
	"github.com/elastic/elastic-agent/internal/pkg/release"
	"github.com/elastic/elastic-agent/pkg/component"
	"github.com/elastic/elastic-agent/pkg/core/logger"
)

// Server is the daemon side of the control protocol.
type Server struct {
	cproto.UnimplementedElasticAgentControlServer

<<<<<<< HEAD
	logger      *logger.Logger
	agentInfo   *info.AgentInfo
	coord       *coordinator.Coordinator
	listener    net.Listener
	server      *grpc.Server
	tracer      *apm.Tracer
	diagHooksFn []func() diagnostics.Hooks
}

// New creates a new control protocol server.
func New(log *logger.Logger, agentInfo *info.AgentInfo, coord *coordinator.Coordinator, tracer *apm.Tracer, diagHooksFn ...func() diagnostics.Hooks) *Server {
	return &Server{
		logger:      log,
		agentInfo:   agentInfo,
		coord:       coord,
		tracer:      tracer,
		diagHooksFn: diagHooksFn,
=======
	logger     *logger.Logger
	agentInfo  *info.AgentInfo
	coord      *coordinator.Coordinator
	listener   net.Listener
	server     *grpc.Server
	tracer     *apm.Tracer
	diagHooks  diagnostics.Hooks
	grpcConfig *configuration.GRPCConfig
}

// New creates a new control protocol server.
func New(log *logger.Logger, agentInfo *info.AgentInfo, coord *coordinator.Coordinator, tracer *apm.Tracer, diagHooks diagnostics.Hooks, grpcConfig *configuration.GRPCConfig) *Server {
	return &Server{
		logger:     log,
		agentInfo:  agentInfo,
		coord:      coord,
		tracer:     tracer,
		diagHooks:  diagHooks,
		grpcConfig: grpcConfig,
>>>>>>> ba0b4014
	}
}

// Start starts the GRPC endpoint and accepts new connections.
func (s *Server) Start() error {
	if s.server != nil {
		// already started
		return nil
	}

	lis, err := createListener(s.logger)
	if err != nil {
		s.logger.Errorf("unable to create listener: %s", err)
		return err
	}
	s.listener = lis
	if s.tracer != nil {
		apmInterceptor := apmgrpc.NewUnaryServerInterceptor(apmgrpc.WithRecovery(), apmgrpc.WithTracer(s.tracer))
		s.server = grpc.NewServer(grpc.UnaryInterceptor(apmInterceptor), grpc.MaxRecvMsgSize(s.grpcConfig.MaxMsgSize))
	} else {
		s.server = grpc.NewServer(grpc.MaxRecvMsgSize(s.grpcConfig.MaxMsgSize))
	}
	cproto.RegisterElasticAgentControlServer(s.server, s)

	// start serving GRPC connections
	go func() {
		err := s.server.Serve(lis)
		if err != nil {
			s.logger.Errorf("error listening for GRPC: %s", err)
		}
	}()

	return nil
}

// Stop stops the GRPC endpoint.
func (s *Server) Stop() {
	if s.server != nil {
		s.server.Stop()
		s.server = nil
		s.listener = nil
		cleanupListener(s.logger)
	}
}

// Version returns the currently running version.
func (s *Server) Version(_ context.Context, _ *cproto.Empty) (*cproto.VersionResponse, error) {
	return &cproto.VersionResponse{
		Version:   release.Version(),
		Commit:    release.Commit(),
		BuildTime: release.BuildTime().Format(control.TimeFormat()),
		Snapshot:  release.Snapshot(),
	}, nil
}

// State returns the overall state of the agent.
func (s *Server) State(_ context.Context, _ *cproto.Empty) (*cproto.StateResponse, error) {
	var err error

	state := s.coord.State(true)
	components := make([]*cproto.ComponentState, 0, len(state.Components))
	for _, comp := range state.Components {
		units := make([]*cproto.ComponentUnitState, 0, len(comp.State.Units))
		for key, unit := range comp.State.Units {
			payload := []byte("")
			if unit.Payload != nil {
				payload, err = json.Marshal(unit.Payload)
				if err != nil {
					return nil, fmt.Errorf("failed to marshal componend %s unit %s payload: %w", comp.Component.ID, key.UnitID, err)
				}
			}
			units = append(units, &cproto.ComponentUnitState{
				UnitType: cproto.UnitType(key.UnitType),
				UnitId:   key.UnitID,
				State:    cproto.State(unit.State),
				Message:  unit.Message,
				Payload:  string(payload),
			})
		}
		components = append(components, &cproto.ComponentState{
			Id:      comp.Component.ID,
			Name:    comp.Component.Type(),
			State:   cproto.State(comp.State.State),
			Message: comp.State.Message,
			Units:   units,
			VersionInfo: &cproto.ComponentVersionInfo{
				Name:    comp.State.VersionInfo.Name,
				Version: comp.State.VersionInfo.Version,
				Meta:    comp.State.VersionInfo.Meta,
			},
		})
	}
	return &cproto.StateResponse{
		Info: &cproto.StateAgentInfo{
			Id:        s.agentInfo.AgentID(),
			Version:   release.Version(),
			Commit:    release.Commit(),
			BuildTime: release.BuildTime().Format(control.TimeFormat()),
			Snapshot:  release.Snapshot(),
		},
		State:      state.State,
		Message:    state.Message,
		Components: components,
	}, nil
}

// Restart performs re-exec.
func (s *Server) Restart(_ context.Context, _ *cproto.Empty) (*cproto.RestartResponse, error) {
	s.coord.ReExec(nil)
	return &cproto.RestartResponse{
		Status: cproto.ActionStatus_SUCCESS,
	}, nil
}

// Upgrade performs the upgrade operation.
func (s *Server) Upgrade(ctx context.Context, request *cproto.UpgradeRequest) (*cproto.UpgradeResponse, error) {
	err := s.coord.Upgrade(ctx, request.Version, request.SourceURI, nil)
	if err != nil {
		return &cproto.UpgradeResponse{
			Status: cproto.ActionStatus_FAILURE,
			Error:  err.Error(),
		}, nil
	}
	return &cproto.UpgradeResponse{
		Status:  cproto.ActionStatus_SUCCESS,
		Version: request.Version,
	}, nil
}

// DiagnosticAgent returns diagnostic information for this running Elastic Agent.
func (s *Server) DiagnosticAgent(ctx context.Context, _ *cproto.DiagnosticAgentRequest) (*cproto.DiagnosticAgentResponse, error) {
	diagHooks := make([]diagnostics.Hook, 0)
	for _, fn := range s.diagHooksFn {
		hooks := fn()
		diagHooks = append(diagHooks, hooks...)
	}
	res := make([]*cproto.DiagnosticFileResult, 0, len(diagHooks))
	for _, h := range diagHooks {
		if ctx.Err() != nil {
			return nil, ctx.Err()
		}
		r, ts := h.Hook(ctx)
		res = append(res, &cproto.DiagnosticFileResult{
			Name:        h.Name,
			Filename:    h.Filename,
			Description: h.Description,
			ContentType: h.ContentType,
			Content:     r,
			Generated:   timestamppb.New(ts),
		})
	}
	if ctx.Err() != nil {
		return nil, ctx.Err()
	}
	return &cproto.DiagnosticAgentResponse{Results: res}, nil
}

// DiagnosticUnits returns diagnostic information for the specific units (or all units if non-provided).
func (s *Server) DiagnosticUnits(req *cproto.DiagnosticUnitsRequest, srv cproto.ElasticAgentControl_DiagnosticUnitsServer) error {
	reqs := make([]runtime.ComponentUnitDiagnosticRequest, 0, len(req.Units))
	for _, u := range req.Units {
		reqs = append(reqs, runtime.ComponentUnitDiagnosticRequest{
			Component: component.Component{
				ID: u.ComponentId,
			},
			Unit: component.Unit{
				ID:   u.UnitId,
				Type: client.UnitType(u.UnitType),
			},
		})
	}

	diag := s.coord.PerformDiagnostics(srv.Context(), reqs...)
	for _, d := range diag {
		r := &cproto.DiagnosticUnitResponse{
			ComponentId: d.Component.ID,
			UnitType:    cproto.UnitType(d.Unit.Type),
			UnitId:      d.Unit.ID,
			Error:       "",
			Results:     nil,
		}
		if d.Err != nil {
			r.Error = d.Err.Error()
		} else {
			results := make([]*cproto.DiagnosticFileResult, 0, len(d.Results))
			for _, fr := range d.Results {
				results = append(results, &cproto.DiagnosticFileResult{
					Name:        fr.Name,
					Filename:    fr.Filename,
					Description: fr.Description,
					ContentType: fr.ContentType,
					Content:     fr.Content,
					Generated:   fr.Generated,
				})
			}
			r.Results = results
		}

		if err := srv.Send(r); err != nil {
			return err
		}
	}

	return nil
}<|MERGE_RESOLUTION|>--- conflicted
+++ resolved
@@ -32,46 +32,25 @@
 // Server is the daemon side of the control protocol.
 type Server struct {
 	cproto.UnimplementedElasticAgentControlServer
-
-<<<<<<< HEAD
 	logger      *logger.Logger
 	agentInfo   *info.AgentInfo
 	coord       *coordinator.Coordinator
 	listener    net.Listener
 	server      *grpc.Server
 	tracer      *apm.Tracer
+	grpcConfig  *configuration.GRPCConfig
 	diagHooksFn []func() diagnostics.Hooks
 }
 
 // New creates a new control protocol server.
-func New(log *logger.Logger, agentInfo *info.AgentInfo, coord *coordinator.Coordinator, tracer *apm.Tracer, diagHooksFn ...func() diagnostics.Hooks) *Server {
-	return &Server{
-		logger:      log,
-		agentInfo:   agentInfo,
-		coord:       coord,
-		tracer:      tracer,
-		diagHooksFn: diagHooksFn,
-=======
-	logger     *logger.Logger
-	agentInfo  *info.AgentInfo
-	coord      *coordinator.Coordinator
-	listener   net.Listener
-	server     *grpc.Server
-	tracer     *apm.Tracer
-	diagHooks  diagnostics.Hooks
-	grpcConfig *configuration.GRPCConfig
-}
-
-// New creates a new control protocol server.
-func New(log *logger.Logger, agentInfo *info.AgentInfo, coord *coordinator.Coordinator, tracer *apm.Tracer, diagHooks diagnostics.Hooks, grpcConfig *configuration.GRPCConfig) *Server {
+func New(log *logger.Logger, agentInfo *info.AgentInfo, coord *coordinator.Coordinator, tracer *apm.Tracer, grpcConfig *configuration.GRPCConfig, diagHooksFn ...func() diagnostics.Hooks) *Server {
 	return &Server{
 		logger:     log,
 		agentInfo:  agentInfo,
 		coord:      coord,
 		tracer:     tracer,
-		diagHooks:  diagHooks,
 		grpcConfig: grpcConfig,
->>>>>>> ba0b4014
+		diagHooks:  diagHooksFn,
 	}
 }
 
