--- conflicted
+++ resolved
@@ -74,13 +74,7 @@
 func TempDir() string {
 	tmpDir := filepath.Join(Data(), tempSubdir)
 	tmpCreator.Do(func() {
-<<<<<<< HEAD
 		// create tempdir as it probably don't exists
-=======
-		// Create tempdir as it probably don't exists.
-		// The error was not checked here before and the linter is not happy about it.
-		// Changing this now would lead to the wide change scope that intended at the moment, so just making the linter happy for now.
->>>>>>> 33a5f7e1
 		_ = os.MkdirAll(tmpDir, 0750)
 	})
 	return tmpDir
