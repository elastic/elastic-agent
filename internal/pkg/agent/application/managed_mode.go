// Copyright Elasticsearch B.V. and/or licensed to Elasticsearch B.V. under one
// or more contributor license agreements. Licensed under the Elastic License;
// you may not use this file except in compliance with the Elastic License.

package application

import (
	"context"
	"fmt"
	"time"

	"github.com/elastic/elastic-agent-client/v7/pkg/client"
	"github.com/elastic/elastic-agent/internal/pkg/agent/application/actions/handlers"
	"github.com/elastic/elastic-agent/internal/pkg/agent/application/coordinator"
	"github.com/elastic/elastic-agent/internal/pkg/agent/application/dispatcher"
	fleetgateway "github.com/elastic/elastic-agent/internal/pkg/agent/application/gateway/fleet"
	"github.com/elastic/elastic-agent/internal/pkg/agent/application/info"
	"github.com/elastic/elastic-agent/internal/pkg/agent/application/paths"
	"github.com/elastic/elastic-agent/internal/pkg/agent/configuration"
	"github.com/elastic/elastic-agent/internal/pkg/agent/errors"
	"github.com/elastic/elastic-agent/internal/pkg/agent/storage"
	"github.com/elastic/elastic-agent/internal/pkg/agent/storage/store"
	"github.com/elastic/elastic-agent/internal/pkg/fleetapi"
	"github.com/elastic/elastic-agent/internal/pkg/fleetapi/acker/fleet"
	"github.com/elastic/elastic-agent/internal/pkg/fleetapi/acker/lazy"
	"github.com/elastic/elastic-agent/internal/pkg/fleetapi/acker/retrier"
	fleetclient "github.com/elastic/elastic-agent/internal/pkg/fleetapi/client"
	"github.com/elastic/elastic-agent/internal/pkg/fleetapi/uploader"
	"github.com/elastic/elastic-agent/internal/pkg/queue"
	"github.com/elastic/elastic-agent/internal/pkg/remote"
	"github.com/elastic/elastic-agent/internal/pkg/runner"
	"github.com/elastic/elastic-agent/pkg/component/runtime"
	"github.com/elastic/elastic-agent/pkg/core/logger"
)

type managedConfigManager struct {
	log         *logger.Logger
	agentInfo   *info.AgentInfo
	cfg         *configuration.Configuration
	client      *remote.Client
	store       storage.Store
	stateStore  *store.StateStore
	actionQueue *queue.ActionQueue
	dispatcher  *dispatcher.ActionDispatcher
	runtime     *runtime.Manager
	coord       *coordinator.Coordinator

	ch    chan coordinator.ConfigChange
	errCh chan error
}

func newManagedConfigManager(
	log *logger.Logger,
	agentInfo *info.AgentInfo,
	cfg *configuration.Configuration,
	storeSaver storage.Store,
	runtime *runtime.Manager,
) (*managedConfigManager, error) {
	client, err := fleetclient.NewAuthWithConfig(log, cfg.Fleet.AccessAPIKey, cfg.Fleet.Client)
	if err != nil {
		return nil, errors.New(err,
			"fail to create API client",
			errors.TypeNetwork,
			errors.M(errors.MetaKeyURI, cfg.Fleet.Client.Host))
	}

	// Create the state store that will persist the last good policy change on disk.
	stateStore, err := store.NewStateStoreWithMigration(log, paths.AgentActionStoreFile(), paths.AgentStateStoreFile())
	if err != nil {
		return nil, errors.New(err, fmt.Sprintf("fail to read action store '%s'", paths.AgentActionStoreFile()))
	}

	actionQueue, err := queue.NewActionQueue(stateStore.Queue(), stateStore)
	if err != nil {
		return nil, fmt.Errorf("unable to initialize action queue: %w", err)
	}

	actionDispatcher, err := dispatcher.New(log, handlers.NewDefault(log), actionQueue)
	if err != nil {
		return nil, fmt.Errorf("unable to initialize action dispatcher: %w", err)
	}

	return &managedConfigManager{
		log:         log,
		agentInfo:   agentInfo,
		cfg:         cfg,
		client:      client,
		store:       storeSaver,
		stateStore:  stateStore,
		actionQueue: actionQueue,
		dispatcher:  actionDispatcher,
		runtime:     runtime,
		ch:          make(chan coordinator.ConfigChange),
		errCh:       make(chan error),
	}, nil
}

func (m *managedConfigManager) Run(ctx context.Context) error {
	// Check setup correctly in application (the actionDispatcher and coord must be set manually)
	if m.coord == nil {
		return errors.New("coord must be set before calling Run")
	}

	// Un-enrolled so we will not do anything.
	if m.wasUnenrolled() {
		m.log.Warnf("Elastic Agent was previously unenrolled. To reactivate please reconfigure or enroll again.")
		return nil
	}

	// Reload ID because of win7 sync issue
	if err := m.agentInfo.ReloadID(); err != nil {
		return err
	}

	// Create context that is cancelled on unenroll.
	gatewayCtx, gatewayCancel := context.WithCancel(ctx)
	defer gatewayCancel()

	// Initialize the actionDispatcher.
	policyChanger := m.initDispatcher(gatewayCancel)

	// Create ackers to enqueue/retry failed acks
	ack, err := fleet.NewAcker(m.log, m.agentInfo, m.client)
	if err != nil {
		return fmt.Errorf("failed to create acker: %w", err)
	}
	retrier := retrier.New(ack, m.log)
	batchedAcker := lazy.NewAcker(ack, m.log, lazy.WithRetrier(retrier))
	actionAcker := store.NewStateStoreActionAcker(batchedAcker, m.stateStore)

	if err := m.coord.AckUpgrade(ctx, actionAcker); err != nil {
		m.log.Warnf("Failed to ack upgrade: %v", err)
	}

	// Run the retrier.
	retrierRun := make(chan bool)
	retrierCtx, retrierCancel := context.WithCancel(ctx)
	defer func() {
		retrierCancel()
		<-retrierRun
	}()
	go func() {
		retrier.Run(retrierCtx)
		close(retrierRun)
	}()

	actions := m.stateStore.Actions()
	stateRestored := false
	if len(actions) > 0 && !m.wasUnenrolled() {
		// TODO(ph) We will need an improvement on fleet, if there is an error while dispatching a
		// persisted action on disk we should be able to ask Fleet to get the latest configuration.
		// But at the moment this is not possible because the policy change was acked.
		m.log.Info("restoring current policy from disk")
		m.dispatcher.Dispatch(ctx, actionAcker, actions...)
		stateRestored = true
	}

	// In the case this Elastic Agent is running a Fleet Server; we need to ensure that
	// the Fleet Server is running before the Fleet gateway is started.
	if m.cfg.Fleet.Server != nil {
		if stateRestored {
			err = m.waitForFleetServer(ctx)
			if err != nil {
				return fmt.Errorf("failed to initialize Fleet Server: %w", err)
			}
		} else {
			err = m.initFleetServer(ctx)
			if err != nil {
				return fmt.Errorf("failed to initialize Fleet Server: %w", err)
			}
		}
	}

	gateway, err := fleetgateway.New(
		m.log,
		m.agentInfo,
		m.client,
		actionAcker,
		m.coord,
		m.stateStore,
	)
	if err != nil {
		return err
	}

	// Not running a Fleet Server so the gateway and acker can be changed based on the configuration change.
	if m.cfg.Fleet.Server == nil {
		policyChanger.AddSetter(gateway)
		policyChanger.AddSetter(ack)
	}

	// Proxy errors from the gateway to our own channel.
	gatewayErrorsRunner := runner.Start(context.Background(), func(ctx context.Context) error {
		for {
			select {
			case <-ctx.Done():
				return nil
			case err := <-gateway.Errors():
				m.errCh <- err
			}
		}
	})

	// Run the gateway.
	gatewayRunner := runner.Start(gatewayCtx, func(ctx context.Context) error {
		defer gatewayErrorsRunner.Stop()
		return gateway.Run(ctx)
	})

	// pass actions collected from gateway to dispatcher
	go func() {
		for {
			select {
			case <-ctx.Done():
				return
			case actions := <-gateway.Actions():
				m.dispatcher.Dispatch(ctx, actionAcker, actions...)
			}
		}
	}()

	<-ctx.Done()
	return gatewayRunner.Err()
}

// ActionErrors returns the error channel for actions.
// May return errors for fleet managed errors.
func (m *managedConfigManager) ActionErrors() <-chan error {
	return m.dispatcher.Errors()
}

func (m *managedConfigManager) Errors() <-chan error {
	return m.errCh
}

func (m *managedConfigManager) Watch() <-chan coordinator.ConfigChange {
	return m.ch
}

func (m *managedConfigManager) wasUnenrolled() bool {
	actions := m.stateStore.Actions()
	for _, a := range actions {
		if a.Type() == "UNENROLL" {
			return true
		}
	}
	return false
}

func (m *managedConfigManager) initFleetServer(ctx context.Context) error {
	ctx, cancel := context.WithTimeout(ctx, 15*time.Second)
	defer cancel()

	m.log.Debugf("injecting basic fleet-server for first start")
	select {
	case <-ctx.Done():
		return ctx.Err()
	case m.ch <- &localConfigChange{injectFleetServerInput}:
	}

	return m.waitForFleetServer(ctx)
}

func (m *managedConfigManager) waitForFleetServer(ctx context.Context) error {
	m.log.Debugf("watching Fleet Server component state")

	ctx, cancel := context.WithCancel(ctx)
	defer cancel()
	sub := m.runtime.SubscribeAll(ctx)
	for {
		select {
		case <-ctx.Done():
			return ctx.Err()
		case compState := <-sub.Ch():
			if compState.Component.Spec.InputType == "fleet-server" {
				if fleetServerRunning(compState.State) {
					m.log.With("state", compState.State).Debugf("Fleet Server is running")
					return nil
				}
				m.log.With("state", compState.State).Debugf("Fleet Server is not running")
			}
		}
	}
}

func fleetServerRunning(state runtime.ComponentState) bool {
	if state.State == client.UnitStateHealthy {
		if len(state.Units) == 0 {
			return false
		}
		for _, unit := range state.Units {
			if unit.State != client.UnitStateHealthy {
				return false
			}
		}
		return true
	}
	return false
}

func (m *managedConfigManager) initDispatcher(canceller context.CancelFunc) *handlers.PolicyChange {
	policyChanger := handlers.NewPolicyChange(
		m.log,
		m.agentInfo,
		m.cfg,
		m.store,
		m.ch,
	)

	m.dispatcher.MustRegister(
		&fleetapi.ActionPolicyChange{},
		policyChanger,
	)

	m.dispatcher.MustRegister(
		&fleetapi.ActionPolicyReassign{},
		handlers.NewPolicyReassign(m.log),
	)

	m.dispatcher.MustRegister(
		&fleetapi.ActionUnenroll{},
		handlers.NewUnenroll(
			m.log,
			m.ch,
			[]context.CancelFunc{canceller},
			m.stateStore,
		),
	)

	m.dispatcher.MustRegister(
		&fleetapi.ActionUpgrade{},
		handlers.NewUpgrade(m.log, m.coord),
	)

	m.dispatcher.MustRegister(
		&fleetapi.ActionSettings{},
		handlers.NewSettings(
			m.log,
			m.agentInfo,
			m.coord,
		),
	)

	m.dispatcher.MustRegister(
		&fleetapi.ActionCancel{},
		handlers.NewCancel(
			m.log,
			m.actionQueue,
		),
	)

<<<<<<< HEAD
	actionDispatcher.MustRegister(
		&fleetapi.ActionDiagnostics{},
		handlers.NewDiagnostics(
			m.log,
			m.coord,
			uploader.New(m.agentInfo.AgentID(), m.client, m.cfg.Settings.MonitoringConfig.Uploader),
		),
	)

	actionDispatcher.MustRegister(
=======
	m.dispatcher.MustRegister(
>>>>>>> fc3eba35
		&fleetapi.ActionApp{},
		handlers.NewAppAction(m.log, m.coord),
	)

	m.dispatcher.MustRegister(
		&fleetapi.ActionUnknown{},
		handlers.NewUnknown(m.log),
	)

	return policyChanger
}<|MERGE_RESOLUTION|>--- conflicted
+++ resolved
@@ -349,8 +349,7 @@
 		),
 	)
 
-<<<<<<< HEAD
-	actionDispatcher.MustRegister(
+	m.dispatcher.MustRegister(
 		&fleetapi.ActionDiagnostics{},
 		handlers.NewDiagnostics(
 			m.log,
@@ -359,10 +358,7 @@
 		),
 	)
 
-	actionDispatcher.MustRegister(
-=======
-	m.dispatcher.MustRegister(
->>>>>>> fc3eba35
+	m.dispatcher.MustRegister(
 		&fleetapi.ActionApp{},
 		handlers.NewAppAction(m.log, m.coord),
 	)
