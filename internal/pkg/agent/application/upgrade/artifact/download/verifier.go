// Copyright Elasticsearch B.V. and/or licensed to Elasticsearch B.V. under one
// or more contributor license agreements. Licensed under the Elastic License;
// you may not use this file except in compliance with the Elastic License.

package download

import (
	"bufio"
	"bytes"
	"crypto/sha512"
	"encoding/hex"
	"fmt"
	"io"
<<<<<<< HEAD
<<<<<<< HEAD
=======
	"io/ioutil"
	"net/http"
	"net/url"
>>>>>>> a6d0a9f0e1 (Support only HTTPS for remote upgrade PGP (#2268))
=======
	"io/ioutil"
	"net/http"
	"net/url"
>>>>>>> 56b29381
	"os"
	"path/filepath"
	"strings"

	"github.com/elastic/elastic-agent/internal/pkg/agent/application/upgrade/artifact"

	"golang.org/x/crypto/openpgp" //nolint:staticcheck // crypto/openpgp is only receiving security updates.

	"github.com/elastic/elastic-agent/internal/pkg/agent/errors"
)

const (
	PgpSourceRawPrefix = "pgp_raw:"
	PgpSourceURIPrefix = "pgp_uri:"
)

// ChecksumMismatchError indicates the expected checksum for a file does not
// match the computed checksum.
type ChecksumMismatchError struct {
	Expected string
	Computed string
	File     string
}

func (e *ChecksumMismatchError) Error() string {
	return "checksum mismatch for " + e.File + ": expected " + e.Expected + ", computed " + e.Computed
}

// InvalidSignatureError indicates the file's GPG signature is invalid.
type InvalidSignatureError struct {
	File string
	Err  error
}

func (e *InvalidSignatureError) Error() string {
	return "invalid signature for " + e.File + ": " + e.Err.Error()
}

// Unwrap returns the cause.
func (e *InvalidSignatureError) Unwrap() error { return e.Err }

// Verifier is an interface verifying the SHA512 checksum and GPG signature and
// of a downloaded artifact.
type Verifier interface {
	// Verify should verify the artifact and return an error if any checks fail.
	// If the checksum does no match Verify returns a
	// *download.ChecksumMismatchError. And if the GPG signature is invalid then
	// Verify returns a *download.InvalidSignatureError. Use errors.As() to
	// check error types.
	Verify(a artifact.Artifact, version string, pgpBytes ...string) error
}

// VerifySHA512Hash checks that a sidecar file containing a sha512 checksum
// exists and that the checksum in the sidecar file matches the checksum of
// the file. It returns an error if validation fails.
func VerifySHA512Hash(filename string) error {
	// Read expected checksum.
	expectedHash, err := readChecksumFile(filename+".sha512", filepath.Base(filename))
	if err != nil {
		return err
	}

	// Compute sha512 checksum.
	f, err := os.Open(filename)
	if err != nil {
		return errors.New(err, errors.TypeFilesystem, errors.M(errors.MetaKeyPath, filename))
	}
	defer f.Close()

	hash := sha512.New()
	if _, err := io.Copy(hash, f); err != nil {
		return err
	}
	computedHash := hex.EncodeToString(hash.Sum(nil))

	if computedHash != expectedHash {
		return &ChecksumMismatchError{
			Expected: expectedHash,
			Computed: computedHash,
			File:     filename,
		}
	}

	return nil
}

// readChecksumFile reads the checksum of the file named in filename from
// checksumFile. checksumFile is expected to contain the output from the
// shasum family of tools (e.g. sha512sum). If the checksum does not match then
// a *download.ChecksumMismatchError is returned.
func readChecksumFile(checksumFile, filename string) (string, error) {
	f, err := os.Open(checksumFile)
	if err != nil {
		return "", fmt.Errorf("failed to open checksum file %q: %w", checksumFile, err)
	}
	defer f.Close()

	// The format is a checksum, a space, a character indicating input mode ('*'
	// for binary, ' ' for text or where binary is insignificant), and name for
	// each FILE. See man sha512sum.
	//
	// {hash} SPACE (ASTERISK|SPACE) [{directory} SLASH] {filename}
	var checksum string
	scanner := bufio.NewScanner(f)
	for scanner.Scan() {
		parts := strings.Fields(scanner.Text())
		if len(parts) != 2 {
			// Ignore malformed.
			continue
		}

		lineFilename := strings.TrimLeft(parts[1], "*")
		if lineFilename != filename {
			// Continue looking for a match.
			continue
		}

		checksum = parts[0]
	}

	if len(checksum) == 0 {
		return "", fmt.Errorf("checksum for %q was not found in %q", filename, checksumFile)
	}

	return checksum, nil
}

// VerifyGPGSignature verifies the GPG signature of a file. It accepts the path
// to the file to verify, the ASCII armored signature, and the public key to
// check against. If there is a problem with the signature then a
// *download.InvalidSignatureError is returned.
func VerifyGPGSignature(file string, asciiArmorSignature, publicKey []byte) error {
	keyring, err := openpgp.ReadArmoredKeyRing(bytes.NewReader(publicKey))
	if err != nil {
		return errors.New(err, "read armored key ring", errors.TypeSecurity)
	}

	f, err := os.Open(file)
	if err != nil {
		return errors.New(err, errors.TypeFilesystem, errors.M(errors.MetaKeyPath, file))
	}
	defer f.Close()

	_, err = openpgp.CheckArmoredDetachedSignature(keyring, f, bytes.NewReader(asciiArmorSignature))
	if err != nil {
		return &InvalidSignatureError{File: file, Err: err}
	}

	return nil
}
<<<<<<< HEAD
<<<<<<< HEAD
=======
=======
>>>>>>> 56b29381

func PgpBytesFromSource(source string, client http.Client) ([]byte, error) {
	if strings.HasPrefix(source, PgpSourceRawPrefix) {
		return []byte(strings.TrimPrefix(source, PgpSourceRawPrefix)), nil
	}

	if strings.HasPrefix(source, PgpSourceURIPrefix) {
		return fetchPgpFromURI(strings.TrimPrefix(source, PgpSourceURIPrefix), client)
	}

	return nil, errors.New("unknown pgp source")
}

func CheckValidDownloadUri(rawURI string) error {
	uri, err := url.Parse(rawURI)
	if err != nil {
		return err
	}

	if !strings.EqualFold(uri.Scheme, "https") {
		return fmt.Errorf("failed to check URI %q: HTTPS is required", rawURI)
	}

	return nil
}

func fetchPgpFromURI(uri string, client http.Client) ([]byte, error) {
	if err := CheckValidDownloadUri(uri); err != nil {
		return nil, err
	}

	resp, err := client.Get(uri)
	if err != nil {
		return nil, err
	}
	defer resp.Body.Close()

	if resp.StatusCode != 200 {
		return nil, errors.New(fmt.Sprintf("call to '%s' returned unsuccessful status code: %d", uri, resp.StatusCode), errors.TypeNetwork, errors.M(errors.MetaKeyURI, uri))
	}

	return ioutil.ReadAll(resp.Body)
<<<<<<< HEAD
}
>>>>>>> a6d0a9f0e1 (Support only HTTPS for remote upgrade PGP (#2268))
=======
}
>>>>>>> 56b29381
<|MERGE_RESOLUTION|>--- conflicted
+++ resolved
@@ -11,18 +11,9 @@
 	"encoding/hex"
 	"fmt"
 	"io"
-<<<<<<< HEAD
-<<<<<<< HEAD
-=======
 	"io/ioutil"
 	"net/http"
 	"net/url"
->>>>>>> a6d0a9f0e1 (Support only HTTPS for remote upgrade PGP (#2268))
-=======
-	"io/ioutil"
-	"net/http"
-	"net/url"
->>>>>>> 56b29381
 	"os"
 	"path/filepath"
 	"strings"
@@ -173,11 +164,6 @@
 
 	return nil
 }
-<<<<<<< HEAD
-<<<<<<< HEAD
-=======
-=======
->>>>>>> 56b29381
 
 func PgpBytesFromSource(source string, client http.Client) ([]byte, error) {
 	if strings.HasPrefix(source, PgpSourceRawPrefix) {
@@ -220,9 +206,4 @@
 	}
 
 	return ioutil.ReadAll(resp.Body)
-<<<<<<< HEAD
-}
->>>>>>> a6d0a9f0e1 (Support only HTTPS for remote upgrade PGP (#2268))
-=======
-}
->>>>>>> 56b29381
+}