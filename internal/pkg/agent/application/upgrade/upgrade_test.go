// Copyright Elasticsearch B.V. and/or licensed to Elasticsearch B.V. under one
// or more contributor license agreements. Licensed under the Elastic License 2.0;
// you may not use this file except in compliance with the Elastic License 2.0.

package upgrade

import (
	"context"
	"crypto/tls"
	"fmt"
	"io"
	"io/fs"
	"net/http"
	"net/url"
	"os"
	"path/filepath"
	"runtime"
	"sync"
	"testing"
	"time"

	"github.com/gofrs/flock"
	"github.com/otiai10/copy"
	"github.com/stretchr/testify/assert"
	"github.com/stretchr/testify/mock"
	"github.com/stretchr/testify/require"
	"gopkg.in/yaml.v2"

	"github.com/elastic/elastic-agent-libs/transport/httpcommon"
	"github.com/elastic/elastic-agent-libs/transport/tlscommon"
	"github.com/elastic/elastic-agent/internal/pkg/agent/application/paths"
	"github.com/elastic/elastic-agent/internal/pkg/agent/application/upgrade/artifact"
	upgradeErrors "github.com/elastic/elastic-agent/internal/pkg/agent/application/upgrade/artifact/download/errors"
	"github.com/elastic/elastic-agent/internal/pkg/agent/application/upgrade/details"
	"github.com/elastic/elastic-agent/internal/pkg/agent/errors"
	"github.com/elastic/elastic-agent/internal/pkg/config"
	"github.com/elastic/elastic-agent/internal/pkg/fleetapi"
	"github.com/elastic/elastic-agent/internal/pkg/fleetapi/acker"
	"github.com/elastic/elastic-agent/internal/pkg/release"
	v1 "github.com/elastic/elastic-agent/pkg/api/v1"
	"github.com/elastic/elastic-agent/pkg/control/v2/client"
	"github.com/elastic/elastic-agent/pkg/control/v2/cproto"
	"github.com/elastic/elastic-agent/pkg/core/logger"
	"github.com/elastic/elastic-agent/pkg/core/logger/loggertest"
	agtversion "github.com/elastic/elastic-agent/pkg/version"
	"github.com/elastic/elastic-agent/testing/mocks/internal_/pkg/agent/application/info"
	mocks "github.com/elastic/elastic-agent/testing/mocks/pkg/control/v2/client"
)

func Test_CopyFile(t *testing.T) {
	l, _ := logger.New("test", false)
	tt := []struct {
		Name        string
		From        string
		To          string
		IgnoreErr   bool
		KeepOpen    bool
		ExpectedErr bool
	}{
		{
			"Existing, no onerr",
			filepath.Join(".", "test", "case1", "README.md"),
			filepath.Join(".", "test", "case1", "copy", "README.md"),
			false,
			false,
			false,
		},
		{
			"Existing but open",
			filepath.Join(".", "test", "case2", "README.md"),
			filepath.Join(".", "test", "case2", "copy", "README.md"),
			false,
			true,
			runtime.GOOS == "windows", // this fails only on,
		},
		{
			"Existing but open, ignore errors",
			filepath.Join(".", "test", "case3", "README.md"),
			filepath.Join(".", "test", "case3", "copy", "README.md"),
			true,
			true,
			false,
		},
		{
			"Not existing, accept errors",
			filepath.Join(".", "test", "case4", "README.md"),
			filepath.Join(".", "test", "case4", "copy", "README.md"),
			false,
			false,
			true,
		},
		{
			"Not existing, ignore errors",
			filepath.Join(".", "test", "case4", "README.md"),
			filepath.Join(".", "test", "case4", "copy", "README.md"),
			true,
			false,
			false,
		},
	}

	for _, tc := range tt {
		t.Run(tc.Name, func(t *testing.T) {
			defer func() {
				// cleanup
				_ = os.RemoveAll(filepath.Dir(tc.To))
			}()

			var fl *flock.Flock
			if tc.KeepOpen {
				// this uses syscalls to create inter-process lock
				fl = flock.New(tc.From)
				_, err := fl.TryLock()
				require.NoError(t, err)

				defer func() {
					require.NoError(t, fl.Unlock())
				}()

			}

			err := copyDir(l, tc.From, tc.To, tc.IgnoreErr, copy.Copy)
			require.Equal(t, tc.ExpectedErr, err != nil, err)
		})
	}
}

func TestShutdownCallback(t *testing.T) {

	type testcase struct {
		name                  string
		agentHomeDirectory    string
		newAgentHomeDirectory string
		agentVersion          string
		newAgentVersion       string
		oldRunFile            string
		newRunFile            string
	}

	testcases := []testcase{
		{
			name:                  "legacy run directories",
			agentHomeDirectory:    fmt.Sprintf("%s-%s", agentName, release.ShortCommit()),
			newAgentHomeDirectory: fmt.Sprintf("%s-%s", agentName, "abc123"),
			agentVersion:          "7.14.0",
			newAgentVersion:       "7.15.0",
			oldRunFile:            filepath.Join("run", "default", "process-7.14.0", "file.test"),
			newRunFile:            filepath.Join("run", "default", "process-7.15.0", "file.test"),
		},
		{
			name:                  "new run directories",
			agentHomeDirectory:    "elastic-agent-abcdef",
			newAgentHomeDirectory: "elastic-agent-ghijkl",
			agentVersion:          "1.2.3",
			newAgentVersion:       "4.5.6",
			oldRunFile:            filepath.Join("run", "component", "unit", "file.test"),
			newRunFile:            filepath.Join("run", "component", "unit", "file.test"),
		},
		{
			name:                  "new run directories, agents with version in path",
			agentHomeDirectory:    "elastic-agent-1.2.3-abcdef",
			newAgentHomeDirectory: "elastic-agent-4.5.6-ghijkl",
			agentVersion:          "1.2.3",
			newAgentVersion:       "4.5.6",
			oldRunFile:            filepath.Join("run", "component", "unit", "file.test"),
			newRunFile:            filepath.Join("run", "component", "unit", "file.test"),
		},
	}

	for _, tt := range testcases {

		t.Run(tt.name, func(t *testing.T) {
			l, _ := logger.New(tt.name, false)
			tmpDir := t.TempDir()

			// make homepath agent consistent
			homePath := filepath.Join(tmpDir, tt.agentHomeDirectory)
			newHome := filepath.Join(tmpDir, tt.newAgentHomeDirectory)

			content := []byte("content")
			sourceDir := filepath.Join(homePath, filepath.Dir(tt.oldRunFile))
			targetDir := filepath.Join(newHome, filepath.Dir(tt.newRunFile))

			require.NoError(t, os.MkdirAll(sourceDir, 0755))
			require.NoError(t, os.MkdirAll(targetDir, 0755))

			cb := shutdownCallback(l, homePath, tt.agentVersion, tt.newAgentVersion, newHome)

			oldFilename := filepath.Join(homePath, tt.oldRunFile)
			err := os.WriteFile(oldFilename, content, 0640)
			require.NoError(t, err, "preparing file failed")

			err = cb()
			require.NoError(t, err, "callback failed")

			newFilename := filepath.Join(newHome, tt.newRunFile)
			newContent, err := os.ReadFile(newFilename)
			require.NoError(t, err, "reading file failed")
			require.Equal(t, content, newContent, "contents are not equal")
		})
	}

}

func TestIsInProgress(t *testing.T) {
	tests := map[string]struct {
		state              cproto.State
		stateErr           string
		watcherPIDsFetcher func() ([]int, error)

		expected    bool
		expectedErr string
	}{
		"state_error": {
			state:              cproto.State_STARTING,
			stateErr:           "some error",
			watcherPIDsFetcher: func() ([]int, error) { return nil, nil },

			expected:    false,
			expectedErr: "failed to get agent state: some error",
		},
		"state_upgrading": {
			state:              cproto.State_UPGRADING,
			stateErr:           "",
			watcherPIDsFetcher: func() ([]int, error) { return nil, nil },

			expected:    true,
			expectedErr: "",
		},
		"state_healthy_no_watcher": {
			state:              cproto.State_HEALTHY,
			stateErr:           "",
			watcherPIDsFetcher: func() ([]int, error) { return []int{}, nil },

			expected:    false,
			expectedErr: "",
		},
		"state_healthy_with_watcher": {
			state:              cproto.State_HEALTHY,
			stateErr:           "",
			watcherPIDsFetcher: func() ([]int, error) { return []int{9999}, nil },

			expected:    true,
			expectedErr: "",
		},
	}

	for name, test := range tests {
		t.Run(name, func(t *testing.T) {
			// Expect client.State() call to be made only if no Upgrade Watcher PIDs
			// are returned (i.e. no Upgrade Watcher is found to be running).
			mc := mocks.NewClient(t)
			if test.watcherPIDsFetcher != nil {
				pids, _ := test.watcherPIDsFetcher()
				if len(pids) == 0 {
					if test.stateErr != "" {
						mc.EXPECT().State(context.Background()).Return(nil, errors.New(test.stateErr)).Once()
					} else {
						mc.EXPECT().State(context.Background()).Return(&client.AgentState{State: test.state}, nil).Once()
					}
				}
			}

			inProgress, err := IsInProgress(mc, test.watcherPIDsFetcher)
			if test.expectedErr != "" {
				require.Equal(t, test.expectedErr, err.Error())
			} else {
				require.Equal(t, test.expected, inProgress)
			}
		})
	}
}

// TestUpgraderReload ensures the download configs (artifact.Config) are all
// applied. However, as of today, most of them cannot be set through Fleet UI.
func TestUpgraderReload(t *testing.T) {
	// if needed to regenerate the certificates, use the `elasticsearch-certgen`
	// that is included with Elasticsearch. Just run it, and it generates the CA
	// and a certificate from that CA and the keys.
	cfgyaml, want := prepareTestUpgraderReload()

	log, _ := loggertest.New("")
	u := Upgrader{
		log:      log,
		settings: artifact.DefaultConfig(),
	}

	err := u.Reload(config.MustNewConfigFrom(cfgyaml))
	require.NoError(t, err, "error reloading config")

	assert.Equal(t, &want, u.settings)
}

func TestUpgraderAckAction(t *testing.T) {
	log, _ := loggertest.New("")
	u := Upgrader{
		log:      log,
		settings: artifact.DefaultConfig(),
	}

	action := fleetapi.NewAction(fleetapi.ActionTypeUpgrade)
	t.Run("AckAction without acker", func(t *testing.T) {
		require.Nil(t, u.AckAction(t.Context(), nil, action))
	})
	t.Run("AckAction with acker", func(t *testing.T) {
		acker := &fakeAcker{}
		acker.On("Ack", mock.Anything, action).Return(nil)
		acker.On("Commit", mock.Anything).Return(nil)

		require.Nil(t, u.AckAction(t.Context(), acker, action))
		acker.AssertCalled(t, "Ack", mock.Anything, action)
		acker.AssertCalled(t, "Commit", mock.Anything)
	})

	t.Run("AckAction with acker - failing commit", func(t *testing.T) {
		acker := &fakeAcker{}

		errCommit := errors.New("failed commit")
		acker.On("Ack", mock.Anything, action).Return(nil)
		acker.On("Commit", mock.Anything).Return(errCommit)

		require.ErrorIs(t, u.AckAction(t.Context(), acker, action), errCommit)
		acker.AssertCalled(t, "Ack", mock.Anything, action)
		acker.AssertCalled(t, "Commit", mock.Anything)
	})

	t.Run("AckAction with acker - failed ack", func(t *testing.T) {
		acker := &fakeAcker{}

		errAck := errors.New("ack error")
		acker.On("Ack", mock.Anything, action).Return(errAck)
		acker.On("Commit", mock.Anything).Return(nil)

		require.ErrorIs(t, u.AckAction(t.Context(), acker, action), errAck)
		acker.AssertCalled(t, "Ack", mock.Anything, action)
		acker.AssertNotCalled(t, "Commit", mock.Anything)
	})
}

func prepareTestUpgraderReload() (string, artifact.Config) {
	cfgyaml := `
agent.download:
  source_uri: "https://tardis.elastic.co/downloads/"
  target_directory: "/tardis"
  install_path: "/sonic_screwdriver"
  drop_path: "/gallifrey"
  retry_sleep_init_duration: 10s
  timeout: 30s
  proxy_url: "http://trenzalore:1234"
  proxy_headers:
    title: "Doctor"
    name: "The Doctor"
    intention: "fun"
  ssl:
    enabled: true
    verification_mode: full
    supported_protocols:
      - "TLSv1.3"
    cipher_suites:
      - "RSA-AES-256-GCM-SHA384"
    ca_trusted_fingerprint: "TARD1S-R0S3-TR4V3LS-TH3-WH0L3-UN1V3RS3"
    renegotiation: "never"
    ca_sha256: "6effba339778083ddc39c332b6724a0665462439f6419839c9bb8a7b6639b1cd"
    key: |
      -----BEGIN RSA PRIVATE KEY-----
      MIIEpAIBAAKCAQEAsO3dq2k4ovARfgK+xZ18wv3u4u0OjXONL7YoNL0zLxPPp0hY
      uNisNN57KW6Lba1vSiu7Y02lQ4/JbVIlVds/7FOBPaN1n61rJ6KFGK14PpepjuVr
      zNuLxHawUREBi5oeVEzgkmOHDxxABRjmnbYr67PYhUM9xoLykuxiWtBXYU7WIIg/
      C1TS6gq+18jqEF0VhXRbl0lU27Edf7Jv4LJHXF2HRKpwAmk8VEV0y9N7i2MyiQ3H
      luSTMtgAzAbKC3i7iqYvP3inUnQIAR+2DV/NuZub16GvxNjZKUX2TTRbcd8sM+p4
      Z6cG1TtuwVFJyAmx/kV3LipzviDpxZFM+kgAPQIDAQABAoIBADNXApC/uqCFOv4u
      u77KIS7P0qbklOl000459FbBY/3QKNxowN36eZXpzSFLo4fS4M1L/Vcma8M8EP34
      7T6JnXXtET6alQIdp09b+HUduRuolJoTdoF+X4NF0YnkfmdM9GoP2MaBvOokj2sr
      O5geCYaerECXL3DQBKWflDa35/MjGiY7lbtFlv4vqMh5LhfZpDAxnkNzbDw716Iq
      ZYE2+Rq+l2dK3uNB1tnRSG7fUhNCp/JcQy+9I+bZTY3wFDo23vqeYyR+BhB/byt+
      BFe0IR8+1VgIbE00ecXE/tZ8V1SBMQrJ8avkKLcXYdJdWw1hnAtPMuBDNbvTATKe
      5hdSDN0CgYEA6mzW3ISfaDzrCwW3e1oWpYW+SjeYRaRJLfZwy/arbwp0bQGzrOix
      nVk8g1MsVSUMQ5yoL9/xVnLLKaa5qRLp5sfeRrg+0gKDd1fU+jM9a5UTicbZQGOh
      3aOxtmeekmeh4s670KHZx7KKSsVZH+6bIx4J58zF7UjmcEVjDxGmXZ8CgYEAwTZl
      QoC9ptNtSEKig69RrW0yg7rAGa5Fb29h+sYePK4nX8dvrBDc+cHOxao/uZTd20Tq
      8yHzy0g9IqYX/lSGyrmweY1V03KR3e6d6l2l7s/RakSdB75b3iG5SbC+6cD80zPK
      q2jWg3ajLphuf8dNuC1kOaaHzuhzOoTL8uXDHKMCgYEAoNFfqNH2hUzdNaeLUrzf
      sleIzmNLO+NTLIvWn6Wtv7RdYHZ9a04KotYX9EN3s0WCH1P18Tng1xxTEVTGIx3N
      hjtw2fUFa46734BKpAXIyefwCmF2onx3C5SDko2NNASSAwUtxRdzTlLGGjs+Q/Ct
      Tq8JvpI06e5L35NKPIkwJyMCgYBsHsZ3epemfXYQE8nhqwAn7o1wDddmB5GvlELe
      FHPjPQmnnXEudplR4lSVZHoYneewxlY8DGni/d/IPe37Us3DMDpDKwY2N0zNRrRz
      7Efo5b6omxDMvoemPHT1ecS8BlT002y8kwRHuOIENyTOuHcTc8M8R6aD8KxauOlw
      WYbfxQKBgQDUyPtbfRS5Ns87ix7+3LAQ9W0gtVOIoFl3ysk/JzRDZyxzaX+AhWdC
      IBO3yO2fxXIweDJBnL4TOanJK1NRJsXgGJnp0n8SRwECrtI7Jb3nmRgZEiiwNdr7
      FaZ3yM1rwmTiI90woe9kq8jEcP7Ew07naoCTlEDxTSgSqh4lKuUNCw==
      -----END RSA PRIVATE KEY-----
    certificate: |
      -----BEGIN CERTIFICATE-----
      MIIDQzCCAiugAwIBAgIVAJtAaYlLhZ/4qmigwOyX79az1ZZ3MA0GCSqGSIb3DQEB
      CwUAMDQxMjAwBgNVBAMTKUVsYXN0aWMgQ2VydGlmaWNhdGUgVG9vbCBBdXRvZ2Vu
      ZXJhdGVkIENBMB4XDTIzMTIyMDE1MTcwMloXDTI2MTIxOTE1MTcwMlowDzENMAsG
      A1UEAxMEdGVzdDCCASIwDQYJKoZIhvcNAQEBBQADggEPADCCAQoCggEBALDt3atp
      OKLwEX4CvsWdfML97uLtDo1zjS+2KDS9My8Tz6dIWLjYrDTeeylui22tb0oru2NN
      pUOPyW1SJVXbP+xTgT2jdZ+tayeihRiteD6XqY7la8zbi8R2sFERAYuaHlRM4JJj
      hw8cQAUY5p22K+uz2IVDPcaC8pLsYlrQV2FO1iCIPwtU0uoKvtfI6hBdFYV0W5dJ
      VNuxHX+yb+CyR1xdh0SqcAJpPFRFdMvTe4tjMokNx5bkkzLYAMwGygt4u4qmLz94
      p1J0CAEftg1fzbmbm9ehr8TY2SlF9k00W3HfLDPqeGenBtU7bsFRScgJsf5Fdy4q
      c74g6cWRTPpIAD0CAwEAAaNxMG8wHQYDVR0OBBYEFNlPsDNseQ9Tg2iyKxPgwAgC
      0gW+MB8GA1UdIwQYMBaAFGxEf+I5mhWGioGsimjMWMWbu4OAMCIGA1UdEQQbMBmH
      BMCoAQCCEXRhcmRpcy5lbGFzdGljLmNvMAkGA1UdEwQCMAAwDQYJKoZIhvcNAQEL
      BQADggEBAD7CAOwaJrt0Au6yEZd4LHY03c8N3bq3Gcn+31YFemyvlHJTVHHzmzEG
      i3pU2JJDjefmHtsyXNnlzVwAcLd0lDtmiV5Baiuq/3C8zlwsln5aOAfJy94WDvfr
      ZSjSN6pPCDMRIc55MRGsy1hHNtMml1R3NdH5H6uuEBKaVJIT3GbvdCdS3n6Gy7Go
      supbBlTxw20eOWOW5NVBhQuix+Lul6QtORTqdV+0Ijyd+c5IoXbBMc34N9sjrDY7
      Uoyv095FS6hLVdVFeTy8kO7DgZUItrzjZiXATcXku0H9TAeccX6BGXgtDLPn93gd
      Ef23lo+PtLfG7fz1TF9Yz11A5uEjZds=
      -----END CERTIFICATE-----
    certificate_authorities:
    - |
      -----BEGIN CERTIFICATE-----
      MIIDSTCCAjGgAwIBAgIUMFzXUvzMd/dsDoDjQ7/6nPBPNqEwDQYJKoZIhvcNAQEL
      BQAwNDEyMDAGA1UEAxMpRWxhc3RpYyBDZXJ0aWZpY2F0ZSBUb29sIEF1dG9nZW5l
      cmF0ZWQgQ0EwHhcNMjMxMjIwMTUxNjI5WhcNMjYxMjE5MTUxNjI5WjA0MTIwMAYD
      VQQDEylFbGFzdGljIENlcnRpZmljYXRlIFRvb2wgQXV0b2dlbmVyYXRlZCBDQTCC
      ASIwDQYJKoZIhvcNAQEBBQADggEPADCCAQoCggEBAOiP+ezLKtkQ2kDSCs/+EDiK
      qjTgLKl+suJUPDhrzpGZdGmbwE0tKCT9H9aq+nHk56gEYRJ+kiFvb5vJPVj9ExaF
      +TbuGBDrUqeVVSxNwkMlwCK7t2h+MmHmcwZqxDvqT56+lEHMHdd9UMEupgwS5c70
      ykidWwg01LS7nAsVpx5NjsP7zFZcd4jYwhibvasMyPeT9Vn5CDFi1vxcJ7ejmqNf
      aR/fYAZfLGMaIo8r1SBBuWpUAx6+VD0JXb5joxGmGy3SLaCyd7lhv8Xdc+B/A7BQ
      Xq/qtrq9OIqSRVkv7CAJZaMJ/4GyY2h8JtqL6SAnbOUIWywAL9Diq5eoy/HuRfUC
      AwEAAaNTMFEwHQYDVR0OBBYEFGxEf+I5mhWGioGsimjMWMWbu4OAMB8GA1UdIwQY
      MBaAFGxEf+I5mhWGioGsimjMWMWbu4OAMA8GA1UdEwEB/wQFMAMBAf8wDQYJKoZI
      hvcNAQELBQADggEBAKiHmVxUSk+y1LwVRQ2YFgzOFX3EbTVMom8QOsXvuU/2weXi
      h3Ij3u1Fw+do5PGbbKcYsGa4OdX263rW/h//VScWHDjxofvbRlIa5s0j1RVY5QvE
      x354x/EcHVrT4gKL4UAqfGNSrF0AmoeQGSTfre7FpxUq/+G7R0/97dyqKmeZd+o2
      CMfYKYerkyTtH2k4wQXVUQCGo3O2dMGpBakUCH0pXR3bOq8Xszcpz9DI86522I3U
      Moylz3f/lBMBLKFUD19ZzS4Z8c31iZPFXkN+KCjW8B7hNv6qKDSvQo74yvA0NYkv
      ncHUVm1hDPg8p7GUVgwd2m6M7uidGjTtSH1wjZ4=
      -----END CERTIFICATE-----
  proxy_disable: false
  idle_connection_timeout: 15s`

	enabled := true
	want := artifact.Config{
		SourceURI:              "https://tardis.elastic.co/downloads/",
		TargetDirectory:        "/tardis",
		InstallPath:            "/sonic_screwdriver",
		DropPath:               "/gallifrey",
		RetrySleepInitDuration: 10 * time.Second,

		HTTPTransportSettings: httpcommon.HTTPTransportSettings{
			TLS: &tlscommon.Config{
				Enabled:          &enabled,
				VerificationMode: tlscommon.VerifyFull,
				Versions:         []tlscommon.TLSVersion{tlscommon.TLSVersionMax},
				CipherSuites: []tlscommon.CipherSuite{
					tlscommon.CipherSuite(tls.TLS_RSA_WITH_AES_256_GCM_SHA384),
				}, // "RSA-AES-256-GCM-SHA384"
				CATrustedFingerprint: "TARD1S-R0S3-TR4V3LS-TH3-WH0L3-UN1V3RS3",
				Renegotiation:        tlscommon.TLSRenegotiationSupport(tls.RenegotiateNever),
				// CurveTypes:           tls.CurveP521, // it's defined as a private type
				CASha256: []string{"6effba339778083ddc39c332b6724a0665462439f6419839c9bb8a7b6639b1cd"},
				CAs: []string{`-----BEGIN CERTIFICATE-----
MIIDSTCCAjGgAwIBAgIUMFzXUvzMd/dsDoDjQ7/6nPBPNqEwDQYJKoZIhvcNAQEL
BQAwNDEyMDAGA1UEAxMpRWxhc3RpYyBDZXJ0aWZpY2F0ZSBUb29sIEF1dG9nZW5l
cmF0ZWQgQ0EwHhcNMjMxMjIwMTUxNjI5WhcNMjYxMjE5MTUxNjI5WjA0MTIwMAYD
VQQDEylFbGFzdGljIENlcnRpZmljYXRlIFRvb2wgQXV0b2dlbmVyYXRlZCBDQTCC
ASIwDQYJKoZIhvcNAQEBBQADggEPADCCAQoCggEBAOiP+ezLKtkQ2kDSCs/+EDiK
qjTgLKl+suJUPDhrzpGZdGmbwE0tKCT9H9aq+nHk56gEYRJ+kiFvb5vJPVj9ExaF
+TbuGBDrUqeVVSxNwkMlwCK7t2h+MmHmcwZqxDvqT56+lEHMHdd9UMEupgwS5c70
ykidWwg01LS7nAsVpx5NjsP7zFZcd4jYwhibvasMyPeT9Vn5CDFi1vxcJ7ejmqNf
aR/fYAZfLGMaIo8r1SBBuWpUAx6+VD0JXb5joxGmGy3SLaCyd7lhv8Xdc+B/A7BQ
Xq/qtrq9OIqSRVkv7CAJZaMJ/4GyY2h8JtqL6SAnbOUIWywAL9Diq5eoy/HuRfUC
AwEAAaNTMFEwHQYDVR0OBBYEFGxEf+I5mhWGioGsimjMWMWbu4OAMB8GA1UdIwQY
MBaAFGxEf+I5mhWGioGsimjMWMWbu4OAMA8GA1UdEwEB/wQFMAMBAf8wDQYJKoZI
hvcNAQELBQADggEBAKiHmVxUSk+y1LwVRQ2YFgzOFX3EbTVMom8QOsXvuU/2weXi
h3Ij3u1Fw+do5PGbbKcYsGa4OdX263rW/h//VScWHDjxofvbRlIa5s0j1RVY5QvE
x354x/EcHVrT4gKL4UAqfGNSrF0AmoeQGSTfre7FpxUq/+G7R0/97dyqKmeZd+o2
CMfYKYerkyTtH2k4wQXVUQCGo3O2dMGpBakUCH0pXR3bOq8Xszcpz9DI86522I3U
Moylz3f/lBMBLKFUD19ZzS4Z8c31iZPFXkN+KCjW8B7hNv6qKDSvQo74yvA0NYkv
ncHUVm1hDPg8p7GUVgwd2m6M7uidGjTtSH1wjZ4=
-----END CERTIFICATE-----
`},
				Certificate: tlscommon.CertificateConfig{
					Certificate: `-----BEGIN CERTIFICATE-----
MIIDQzCCAiugAwIBAgIVAJtAaYlLhZ/4qmigwOyX79az1ZZ3MA0GCSqGSIb3DQEB
CwUAMDQxMjAwBgNVBAMTKUVsYXN0aWMgQ2VydGlmaWNhdGUgVG9vbCBBdXRvZ2Vu
ZXJhdGVkIENBMB4XDTIzMTIyMDE1MTcwMloXDTI2MTIxOTE1MTcwMlowDzENMAsG
A1UEAxMEdGVzdDCCASIwDQYJKoZIhvcNAQEBBQADggEPADCCAQoCggEBALDt3atp
OKLwEX4CvsWdfML97uLtDo1zjS+2KDS9My8Tz6dIWLjYrDTeeylui22tb0oru2NN
pUOPyW1SJVXbP+xTgT2jdZ+tayeihRiteD6XqY7la8zbi8R2sFERAYuaHlRM4JJj
hw8cQAUY5p22K+uz2IVDPcaC8pLsYlrQV2FO1iCIPwtU0uoKvtfI6hBdFYV0W5dJ
VNuxHX+yb+CyR1xdh0SqcAJpPFRFdMvTe4tjMokNx5bkkzLYAMwGygt4u4qmLz94
p1J0CAEftg1fzbmbm9ehr8TY2SlF9k00W3HfLDPqeGenBtU7bsFRScgJsf5Fdy4q
c74g6cWRTPpIAD0CAwEAAaNxMG8wHQYDVR0OBBYEFNlPsDNseQ9Tg2iyKxPgwAgC
0gW+MB8GA1UdIwQYMBaAFGxEf+I5mhWGioGsimjMWMWbu4OAMCIGA1UdEQQbMBmH
BMCoAQCCEXRhcmRpcy5lbGFzdGljLmNvMAkGA1UdEwQCMAAwDQYJKoZIhvcNAQEL
BQADggEBAD7CAOwaJrt0Au6yEZd4LHY03c8N3bq3Gcn+31YFemyvlHJTVHHzmzEG
i3pU2JJDjefmHtsyXNnlzVwAcLd0lDtmiV5Baiuq/3C8zlwsln5aOAfJy94WDvfr
ZSjSN6pPCDMRIc55MRGsy1hHNtMml1R3NdH5H6uuEBKaVJIT3GbvdCdS3n6Gy7Go
supbBlTxw20eOWOW5NVBhQuix+Lul6QtORTqdV+0Ijyd+c5IoXbBMc34N9sjrDY7
Uoyv095FS6hLVdVFeTy8kO7DgZUItrzjZiXATcXku0H9TAeccX6BGXgtDLPn93gd
Ef23lo+PtLfG7fz1TF9Yz11A5uEjZds=
-----END CERTIFICATE-----
`,
					Key: `-----BEGIN RSA PRIVATE KEY-----
MIIEpAIBAAKCAQEAsO3dq2k4ovARfgK+xZ18wv3u4u0OjXONL7YoNL0zLxPPp0hY
uNisNN57KW6Lba1vSiu7Y02lQ4/JbVIlVds/7FOBPaN1n61rJ6KFGK14PpepjuVr
zNuLxHawUREBi5oeVEzgkmOHDxxABRjmnbYr67PYhUM9xoLykuxiWtBXYU7WIIg/
C1TS6gq+18jqEF0VhXRbl0lU27Edf7Jv4LJHXF2HRKpwAmk8VEV0y9N7i2MyiQ3H
luSTMtgAzAbKC3i7iqYvP3inUnQIAR+2DV/NuZub16GvxNjZKUX2TTRbcd8sM+p4
Z6cG1TtuwVFJyAmx/kV3LipzviDpxZFM+kgAPQIDAQABAoIBADNXApC/uqCFOv4u
u77KIS7P0qbklOl000459FbBY/3QKNxowN36eZXpzSFLo4fS4M1L/Vcma8M8EP34
7T6JnXXtET6alQIdp09b+HUduRuolJoTdoF+X4NF0YnkfmdM9GoP2MaBvOokj2sr
O5geCYaerECXL3DQBKWflDa35/MjGiY7lbtFlv4vqMh5LhfZpDAxnkNzbDw716Iq
ZYE2+Rq+l2dK3uNB1tnRSG7fUhNCp/JcQy+9I+bZTY3wFDo23vqeYyR+BhB/byt+
BFe0IR8+1VgIbE00ecXE/tZ8V1SBMQrJ8avkKLcXYdJdWw1hnAtPMuBDNbvTATKe
5hdSDN0CgYEA6mzW3ISfaDzrCwW3e1oWpYW+SjeYRaRJLfZwy/arbwp0bQGzrOix
nVk8g1MsVSUMQ5yoL9/xVnLLKaa5qRLp5sfeRrg+0gKDd1fU+jM9a5UTicbZQGOh
3aOxtmeekmeh4s670KHZx7KKSsVZH+6bIx4J58zF7UjmcEVjDxGmXZ8CgYEAwTZl
QoC9ptNtSEKig69RrW0yg7rAGa5Fb29h+sYePK4nX8dvrBDc+cHOxao/uZTd20Tq
8yHzy0g9IqYX/lSGyrmweY1V03KR3e6d6l2l7s/RakSdB75b3iG5SbC+6cD80zPK
q2jWg3ajLphuf8dNuC1kOaaHzuhzOoTL8uXDHKMCgYEAoNFfqNH2hUzdNaeLUrzf
sleIzmNLO+NTLIvWn6Wtv7RdYHZ9a04KotYX9EN3s0WCH1P18Tng1xxTEVTGIx3N
hjtw2fUFa46734BKpAXIyefwCmF2onx3C5SDko2NNASSAwUtxRdzTlLGGjs+Q/Ct
Tq8JvpI06e5L35NKPIkwJyMCgYBsHsZ3epemfXYQE8nhqwAn7o1wDddmB5GvlELe
FHPjPQmnnXEudplR4lSVZHoYneewxlY8DGni/d/IPe37Us3DMDpDKwY2N0zNRrRz
7Efo5b6omxDMvoemPHT1ecS8BlT002y8kwRHuOIENyTOuHcTc8M8R6aD8KxauOlw
WYbfxQKBgQDUyPtbfRS5Ns87ix7+3LAQ9W0gtVOIoFl3ysk/JzRDZyxzaX+AhWdC
IBO3yO2fxXIweDJBnL4TOanJK1NRJsXgGJnp0n8SRwECrtI7Jb3nmRgZEiiwNdr7
FaZ3yM1rwmTiI90woe9kq8jEcP7Ew07naoCTlEDxTSgSqh4lKuUNCw==
-----END RSA PRIVATE KEY-----
`,
				},
			},
			Timeout: 30 * time.Second,
			Proxy: httpcommon.HTTPClientProxySettings{
				URL: &httpcommon.ProxyURI{
					Scheme: "http",
					Host:   "trenzalore:1234",
				},
				Headers: httpcommon.ProxyHeaders{
					"title":     "Doctor",
					"name":      "The Doctor",
					"intention": "fun",
				},
				Disable: false,
			},
			IdleConnTimeout: 15 * time.Second,
		},
	}
	return cfgyaml, want
}

func TestUpgraderReload_sourceURL(t *testing.T) {
	tcs := []struct {
		name      string
		sourceURL string
		proxyURL  string
		cfg       string
	}{
		{
			name:      "source_uri has precedence over sourceURI",
			sourceURL: "https://this.sourceURI.co/downloads/beats/",
			cfg: `
agent.download:
  source_uri: "https://this.sourceURI.co/downloads/beats/"
  sourceURI: "https://NOT.sourceURI.co/downloads/beats/"
`}, {
			name:      "only sourceURI",
			sourceURL: "https://this.sourceURI.co/downloads/beats/",
			cfg: `
agent.download:
  sourceURI: "https://this.sourceURI.co/downloads/beats/"
`}, {
			name:      "only source_uri",
			sourceURL: "https://this.sourceURI.co/downloads/beats/",
			cfg: `
agent.download:
  source_uri: "https://this.sourceURI.co/downloads/beats/"
`},
	}

	for _, tc := range tcs {
		t.Run(tc.name, func(t *testing.T) {
			log, _ := loggertest.New("")

			u := Upgrader{
				log:      log,
				settings: artifact.DefaultConfig(),
			}

			cfg, err := config.NewConfigFrom(tc.cfg)
			require.NoError(t, err, "failed to create new config")

			err = u.Reload(cfg)
			require.NoError(t, err, "error reloading config")

			assert.Equal(t, tc.sourceURL, u.settings.SourceURI)
			if tc.proxyURL != "" {
				require.NotNilf(t, u.settings.Proxy.URL,
					"ProxyURI should not be nil, want %s", tc.proxyURL)
				assert.Equal(t, tc.proxyURL, u.settings.Proxy.URL.String())
			}
		})
	}
}

var agentVersion123SNAPSHOTabcdef = agentVersion{
	version:  "1.2.3",
	snapshot: true,
	hash:     "abcdef",
}

var agentVersion123SNAPSHOTabcdefRepackaged = agentVersion{
	version:  "1.2.3-repackaged",
	snapshot: true,
	hash:     "abcdef",
}

var agentVersion123abcdef = agentVersion{
	version:  "1.2.3",
	snapshot: false,
	hash:     "abcdef",
}

var agentVersion123SNAPSHOTghijkl = agentVersion{
	version:  "1.2.3",
	snapshot: true,
	hash:     "ghijkl",
}

func TestIsSameVersion(t *testing.T) {
	type args struct {
		current  agentVersion
		metadata packageMetadata
		version  string
	}
	type want struct {
		same       bool
		newVersion agentVersion
	}

	tests := []struct {
		name string
		args args
		want want
	}{
		{
			name: "same version, snapshot flag and hash",
			args: args{
				current: agentVersion123SNAPSHOTabcdef,
				metadata: packageMetadata{
					manifest: &v1.PackageManifest{
						Package: v1.PackageDesc{
							Version:       "1.2.3",
							Snapshot:      true,
							VersionedHome: "",
							PathMappings:  nil,
						},
					},
					hash: "abcdef",
				},
				version: "unused",
			},
			want: want{
				same:       true,
				newVersion: agentVersion123SNAPSHOTabcdef,
			},
		},
		{
			name: "same hash, snapshot flag, different version",
			args: args{
				current: agentVersion123SNAPSHOTabcdef,
				metadata: packageMetadata{
					manifest: &v1.PackageManifest{
						Package: v1.PackageDesc{
							Version:       "1.2.3-repackaged",
							Snapshot:      true,
							VersionedHome: "",
							PathMappings:  nil,
						},
					},
					hash: "abcdef",
				},
				version: "unused",
			},
			want: want{
				same:       false,
				newVersion: agentVersion123SNAPSHOTabcdefRepackaged,
			},
		},
		{
			name: "same version and hash, different snapshot flag (SNAPSHOT promotion to release)",
			args: args{
				current: agentVersion123SNAPSHOTabcdef,
				metadata: packageMetadata{
					manifest: &v1.PackageManifest{
						Package: v1.PackageDesc{
							Version:       "1.2.3",
							Snapshot:      false,
							VersionedHome: "",
							PathMappings:  nil,
						},
					},
					hash: "abcdef",
				},
				version: "unused",
			},
			want: want{
				same:       false,
				newVersion: agentVersion123abcdef,
			},
		},
		{
			name: "same version and snapshot, different hash (SNAPSHOT upgrade)",
			args: args{
				current: agentVersion123SNAPSHOTabcdef,
				metadata: packageMetadata{
					manifest: &v1.PackageManifest{
						Package: v1.PackageDesc{
							Version:       "1.2.3",
							Snapshot:      true,
							VersionedHome: "",
							PathMappings:  nil,
						},
					},
					hash: "ghijkl",
				},
				version: "unused",
			},
			want: want{
				same:       false,
				newVersion: agentVersion123SNAPSHOTghijkl,
			},
		},
		{
			name: "same version, snapshot flag and hash, no manifest",
			args: args{
				current: agentVersion123SNAPSHOTabcdef,
				metadata: packageMetadata{
					manifest: nil,
					hash:     "abcdef",
				},
				version: "1.2.3-SNAPSHOT",
			},
			want: want{
				same:       true,
				newVersion: agentVersion123SNAPSHOTabcdef,
			},
		},
		{
			name: "same hash, snapshot flag, different version, no manifest",
			args: args{
				current: agentVersion123SNAPSHOTabcdef,
				metadata: packageMetadata{
					manifest: nil,
					hash:     "abcdef",
				},
				version: "1.2.3-SNAPSHOT.repackaged",
			},
			want: want{
				same:       false,
				newVersion: agentVersion123SNAPSHOTabcdefRepackaged,
			},
		},
		{
			name: "same version and hash, different snapshot flag, no manifest (SNAPSHOT promotion to release)",
			args: args{
				current: agentVersion123SNAPSHOTabcdef,
				metadata: packageMetadata{
					manifest: nil,
					hash:     "abcdef",
				},
				version: "1.2.3",
			},
			want: want{
				same:       false,
				newVersion: agentVersion123abcdef,
			},
		},
		{
			name: "same version and snapshot, different hash (SNAPSHOT upgrade)",
			args: args{
				current: agentVersion123SNAPSHOTabcdef,
				metadata: packageMetadata{
					manifest: nil,
					hash:     "ghijkl",
				},
				version: "1.2.3-SNAPSHOT",
			},
			want: want{
				same:       false,
				newVersion: agentVersion123SNAPSHOTghijkl,
			},
		},
		{
			name: "same version and snapshot, no hash (SNAPSHOT upgrade before download)",
			args: args{
				current: agentVersion123SNAPSHOTabcdef,
				metadata: packageMetadata{
					manifest: nil,
				},
				version: "1.2.3-SNAPSHOT",
			},
			want: want{
				same: false,
				newVersion: agentVersion{
					version:  "1.2.3",
					snapshot: true,
				},
			},
		},
	}
	for _, test := range tests {
		t.Run(test.name, func(t *testing.T) {
			log, _ := loggertest.New(test.name)
			actualSame, actualNewVersion := isSameVersion(log, test.args.current, test.args.metadata, test.args.version)

			assert.Equal(t, test.want.same, actualSame, "Unexpected boolean comparison result: isSameVersion(%v, %v, %v, %v) should be %v",
				log, test.args.current, test.args.metadata, test.args.version, test.want.same)
			assert.Equal(t, test.want.newVersion, actualNewVersion, "Unexpected new version result: isSameVersion(%v, %v, %v, %v) should be %v",
				log, test.args.current, test.args.metadata, test.args.version, test.want.newVersion)
		})
	}
}

func TestWaitForWatcher(t *testing.T) {
	wantErrWatcherNotStarted := func(t assert.TestingT, err error, i ...interface{}) bool {
		return assert.ErrorIs(t, err, ErrWatcherNotStarted, i)
	}

	tests := []struct {
		name                string
		states              []details.State
		stateChangeInterval time.Duration
		cancelWaitContext   bool
		wantErr             assert.ErrorAssertionFunc
	}{
		{
			name:                "Happy path: watcher is watching already",
			states:              []details.State{details.StateWatching},
			stateChangeInterval: 1 * time.Millisecond,
			wantErr:             assert.NoError,
		},
		{
			name:                "Sad path: watcher is never starting",
			states:              []details.State{details.StateReplacing},
			stateChangeInterval: 1 * time.Millisecond,
			cancelWaitContext:   true,
			wantErr:             wantErrWatcherNotStarted,
		},
		{
			name: "Runaround path: marker is jumping around and landing on watching",
			states: []details.State{
				details.StateRequested,
				details.StateScheduled,
				details.StateDownloading,
				details.StateExtracting,
				details.StateReplacing,
				details.StateRestarting,
				details.StateWatching,
			},
			stateChangeInterval: 1 * time.Millisecond,
			wantErr:             assert.NoError,
		},
		{
			name:                "Timeout: marker is never created",
			states:              nil,
			stateChangeInterval: 1 * time.Millisecond,
			cancelWaitContext:   true,
			wantErr:             wantErrWatcherNotStarted,
		},
		{
			name: "Timeout2: state doesn't get there in time",
			states: []details.State{
				details.StateRequested,
				details.StateScheduled,
				details.StateDownloading,
				details.StateExtracting,
				details.StateReplacing,
				details.StateRestarting,
			},

			stateChangeInterval: 1 * time.Millisecond,
			cancelWaitContext:   true,
			wantErr:             wantErrWatcherNotStarted,
		},
	}
	for _, tt := range tests {
		t.Run(tt.name, func(t *testing.T) {

			deadline, ok := t.Deadline()
			if !ok {
				deadline = time.Now().Add(5 * time.Second)
			}
			testCtx, testCancel := context.WithDeadline(context.Background(), deadline)
			defer testCancel()

			tmpDir := t.TempDir()
			updMarkerFilePath := filepath.Join(tmpDir, markerFilename)

			waitContext, waitCancel := context.WithCancel(testCtx)
			defer waitCancel()

			fakeTimeout := 30 * time.Second

			// in order to take timing out of the equation provide a context that we can cancel manually
			// still assert that the parent context and timeout passed are correct
			var createContextFunc createContextWithTimeout = func(ctx context.Context, timeout time.Duration) (context.Context, context.CancelFunc) {
				assert.Same(t, testCtx, ctx, "parent context should be the same as the waitForWatcherCall")
				assert.Equal(t, fakeTimeout, timeout, "timeout used in new context should be the same as testcase")

				return waitContext, waitCancel
			}

			if len(tt.states) > 0 {
				initialState := tt.states[0]
				writeState(t, updMarkerFilePath, initialState)
			}

			wg := new(sync.WaitGroup)

			var furtherStates []details.State
			if len(tt.states) > 1 {
				// we have more states to produce
				furtherStates = tt.states[1:]
			}

			wg.Add(1)

			// worker goroutine: writes out additional states while the test is blocked on waitOnWatcher() call and expires
			// the wait context if cancelWaitContext is set to true. Timing of the goroutine is driven by stateChangeInterval.
			go func() {
				defer wg.Done()
				tick := time.NewTicker(tt.stateChangeInterval)
				defer tick.Stop()
				for _, state := range furtherStates {
					select {
					case <-testCtx.Done():
						return
					case <-tick.C:
						writeState(t, updMarkerFilePath, state)
					}
				}
				if tt.cancelWaitContext {
					<-tick.C
					waitCancel()
				}
			}()

			log, _ := loggertest.New(tt.name)

			tt.wantErr(t, waitForWatcherWithTimeoutCreationFunc(testCtx, log, updMarkerFilePath, fakeTimeout, createContextFunc), fmt.Sprintf("waitForWatcher %s, %v, %s, %s)", updMarkerFilePath, tt.states, tt.stateChangeInterval, fakeTimeout))

			// wait for goroutines to finish
			wg.Wait()
		})
	}
}

func writeState(t *testing.T, path string, state details.State) {
	ms := newMarkerSerializer(&UpdateMarker{
		Version:           "version",
		Hash:              "hash",
		VersionedHome:     "versionedHome",
		UpdatedOn:         time.Now(),
		PrevVersion:       "prev_version",
		PrevHash:          "prev_hash",
		PrevVersionedHome: "prev_versionedhome",
		Acked:             false,
		Action:            nil,
		Details: &details.Details{
			TargetVersion: "version",
			State:         state,
			ActionID:      "",
			Metadata:      details.Metadata{},
		},
	})

	bytes, err := yaml.Marshal(ms)
	if assert.NoError(t, err, "error marshaling the test upgrade marker") {
		err = os.WriteFile(path, bytes, 0770)
		assert.NoError(t, err, "error writing out the test upgrade marker")
	}
}

func Test_selectWatcherExecutable(t *testing.T) {
	type args struct {
		previous agentInstall
		current  agentInstall
	}
	tests := []struct {
		name string
		args args
		want string
	}{
		{
			name: "Simple upgrade, we should launch the new (current) watcher",
			args: args{
				previous: agentInstall{
					parsedVersion: agtversion.NewParsedSemVer(1, 2, 3, "", ""),
					versionedHome: filepath.Join("data", "elastic-agent-1.2.3-somehash"),
				},
				current: agentInstall{
					parsedVersion: agtversion.NewParsedSemVer(4, 5, 6, "", ""),
					versionedHome: filepath.Join("data", "elastic-agent-4.5.6-someotherhash"),
				},
			},
			want: filepath.Join("data", "elastic-agent-4.5.6-someotherhash"),
		},
		{
			name: "Simple downgrade, we should launch the currently installed (previous) watcher",
			args: args{
				previous: agentInstall{
					parsedVersion: agtversion.NewParsedSemVer(4, 5, 6, "", ""),
					versionedHome: filepath.Join("data", "elastic-agent-4.5.6-someotherhash"),
				},
				current: agentInstall{
					parsedVersion: agtversion.NewParsedSemVer(1, 2, 3, "", ""),
					versionedHome: filepath.Join("data", "elastic-agent-1.2.3-somehash"),
				},
			},
			want: filepath.Join("data", "elastic-agent-4.5.6-someotherhash"),
		},
		{
			name: "Upgrade from snapshot to released version, we should launch the new (current) watcher",
			args: args{
				previous: agentInstall{
					parsedVersion: agtversion.NewParsedSemVer(1, 2, 3, "SNAPSHOT", ""),
					versionedHome: filepath.Join("data", "elastic-agent-1.2.3-SNAPSHOT-somehash"),
				},
				current: agentInstall{
					parsedVersion: agtversion.NewParsedSemVer(1, 2, 3, "", ""),
					versionedHome: filepath.Join("data", "elastic-agent-1.2.3-someotherhash"),
				},
			},
			want: filepath.Join("data", "elastic-agent-1.2.3-someotherhash"),
		},
		{
			name: "Downgrade from released version to SNAPSHOT, we should launch the currently installed (previous) watcher",
			args: args{
				previous: agentInstall{
					parsedVersion: agtversion.NewParsedSemVer(1, 2, 3, "", ""),
					versionedHome: filepath.Join("data", "elastic-agent-1.2.3-somehash"),
				},
				current: agentInstall{
					parsedVersion: agtversion.NewParsedSemVer(1, 2, 3, "SNAPSHOT", ""),
					versionedHome: filepath.Join("data", "elastic-agent-1.2.3-SNAPSHOT-someotherhash"),
				},
			},

			want: filepath.Join("data", "elastic-agent-1.2.3-somehash"),
		},
	}
	// Just need a top dir path. This test does not make any operation on the filesystem, so a temp dir path is as good as any
	fakeTopDir := filepath.Join(t.TempDir(), "Elastic", "Agent")
	for _, tt := range tests {
		t.Run(tt.name, func(t *testing.T) {
			assert.Equalf(t, paths.BinaryPath(filepath.Join(fakeTopDir, tt.want), agentName), selectWatcherExecutable(fakeTopDir, tt.args.previous, tt.args.current), "selectWatcherExecutable(%v, %v)", tt.args.previous, tt.args.current)
		})
	}
}

func TestIsSameReleaseVersion(t *testing.T) {
	tests := []struct {
		name    string
		current agentVersion
		target  string
		expect  bool
	}{{
		name: "current version is snapshot",
		current: agentVersion{
			version:  "1.2.3",
			snapshot: true,
		},
		target: "1.2.3",
		expect: false,
	}, {
		name: "target version is snapshot",
		current: agentVersion{
			version: "1.2.3",
		},
		target: "1.2.3-SNAPSHOT",
		expect: false,
	}, {
		name: "target version is different version",
		current: agentVersion{
			version: "1.2.3",
		},
		target: "1.2.4",
		expect: false,
	}, {
		name: "target version has same major.minor.patch, different pre-release",
		current: agentVersion{
			version: "1.2.3",
		},
		target: "1.2.3-custom.info",
		expect: false,
	}, {
		name: "target version is same with build",
		current: agentVersion{
			version: "1.2.3",
		},
		target: "1.2.3+buildID",
		expect: false,
	}, {
		name: "target version is same",
		current: agentVersion{
			version: "1.2.3",
		},
		target: "1.2.3",
		expect: true,
	}, {
		name: "target version is invalid",
		current: agentVersion{
			version: "1.2.3",
		},
		target: "a.b.c",
		expect: false,
	}}
	for _, tc := range tests {
		t.Run(tc.name, func(t *testing.T) {
			log, _ := loggertest.New(tc.name)
			assert.Equal(t, tc.expect, isSameReleaseVersion(log, tc.current, tc.target))
		})
	}
}

var _ acker.Acker = &fakeAcker{}

type fakeAcker struct {
	mock.Mock
}

func (f *fakeAcker) Ack(ctx context.Context, action fleetapi.Action) error {
	args := f.Called(ctx, action)
	return args.Error(0)
}

func (f *fakeAcker) Commit(ctx context.Context) error {
	args := f.Called(ctx)
	return args.Error(0)
}

type mockArtifactDownloader struct {
	returnError    error
	fleetServerURI string
}

func (m *mockArtifactDownloader) downloadArtifact(ctx context.Context, parsedVersion *agtversion.ParsedSemVer, sourceURI string, upgradeDetails *details.Details, skipVerifyOverride, skipDefaultPgp bool, pgpBytes ...string) (_ string, err error) {
	return "", m.returnError
}

func (m *mockArtifactDownloader) withFleetServerURI(fleetServerURI string) {
	m.fleetServerURI = fleetServerURI
}

type mockUnpacker struct {
	returnPackageMetadata      packageMetadata
	returnPackageMetadataError error
	returnUnpackResult         UnpackResult
	returnUnpackError          error
}

func (m *mockUnpacker) getPackageMetadata(archivePath string) (packageMetadata, error) {
	return m.returnPackageMetadata, m.returnPackageMetadataError
}

func (m *mockUnpacker) unpack(version, archivePath, dataDir string) (UnpackResult, error) {
	return m.returnUnpackResult, m.returnUnpackError
}

func TestUpgradeErrorHandling(t *testing.T) {
	log, _ := loggertest.New("test")
	testError := errors.New("test error")
	type upgraderMocker func(upgrader *Upgrader)

	type testCase struct {
		isDiskSpaceErrorResult bool
		expectedError          error
		upgraderMocker         upgraderMocker
	}

	testCases := map[string]testCase{
		"should return error if downloadArtifact fails": {
			isDiskSpaceErrorResult: false,
			expectedError:          testError,
			upgraderMocker: func(upgrader *Upgrader) {
				upgrader.artifactDownloader = &mockArtifactDownloader{
					returnError: testError,
				}
			},
		},
		"should return error if getPackageMetadata fails": {
			isDiskSpaceErrorResult: false,
			expectedError:          testError,
			upgraderMocker: func(upgrader *Upgrader) {
				upgrader.artifactDownloader = &mockArtifactDownloader{}
				upgrader.unpacker = &mockUnpacker{
					returnPackageMetadataError: testError,
				}
			},
		},
		"should return error if unpack fails": {
			isDiskSpaceErrorResult: false,
			expectedError:          testError,
			upgraderMocker: func(upgrader *Upgrader) {
				upgrader.artifactDownloader = &mockArtifactDownloader{}
				upgrader.unpacker = &mockUnpacker{
					returnPackageMetadata: packageMetadata{
						manifest: &v1.PackageManifest{},
						hash:     "hash",
					},
					returnUnpackError: testError,
				}
			},
		},
		"should return error if copyActionStore fails": {
			isDiskSpaceErrorResult: false,
			expectedError:          testError,
			upgraderMocker: func(upgrader *Upgrader) {
				upgrader.artifactDownloader = &mockArtifactDownloader{}
<<<<<<< HEAD
				upgrader.extractAgentVersion = func(metadata packageMetadata, upgradeVersion string) agentVersion {
					return agentVersion{
						version:  upgradeVersion,
						snapshot: false,
						hash:     metadata.hash,
					}
				}
=======
>>>>>>> c6da6714
				upgrader.unpacker = &mockUnpacker{
					returnPackageMetadata: packageMetadata{
						manifest: &v1.PackageManifest{},
						hash:     "hash",
					},
					returnUnpackResult: UnpackResult{
						Hash:          "hash",
						VersionedHome: "versionedHome",
					},
				}
				upgrader.copyActionStore = func(log *logger.Logger, newHome string) error {
					return testError
				}
			},
		},
		"should return error if copyRunDirectory fails": {
			isDiskSpaceErrorResult: false,
			expectedError:          testError,
			upgraderMocker: func(upgrader *Upgrader) {
				upgrader.artifactDownloader = &mockArtifactDownloader{}
				upgrader.artifactDownloader = &mockArtifactDownloader{}
<<<<<<< HEAD
				upgrader.extractAgentVersion = func(metadata packageMetadata, upgradeVersion string) agentVersion {
					return agentVersion{
						version:  upgradeVersion,
						snapshot: false,
						hash:     metadata.hash,
					}
				}
				upgrader.unpacker = &mockUnpacker{
					returnPackageMetadata: packageMetadata{
						manifest: &v1.PackageManifest{},
						hash:     "hash",
					},
					returnUnpackResult: UnpackResult{
						Hash:          "hash",
						VersionedHome: "versionedHome",
					},
				}
				upgrader.copyActionStore = func(log *logger.Logger, newHome string) error {
					return nil
				}
				upgrader.copyRunDirectory = func(log *logger.Logger, oldRunPath, newRunPath string) error {
					return testError
				}
			},
		},
		"should return error if changeSymlink fails": {
			isDiskSpaceErrorResult: false,
			expectedError:          testError,
			upgraderMocker: func(upgrader *Upgrader) {
				upgrader.artifactDownloader = &mockArtifactDownloader{}
				upgrader.extractAgentVersion = func(metadata packageMetadata, upgradeVersion string) agentVersion {
					return agentVersion{
						version:  upgradeVersion,
						snapshot: false,
						hash:     metadata.hash,
					}
				}
				upgrader.unpacker = &mockUnpacker{
					returnPackageMetadata: packageMetadata{
						manifest: &v1.PackageManifest{},
						hash:     "hash",
					},
					returnUnpackResult: UnpackResult{
						Hash:          "hash",
						VersionedHome: "versionedHome",
					},
				}
				upgrader.copyActionStore = func(log *logger.Logger, newHome string) error {
					return nil
				}
				upgrader.copyRunDirectory = func(log *logger.Logger, oldRunPath, newRunPath string) error {
					return nil
				}
				upgrader.rollbackInstall = func(ctx context.Context, log *logger.Logger, topDirPath, versionedHome, oldVersionedHome string) error {
					return nil
				}
				upgrader.changeSymlink = func(log *logger.Logger, topDirPath, symlinkPath, newTarget string) error {
					return testError
				}
			},
		},
		"should return error if markUpgrade fails": {
			isDiskSpaceErrorResult: false,
			expectedError:          testError,
			upgraderMocker: func(upgrader *Upgrader) {
				upgrader.artifactDownloader = &mockArtifactDownloader{}
				upgrader.extractAgentVersion = func(metadata packageMetadata, upgradeVersion string) agentVersion {
					return agentVersion{
						version:  upgradeVersion,
						snapshot: false,
						hash:     metadata.hash,
					}
				}
=======
>>>>>>> c6da6714
				upgrader.unpacker = &mockUnpacker{
					returnPackageMetadata: packageMetadata{
						manifest: &v1.PackageManifest{},
						hash:     "hash",
					},
					returnUnpackResult: UnpackResult{
						Hash:          "hash",
						VersionedHome: "versionedHome",
					},
				}
				upgrader.copyActionStore = func(log *logger.Logger, newHome string) error {
					return nil
				}
				upgrader.copyRunDirectory = func(log *logger.Logger, oldRunPath, newRunPath string) error {
<<<<<<< HEAD
					return nil
				}
				upgrader.changeSymlink = func(log *logger.Logger, topDirPath, symlinkPath, newTarget string) error {
					return nil
				}
				upgrader.rollbackInstall = func(ctx context.Context, log *logger.Logger, topDirPath, versionedHome, oldVersionedHome string) error {
					return nil
				}
				upgrader.markUpgrade = func(log *logger.Logger, dataDirPath string, agent, previousAgent agentInstall, action *fleetapi.ActionUpgrade, upgradeDetails *details.Details, desiredOutcome UpgradeOutcome) error {
=======
>>>>>>> c6da6714
					return testError
				}
			},
		},
		"should add disk space error to the error chain if downloadArtifact fails with disk space error": {
			isDiskSpaceErrorResult: true,
			expectedError:          upgradeErrors.ErrInsufficientDiskSpace,
			upgraderMocker: func(upgrader *Upgrader) {
				upgrader.artifactDownloader = &mockArtifactDownloader{
					returnError: upgradeErrors.ErrInsufficientDiskSpace,
				}
			},
		},
	}

	mockAgentInfo := info.NewAgent(t)
	mockAgentInfo.On("Version").Return("9.0.0")

	for name, tc := range testCases {
		t.Run(name, func(t *testing.T) {
			upgrader, err := NewUpgrader(log, &artifact.Config{}, mockAgentInfo)
			require.NoError(t, err)

			tc.upgraderMocker(upgrader)

			upgrader.isDiskSpaceErrorFunc = func(err error) bool {
				return tc.isDiskSpaceErrorResult
			}

			_, err = upgrader.Upgrade(context.Background(), "9.0.0", "", nil, details.NewDetails("9.0.0", details.StateRequested, "test"), true, true)
			require.ErrorIs(t, err, tc.expectedError)
		})
	}
}

type mockSender struct{}

func (m *mockSender) Send(ctx context.Context, method, path string, params url.Values, headers http.Header, body io.Reader) (*http.Response, error) {
	return nil, nil
}

func (m *mockSender) URI() string {
	return "mockURI"
}
func TestSetClient(t *testing.T) {
	log, _ := loggertest.New("test")
	upgrader := &Upgrader{
		log:                log,
		artifactDownloader: &mockArtifactDownloader{},
	}

	upgrader.SetClient(&mockSender{})
	require.Equal(t, "mockURI", upgrader.artifactDownloader.(*mockArtifactDownloader).fleetServerURI)
}

func TestCopyActionStore(t *testing.T) {
	log, _ := loggertest.New("TestCopyActionStore")

	actionStoreContent := "initial agent action_store.yml content"
	actionStateStoreYamlContent := "initial agent state.yml content"
	actionStateStoreFileContent := "initial agent state.enc content"

	type testFile struct {
		name    string
		content string
	}

	type testCase struct {
		files           []testFile
		copyActionStore copyActionStoreFunc
		expectedError   error
	}

	testError := errors.New("test error")

	testCases := map[string]testCase{
		"should copy all action store files": {
			files: []testFile{
				{name: "action_store", content: actionStoreContent},
				{name: "state_yaml", content: actionStateStoreYamlContent},
			},
			copyActionStore: copyActionStoreProvider(os.ReadFile, os.WriteFile),
			expectedError:   nil,
		},
		"should skip copying action store file that does not exist": {
			files: []testFile{
				{name: "action_store", content: actionStoreContent},
				{name: "state_yaml", content: actionStateStoreYamlContent},
			},
			copyActionStore: copyActionStoreProvider(os.ReadFile, os.WriteFile),
			expectedError:   nil,
		},
		"should return error if it cannot read the action store files": {
			files: []testFile{
				{name: "action_store", content: actionStoreContent},
				{name: "state_yaml", content: actionStateStoreYamlContent},
				{name: "state_enc", content: actionStateStoreFileContent},
			},
			copyActionStore: copyActionStoreProvider(func(name string) ([]byte, error) {
				return nil, testError
			}, os.WriteFile),
			expectedError: testError,
		},
		"should return error if it cannot write the action store files": {
			files: []testFile{
				{name: "action_store", content: actionStoreContent},
				{name: "state_yaml", content: actionStateStoreYamlContent},
				{name: "state_enc", content: actionStateStoreFileContent},
			},
			copyActionStore: copyActionStoreProvider(os.ReadFile, func(name string, data []byte, perm os.FileMode) error {
				return testError
			}),
			expectedError: testError,
		},
	}

	for name, testCase := range testCases {
		t.Run(name, func(t *testing.T) {
			baseDir := t.TempDir()
			newHome := filepath.Join(baseDir, "new_home")
			paths.SetTop(baseDir)

			actionStorePath := paths.AgentActionStoreFile()
			actionStateStoreYamlPath := paths.AgentStateStoreYmlFile()
			actionStateStoreFilePath := paths.AgentStateStoreFile()

			newActionStorePaths := []string{}

			for _, file := range testCase.files {
				path := ""

				switch file.name {
				case "action_store":
					path = actionStorePath
				case "state_yaml":
					path = actionStateStoreYamlPath
				case "state_enc":
					path = actionStateStoreFilePath
				}

				// Create the action store directories and files
				dir := filepath.Dir(path)
				err := os.MkdirAll(dir, 0o755)
				require.NoError(t, err, "error creating directory %s", dir)

				err = os.WriteFile(path, []byte(file.content), 0o600)
				require.NoError(t, err, "error writing to %s", path)

				// Create the new action store directories
				newActionStorePath := filepath.Join(newHome, filepath.Base(path))
				newActionStorePaths = append(newActionStorePaths, newActionStorePath)
				err = os.MkdirAll(filepath.Dir(newActionStorePath), 0o755)
				require.NoError(t, err, "error creating directory %s", filepath.Dir(newActionStorePath))
			}

			err := testCase.copyActionStore(log, newHome)
			if testCase.expectedError != nil {
				require.Error(t, err, "copyActionStoreFunc should return error")
				require.ErrorIs(t, err, testCase.expectedError, "copyActionStoreFunc error mismatch")
				return
			}

			require.NoError(t, err, "error copying action store")

			for i, path := range newActionStorePaths {
				require.FileExists(t, path, "file %s does not exist", path)

				content, err := os.ReadFile(path)
				require.NoError(t, err, "error reading from %s", path)
				require.Equal(t, []byte(testCase.files[i].content), content, "content of %s is not as expected", path)
			}
		})
	}
}

func TestCopyRunDirectory(t *testing.T) {
	log, _ := loggertest.New("TestCopyRunDirectory")

	type testCase struct {
		expectedError    error
		copyRunDirectory copyRunDirectoryFunc
	}

	testCases := map[string]testCase{
		"should copy old run directory to new run directory": {
			expectedError:    nil,
			copyRunDirectory: copyRunDirectoryProvider(os.MkdirAll, copy.Copy),
		},
		"should return error if it cannot create the new run directory": {
			expectedError: fs.ErrPermission,
			copyRunDirectory: copyRunDirectoryProvider(func(path string, perm os.FileMode) error {
				return fs.ErrPermission
			}, copy.Copy),
		},
		"should return error if it cannot copy the old run directory": {
			expectedError: errors.New("test error"),
			copyRunDirectory: copyRunDirectoryProvider(os.MkdirAll, func(src, dest string, opts ...copy.Options) error {
				return errors.New("test error")
			}),
		},
	}

	for name, testCase := range testCases {
		t.Run(name, func(t *testing.T) {
			baseDir := t.TempDir()
			paths.SetTop(baseDir)

			oldRunPath := filepath.Join(baseDir, "old_dir", "run")
			oldRunFile := filepath.Join(oldRunPath, "file.txt")

			err := os.MkdirAll(oldRunPath, 0o700)
			require.NoError(t, err, "error creating old run directory")

			err = os.WriteFile(oldRunFile, []byte("content for old run file"), 0o600)
			require.NoError(t, err, "error writing to %s", oldRunFile)

			newRunPath := filepath.Join(baseDir, "new_dir", "run")

			err = os.MkdirAll(newRunPath, 0o700)
			require.NoError(t, err, "error creating new run directory")

			err = testCase.copyRunDirectory(log, oldRunPath, newRunPath)
			if testCase.expectedError != nil {
				require.Error(t, err, "copyRunDirectoryFunc should return error")
				require.ErrorIs(t, err, testCase.expectedError, "copyRunDirectoryFunc should return test error")
				return
			}

			require.NoError(t, err, "error copying run directory")
			require.DirExists(t, newRunPath, "new run directory does not exist")

			require.FileExists(t, filepath.Join(newRunPath, "file.txt"), "file.txt does not exist in new run directory")

			content, err := os.ReadFile(filepath.Join(newRunPath, "file.txt"))
			require.NoError(t, err, "error reading from %s", filepath.Join(newRunPath, "file.txt"))
			require.Equal(t, []byte("content for old run file"), content, "content of %s is not as expected", filepath.Join(newRunPath, "file.txt"))
		})
	}
}<|MERGE_RESOLUTION|>--- conflicted
+++ resolved
@@ -1216,16 +1216,6 @@
 			expectedError:          testError,
 			upgraderMocker: func(upgrader *Upgrader) {
 				upgrader.artifactDownloader = &mockArtifactDownloader{}
-<<<<<<< HEAD
-				upgrader.extractAgentVersion = func(metadata packageMetadata, upgradeVersion string) agentVersion {
-					return agentVersion{
-						version:  upgradeVersion,
-						snapshot: false,
-						hash:     metadata.hash,
-					}
-				}
-=======
->>>>>>> c6da6714
 				upgrader.unpacker = &mockUnpacker{
 					returnPackageMetadata: packageMetadata{
 						manifest: &v1.PackageManifest{},
@@ -1247,14 +1237,6 @@
 			upgraderMocker: func(upgrader *Upgrader) {
 				upgrader.artifactDownloader = &mockArtifactDownloader{}
 				upgrader.artifactDownloader = &mockArtifactDownloader{}
-<<<<<<< HEAD
-				upgrader.extractAgentVersion = func(metadata packageMetadata, upgradeVersion string) agentVersion {
-					return agentVersion{
-						version:  upgradeVersion,
-						snapshot: false,
-						hash:     metadata.hash,
-					}
-				}
 				upgrader.unpacker = &mockUnpacker{
 					returnPackageMetadata: packageMetadata{
 						manifest: &v1.PackageManifest{},
@@ -1278,13 +1260,6 @@
 			expectedError:          testError,
 			upgraderMocker: func(upgrader *Upgrader) {
 				upgrader.artifactDownloader = &mockArtifactDownloader{}
-				upgrader.extractAgentVersion = func(metadata packageMetadata, upgradeVersion string) agentVersion {
-					return agentVersion{
-						version:  upgradeVersion,
-						snapshot: false,
-						hash:     metadata.hash,
-					}
-				}
 				upgrader.unpacker = &mockUnpacker{
 					returnPackageMetadata: packageMetadata{
 						manifest: &v1.PackageManifest{},
@@ -1314,15 +1289,6 @@
 			expectedError:          testError,
 			upgraderMocker: func(upgrader *Upgrader) {
 				upgrader.artifactDownloader = &mockArtifactDownloader{}
-				upgrader.extractAgentVersion = func(metadata packageMetadata, upgradeVersion string) agentVersion {
-					return agentVersion{
-						version:  upgradeVersion,
-						snapshot: false,
-						hash:     metadata.hash,
-					}
-				}
-=======
->>>>>>> c6da6714
 				upgrader.unpacker = &mockUnpacker{
 					returnPackageMetadata: packageMetadata{
 						manifest: &v1.PackageManifest{},
@@ -1337,7 +1303,6 @@
 					return nil
 				}
 				upgrader.copyRunDirectory = func(log *logger.Logger, oldRunPath, newRunPath string) error {
-<<<<<<< HEAD
 					return nil
 				}
 				upgrader.changeSymlink = func(log *logger.Logger, topDirPath, symlinkPath, newTarget string) error {
@@ -1346,9 +1311,7 @@
 				upgrader.rollbackInstall = func(ctx context.Context, log *logger.Logger, topDirPath, versionedHome, oldVersionedHome string) error {
 					return nil
 				}
-				upgrader.markUpgrade = func(log *logger.Logger, dataDirPath string, agent, previousAgent agentInstall, action *fleetapi.ActionUpgrade, upgradeDetails *details.Details, desiredOutcome UpgradeOutcome) error {
-=======
->>>>>>> c6da6714
+				upgrader.markUpgrade = func(log *logger.Logger, dataDirPath string, agent, previousAgent agentInstall, action *fleetapi.ActionUpgrade, upgradeDetails *details.Details) error {
 					return testError
 				}
 			},
