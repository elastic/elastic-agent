--- conflicted
+++ resolved
@@ -56,17 +56,15 @@
 	// an upgrade fails.
 	ErrorMsg string `json:"error_msg,omitempty" yaml:"error_msg,omitempty"`
 
-<<<<<<< HEAD
-	AvailableRollbacks []RollbackMetadata `json:"available_rollbacks" yaml:"available_rollbacks"`
-}
-
-type RollbackMetadata struct {
-	// TODO: in https://github.com/elastic/elastic-agent/issues/6886
-=======
 	// Reason is a string that may give out more information about transitioning to the current state. It has been
 	// introduced initially to distinguish between manual and automatic rollbacks
 	Reason string `json:"reason,omitempty" yaml:"reason,omitempty"`
->>>>>>> b7decea9
+
+	AvailableRollbacks []RollbackMetadata `json:"available_rollbacks" yaml:"available_rollbacks"`
+}
+
+type RollbackMetadata struct {
+	// TODO: in https://github.com/elastic/elastic-agent/issues/6886
 }
 
 func NewDetails(targetVersion string, initialState State, actionID string) *Details {
