// Copyright Elasticsearch B.V. and/or licensed to Elasticsearch B.V. under one
// or more contributor license agreements. Licensed under the Elastic License 2.0;
// you may not use this file except in compliance with the Elastic License 2.0.

package details

type State string

const (
<<<<<<< HEAD
	StateRequested         State = "UPG_REQUESTED"
	StateScheduled         State = "UPG_SCHEDULED"
	StateDownloading       State = "UPG_DOWNLOADING"
	StateExtracting        State = "UPG_EXTRACTING"
	StateReplacing         State = "UPG_REPLACING"
	StateRestarting        State = "UPG_RESTARTING"
	StateWatching          State = "UPG_WATCHING"
	StateRollback          State = "UPG_ROLLBACK"
	StateCompleted         State = "UPG_COMPLETED"
	StateFailed            State = "UPG_FAILED"
	StateRollbackAvailable State = "UPG_ROLLBACK_AVAILABLE"
=======
	// The values of these State* constants should match those enumerated for
	// upgrade_details.state in https://github.com/elastic/fleet-server/blob/main/model/openapi.yml
	StateRequested   State = "UPG_REQUESTED"
	StateScheduled   State = "UPG_SCHEDULED"
	StateDownloading State = "UPG_DOWNLOADING"
	StateExtracting  State = "UPG_EXTRACTING"
	StateReplacing   State = "UPG_REPLACING"
	StateRestarting  State = "UPG_RESTARTING"
	StateWatching    State = "UPG_WATCHING"
	StateRollback    State = "UPG_ROLLBACK"
	StateCompleted   State = "UPG_COMPLETED"
	StateFailed      State = "UPG_FAILED"

	// List of well-known reasons for state transitions
	ReasonWatchFailed = "watch failed"
>>>>>>> b7decea9
)<|MERGE_RESOLUTION|>--- conflicted
+++ resolved
@@ -7,7 +7,8 @@
 type State string
 
 const (
-<<<<<<< HEAD
+	// The values of these State* constants should match those enumerated for
+	// upgrade_details.state in https://github.com/elastic/fleet-server/blob/main/model/openapi.yml
 	StateRequested         State = "UPG_REQUESTED"
 	StateScheduled         State = "UPG_SCHEDULED"
 	StateDownloading       State = "UPG_DOWNLOADING"
@@ -19,21 +20,7 @@
 	StateCompleted         State = "UPG_COMPLETED"
 	StateFailed            State = "UPG_FAILED"
 	StateRollbackAvailable State = "UPG_ROLLBACK_AVAILABLE"
-=======
-	// The values of these State* constants should match those enumerated for
-	// upgrade_details.state in https://github.com/elastic/fleet-server/blob/main/model/openapi.yml
-	StateRequested   State = "UPG_REQUESTED"
-	StateScheduled   State = "UPG_SCHEDULED"
-	StateDownloading State = "UPG_DOWNLOADING"
-	StateExtracting  State = "UPG_EXTRACTING"
-	StateReplacing   State = "UPG_REPLACING"
-	StateRestarting  State = "UPG_RESTARTING"
-	StateWatching    State = "UPG_WATCHING"
-	StateRollback    State = "UPG_ROLLBACK"
-	StateCompleted   State = "UPG_COMPLETED"
-	StateFailed      State = "UPG_FAILED"
 
 	// List of well-known reasons for state transitions
 	ReasonWatchFailed = "watch failed"
->>>>>>> b7decea9
 )