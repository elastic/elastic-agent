// Copyright Elasticsearch B.V. and/or licensed to Elasticsearch B.V. under one
// or more contributor license agreements. Licensed under the Elastic License 2.0;
// you may not use this file except in compliance with the Elastic License 2.0.

//go:build !windows

package upgrade

import (
	"errors"
	"fmt"
)

// On non-Windows platforms, readMarkerFile simply reads the marker file.
// See marker_access_windows.go for behavior on Windows platforms.
<<<<<<< HEAD
func readMarkerFile(markerFile string, fileLock Locker) (bytes []byte, err error) {
=======
func readMarkerFile(markerFile string) (bytes []byte, err error) {
	if _, err := os.Stat(markerFile); errors.Is(err, os.ErrNotExist) {
		// marker doesn't exist, nothing to do
		return nil, nil
	}
	fileLock, err := newMarkerFileLocker(markerFile)
	if err != nil {
		return nil, fmt.Errorf("creating update marker locker for reading: %w", err)
	}

>>>>>>> 4b0d7cde
	err = fileLock.Lock()
	if err != nil {
		return nil, fmt.Errorf("locking update marker file %q for reading: %w", markerFile, err)
	}

	defer func(fileLock Locker) {
		errUnlock := fileLock.Unlock()
		if errUnlock != nil {
			err = errors.Join(err, fmt.Errorf("unlocking marker file after reading: %w", errUnlock))
		}
	}(fileLock)

	return readMarkerFileCommon(markerFile)
}

// On non-Windows platforms, writeMarkerFile simply writes the marker file.
// See marker_access_windows.go for behavior on Windows platforms.
func writeMarkerFile(markerFile string, markerBytes []byte, shouldFsync bool, fileLock Locker) (err error) {
	err = fileLock.Lock()
	if err != nil {
		return fmt.Errorf("locking update marker file %q for writing: %w", markerFile, err)
	}

	defer func(fileLock Locker) {
		errUnlock := fileLock.Unlock()
		if errUnlock != nil {
			err = errors.Join(err, fmt.Errorf("unlocking marker file after writing: %w", errUnlock))
		}
	}(fileLock)
	return writeMarkerFileCommon(markerFile, markerBytes, shouldFsync)
}<|MERGE_RESOLUTION|>--- conflicted
+++ resolved
@@ -9,24 +9,17 @@
 import (
 	"errors"
 	"fmt"
+	"os"
 )
 
 // On non-Windows platforms, readMarkerFile simply reads the marker file.
 // See marker_access_windows.go for behavior on Windows platforms.
-<<<<<<< HEAD
 func readMarkerFile(markerFile string, fileLock Locker) (bytes []byte, err error) {
-=======
-func readMarkerFile(markerFile string) (bytes []byte, err error) {
 	if _, err := os.Stat(markerFile); errors.Is(err, os.ErrNotExist) {
 		// marker doesn't exist, nothing to do
 		return nil, nil
 	}
-	fileLock, err := newMarkerFileLocker(markerFile)
-	if err != nil {
-		return nil, fmt.Errorf("creating update marker locker for reading: %w", err)
-	}
 
->>>>>>> 4b0d7cde
 	err = fileLock.Lock()
 	if err != nil {
 		return nil, fmt.Errorf("locking update marker file %q for reading: %w", markerFile, err)
