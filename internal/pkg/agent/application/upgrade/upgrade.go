// Copyright Elasticsearch B.V. and/or licensed to Elasticsearch B.V. under one
// or more contributor license agreements. Licensed under the Elastic License;
// you may not use this file except in compliance with the Elastic License.

package upgrade

import (
	"context"
	"fmt"
	"os"
	"path/filepath"
	"strings"

	"github.com/elastic/elastic-agent/internal/pkg/config"

	"github.com/otiai10/copy"
	"go.elastic.co/apm"

	"github.com/elastic/elastic-agent/internal/pkg/agent/application/info"
	"github.com/elastic/elastic-agent/internal/pkg/agent/application/paths"
	"github.com/elastic/elastic-agent/internal/pkg/agent/application/reexec"
<<<<<<< HEAD
	"github.com/elastic/elastic-agent/internal/pkg/agent/application/upgrade/artifact"
	"github.com/elastic/elastic-agent/internal/pkg/agent/errors"
=======
	"github.com/elastic/elastic-agent/internal/pkg/agent/errors"
	"github.com/elastic/elastic-agent/internal/pkg/agent/program"
	"github.com/elastic/elastic-agent/internal/pkg/artifact"
	"github.com/elastic/elastic-agent/internal/pkg/capabilities"
	"github.com/elastic/elastic-agent/internal/pkg/core/state"
>>>>>>> 33a5f7e1
	"github.com/elastic/elastic-agent/internal/pkg/fleetapi"
	"github.com/elastic/elastic-agent/internal/pkg/fleetapi/acker"
	"github.com/elastic/elastic-agent/internal/pkg/release"
	"github.com/elastic/elastic-agent/pkg/core/logger"
)

const (
	agentName       = "elastic-agent"
	hashLen         = 6
	agentCommitFile = ".elastic-agent.active.commit"
)

var (
	agentArtifact = artifact.Artifact{
		Name:     "Elastic Agent",
		Cmd:      agentName,
		Artifact: "beats/" + agentName,
	}
)

var (
	// ErrSameVersion error is returned when the upgrade results in the same installed version.
	ErrSameVersion = errors.New("upgrade did not occur because its the same version")
)

// Upgrader performs an upgrade
type Upgrader struct {
<<<<<<< HEAD
	log         *logger.Logger
	settings    *artifact.Config
	agentInfo   *info.AgentInfo
	upgradeable bool
=======
	reporter    stateReporter
	caps        capabilities.Capability
	reexec      reexecManager
	acker       acker
	settings    *artifact.Config
	agentInfo   *info.AgentInfo
	log         *logger.Logger
	closers     []context.CancelFunc
	upgradeable bool
}

// Action is the upgrade action state.
type Action interface {
	// Version to upgrade to.
	Version() string
	// SourceURI for download.
	SourceURI() string
	// FleetAction is the action from fleet that started the action (optional).
	FleetAction() *fleetapi.ActionUpgrade
}

type reexecManager interface {
	ReExec(callback reexec.ShutdownCallbackFn, argOverrides ...string)
}

type acker interface {
	Ack(ctx context.Context, action fleetapi.Action) error
	Commit(ctx context.Context) error
}

type stateReporter interface {
	OnStateChange(id string, name string, s state.State)
>>>>>>> 33a5f7e1
}

// IsUpgradeable when agent is installed and running as a service or flag was provided.
func IsUpgradeable() bool {
	// only upgradeable if running from Agent installer and running under the
	// control of the system supervisor (or built specifically with upgrading enabled)
	return release.Upgradeable() || (info.RunningInstalled() && info.RunningUnderSupervisor())
}

// NewUpgrader creates an upgrader which is capable of performing upgrade operation
func NewUpgrader(log *logger.Logger, settings *artifact.Config, agentInfo *info.AgentInfo) *Upgrader {
	return &Upgrader{
		log:         log,
		settings:    settings,
		agentInfo:   agentInfo,
		upgradeable: IsUpgradeable(),
	}
}

// Reload reloads the artifact configuration for the upgrader.
func (u *Upgrader) Reload(rawConfig *config.Config) error {
	type reloadConfig struct {
		// SourceURI: source of the artifacts, e.g https://artifacts.elastic.co/downloads/
		SourceURI string `json:"agent.download.sourceURI" config:"agent.download.sourceURI"`

		// FleetSourceURI: source of the artifacts, e.g https://artifacts.elastic.co/downloads/ coming from fleet which uses
		// different naming.
		FleetSourceURI string `json:"agent.download.source_uri" config:"agent.download.source_uri"`
	}
	cfg := &reloadConfig{}
	if err := rawConfig.Unpack(&cfg); err != nil {
		return errors.New(err, "failed to unpack config during reload")
	}

	var newSourceURI string
	if cfg.FleetSourceURI != "" {
		// fleet configuration takes precedence
		newSourceURI = cfg.FleetSourceURI
	} else if cfg.SourceURI != "" {
		newSourceURI = cfg.SourceURI
	}

	if newSourceURI != "" {
		u.log.Infof("Source URI changed from %q to %q", u.settings.SourceURI, newSourceURI)
		u.settings.SourceURI = newSourceURI
	} else {
		// source uri unset, reset to default
		u.log.Infof("Source URI reset from %q to %q", u.settings.SourceURI, artifact.DefaultSourceURI)
		u.settings.SourceURI = artifact.DefaultSourceURI
	}
	return nil
}

// Upgradeable returns true if the Elastic Agent can be upgraded.
func (u *Upgrader) Upgradeable() bool {
	return u.upgradeable
}

<<<<<<< HEAD
// Upgrade upgrades running agent, function returns shutdown callback that must be called by reexec.
func (u *Upgrader) Upgrade(ctx context.Context, version string, sourceURI string, action *fleetapi.ActionUpgrade) (_ reexec.ShutdownCallbackFn, err error) {
=======
// Upgrade upgrades running agent, function returns shutdown callback if some needs to be executed for cases when
// reexec is called by caller.
func (u *Upgrader) Upgrade(ctx context.Context, a Action, reexecNow bool) (_ reexec.ShutdownCallbackFn, err error) {
	u.log.Infow("Upgrading agent", "version", a.Version(), "source_uri", a.SourceURI())
>>>>>>> 33a5f7e1
	span, ctx := apm.StartSpan(ctx, "upgrade", "app.internal")
	defer span.End()

<<<<<<< HEAD
	err = preUpgradeCleanup(u.agentInfo.Version())
	if err != nil {
		u.log.Errorf("Unable to clean downloads dir %q before update: %v", paths.Downloads(), err)
=======
	err = cleanNonMatchingVersionsFromDownloads(u.log, u.agentInfo.Version())
	if err != nil {
		u.log.Errorw("Unable to clean downloads before update", "error.message", err, "downloads.path", paths.Downloads())
	}

	if u.caps != nil {
		if _, err := u.caps.Apply(a); errors.Is(err, capabilities.ErrBlocked) {
			return nil, nil
		}
>>>>>>> 33a5f7e1
	}

	sourceURI = u.sourceURI(sourceURI)
	archivePath, err := u.downloadArtifact(ctx, version, sourceURI)
	if err != nil {
<<<<<<< HEAD
		// Run the same preUpgradeCleanup task to get rid of any newly downloaded files
		// This may have an issue if users are upgrading to the same version number.
		if dErr := preUpgradeCleanup(u.agentInfo.Version()); dErr != nil {
			u.log.Errorf("Unable to remove file after verification failure: %v", dErr)
=======
		// Run the same pre-upgrade cleanup task to get rid of any newly downloaded files
		// This may have an issue if users are upgrading to the same version number.
		if dErr := cleanNonMatchingVersionsFromDownloads(u.log, u.agentInfo.Version()); dErr != nil {
			u.log.Errorw("Unable to remove file after verification failure", "error.message", dErr)
>>>>>>> 33a5f7e1
		}
		return nil, err
	}

<<<<<<< HEAD
	newHash, err := u.unpack(ctx, version, archivePath)
=======
	newHash, err := u.unpack(a.Version(), archivePath)
>>>>>>> 33a5f7e1
	if err != nil {
		return nil, err
	}

	if newHash == "" {
		return nil, errors.New("unknown hash")
	}

	if strings.HasPrefix(release.Commit(), newHash) {
		u.log.Warn("Upgrade action skipped: upgrade did not occur because its the same version")
		return nil, nil
	}

<<<<<<< HEAD
	if err := copyActionStore(newHash); err != nil {
		return nil, errors.New(err, "failed to copy action store")
	}

	if err := ChangeSymlink(ctx, newHash); err != nil {
		rollbackInstall(ctx, newHash)
		return nil, err
	}

	if err := u.markUpgrade(ctx, newHash, action); err != nil {
		rollbackInstall(ctx, newHash)
=======
	if err := copyActionStore(u.log, newHash); err != nil {
		return nil, errors.New(err, "failed to copy action store")
	}

	if err := ChangeSymlink(ctx, u.log, newHash); err != nil {
		u.log.Errorw("Rolling back: changing symlink failed", "error.message", err)
		rollbackInstall(ctx, u.log, newHash)
		return nil, err
	}

	if err := u.markUpgrade(ctx, u.log, newHash, a); err != nil {
		u.log.Errorw("Rolling back: marking upgrade failed", "error.message", err)
		rollbackInstall(ctx, u.log, newHash)
>>>>>>> 33a5f7e1
		return nil, err
	}

	if err := InvokeWatcher(u.log); err != nil {
<<<<<<< HEAD
		rollbackInstall(ctx, newHash)
		return nil, err
	}

	cb := shutdownCallback(u.log, paths.Home(), release.Version(), version, release.TrimCommit(newHash))

	// Clean everything from the downloads dir
	err = os.RemoveAll(paths.Downloads())
	if err != nil {
		u.log.Errorf("Unable to clean downloads dir %q after update: %v", paths.Downloads(), err)
=======
		u.log.Errorw("Rolling back: starting watcher failed", "error.message", err)
		rollbackInstall(ctx, u.log, newHash)
		return nil, errors.New("failed to invoke rollback watcher", err)
	}

	trimmedNewHash := release.TrimCommit(newHash)
	cb := shutdownCallback(u.log, paths.Home(), release.Version(), a.Version(), trimmedNewHash)
	if reexecNow {
		u.log.Debugw("Removing downloads directory", "file.path", paths.Downloads(), "rexec", reexecNow)
		err = os.RemoveAll(paths.Downloads())
		if err != nil {
			u.log.Errorw("Unable to clean downloads after update", "error.message", err, "downloads.path", paths.Downloads())
		}
		u.log.Infow("Restarting after upgrade", "new_version", release.Version(), "prev_version", a.Version(),
			"hash", trimmedNewHash, "home", paths.Home())
		u.reexec.ReExec(cb)
		return nil, nil
>>>>>>> 33a5f7e1
	}

	// Clean everything from the downloads dir
	u.log.Debugw("Removing downloads directory", "file.path", paths.Downloads(), "rexec", reexecNow)
	err = os.RemoveAll(paths.Downloads())
	if err != nil {
		u.log.Errorw("Unable to clean downloads after update", "error.message", err, "file.path", paths.Downloads())
	}

	return cb, nil
}

// Ack acks last upgrade action
func (u *Upgrader) Ack(ctx context.Context, acker acker.Acker) error {
	// get upgrade action
	marker, err := LoadMarker()
	if err != nil {
		return err
	}
	if marker == nil {
		return nil
	}

	if marker.Acked {
		return nil
	}

	if err := acker.Ack(ctx, marker.Action); err != nil {
		return err
	}

	if err := acker.Commit(ctx); err != nil {
		return err
	}

	marker.Acked = true

	return saveMarker(marker)
}

func (u *Upgrader) sourceURI(retrievedURI string) string {
	if retrievedURI != "" {
		return retrievedURI
	}

	return u.settings.SourceURI
}

<<<<<<< HEAD
func rollbackInstall(ctx context.Context, hash string) {
=======
// ackAction is used for successful updates, it was either updated successfully or to the same version
// so we need to remove updating state and get prevent from receiving same update action again.
func (u *Upgrader) ackAction(ctx context.Context, action fleetapi.Action) error {
	if err := u.acker.Ack(ctx, action); err != nil {
		return err
	}

	if err := u.acker.Commit(ctx); err != nil {
		return err
	}

	u.reporter.OnStateChange(
		"",
		agentName,
		state.State{Status: state.Healthy},
	)

	return nil
}

// report failure is used when update process fails. action is acked so it won't be received again
// and state is changed to FAILED
func (u *Upgrader) reportFailure(ctx context.Context, action fleetapi.Action, err error) {
	// ack action
	_ = u.acker.Ack(ctx, action)

	// report failure
	u.reporter.OnStateChange(
		"",
		agentName,
		state.State{Status: state.Failed, Message: err.Error()},
	)
}

// reportUpdating sets state of agent to updating.
func (u *Upgrader) reportUpdating(version string) {
	// report failure
	u.reporter.OnStateChange(
		"",
		agentName,
		state.State{Status: state.Updating, Message: fmt.Sprintf("Update to version '%s' started", version)},
	)
}

func rollbackInstall(ctx context.Context, log *logger.Logger, hash string) {
>>>>>>> 33a5f7e1
	os.RemoveAll(filepath.Join(paths.Data(), fmt.Sprintf("%s-%s", agentName, hash)))
	_ = ChangeSymlink(ctx, log, release.ShortCommit())
}

func copyActionStore(log *logger.Logger, newHash string) error {
	// copies legacy action_store.yml, state.yml and state.enc encrypted file if exists
	storePaths := []string{paths.AgentActionStoreFile(), paths.AgentStateStoreYmlFile(), paths.AgentStateStoreFile()}
	newHome := filepath.Join(filepath.Dir(paths.Home()), fmt.Sprintf("%s-%s", agentName, newHash))
	log.Debugw("Copying action store", "new_home_path", newHome)

	for _, currentActionStorePath := range storePaths {
		newActionStorePath := filepath.Join(newHome, filepath.Base(currentActionStorePath))
		log.Debugw("Copying action store path", "from", currentActionStorePath, "to", newActionStorePath)
		currentActionStore, err := os.ReadFile(currentActionStorePath)
		if os.IsNotExist(err) {
			// nothing to copy
			continue
		}
		if err != nil {
			return err
		}

		if err := os.WriteFile(newActionStorePath, currentActionStore, 0600); err != nil {
			return err
		}
	}

	return nil
}

// shutdownCallback returns a callback function to be executing during shutdown once all processes are closed.
// this goes through runtime directory of agent and copies all the state files created by processes to new versioned
// home directory with updated process name to match new version.
func shutdownCallback(_ *logger.Logger, homePath, prevVersion, newVersion, newHash string) reexec.ShutdownCallbackFn {
	if release.Snapshot() {
		// SNAPSHOT is part of newVersion
		prevVersion += "-SNAPSHOT"
	}

	return func() error {
		runtimeDir := filepath.Join(homePath, "run")
		processDirs, err := readProcessDirs(runtimeDir)
		if err != nil {
			return err
		}

		oldHome := homePath
		newHome := filepath.Join(filepath.Dir(homePath), fmt.Sprintf("%s-%s", agentName, newHash))
		for _, processDir := range processDirs {
			newDir := strings.ReplaceAll(processDir, prevVersion, newVersion)
			newDir = strings.ReplaceAll(newDir, oldHome, newHome)
			if err := copyDir(processDir, newDir); err != nil {
				return err
			}
		}
		return nil
	}
}

func readProcessDirs(runtimeDir string) ([]string, error) {
	pipelines, err := readDirs(runtimeDir)
	if err != nil {
		return nil, err
	}

	processDirs := make([]string, 0)
	for _, p := range pipelines {
		dirs, err := readDirs(p)
		if err != nil {
			return nil, err
		}

		processDirs = append(processDirs, dirs...)
	}

	return processDirs, nil
}

// readDirs returns list of absolute paths to directories inside specified path.
func readDirs(dir string) ([]string, error) {
	dirEntries, err := os.ReadDir(dir)
	if err != nil && !os.IsNotExist(err) {
		return nil, err
	}

	dirs := make([]string, 0, len(dirEntries))
	for _, de := range dirEntries {
		if !de.IsDir() {
			continue
		}

		dirs = append(dirs, filepath.Join(dir, de.Name()))
	}

	return dirs, nil
}

func copyDir(from, to string) error {
	return copy.Copy(from, to, copy.Options{
		OnSymlink: func(_ string) copy.SymlinkAction {
			return copy.Shallow
		},
		Sync: true,
	})
}<|MERGE_RESOLUTION|>--- conflicted
+++ resolved
@@ -7,28 +7,19 @@
 import (
 	"context"
 	"fmt"
+	"io/ioutil"
 	"os"
 	"path/filepath"
 	"strings"
 
-	"github.com/elastic/elastic-agent/internal/pkg/config"
-
 	"github.com/otiai10/copy"
 	"go.elastic.co/apm"
 
 	"github.com/elastic/elastic-agent/internal/pkg/agent/application/info"
 	"github.com/elastic/elastic-agent/internal/pkg/agent/application/paths"
 	"github.com/elastic/elastic-agent/internal/pkg/agent/application/reexec"
-<<<<<<< HEAD
 	"github.com/elastic/elastic-agent/internal/pkg/agent/application/upgrade/artifact"
 	"github.com/elastic/elastic-agent/internal/pkg/agent/errors"
-=======
-	"github.com/elastic/elastic-agent/internal/pkg/agent/errors"
-	"github.com/elastic/elastic-agent/internal/pkg/agent/program"
-	"github.com/elastic/elastic-agent/internal/pkg/artifact"
-	"github.com/elastic/elastic-agent/internal/pkg/capabilities"
-	"github.com/elastic/elastic-agent/internal/pkg/core/state"
->>>>>>> 33a5f7e1
 	"github.com/elastic/elastic-agent/internal/pkg/fleetapi"
 	"github.com/elastic/elastic-agent/internal/pkg/fleetapi/acker"
 	"github.com/elastic/elastic-agent/internal/pkg/release"
@@ -56,45 +47,10 @@
 
 // Upgrader performs an upgrade
 type Upgrader struct {
-<<<<<<< HEAD
 	log         *logger.Logger
 	settings    *artifact.Config
 	agentInfo   *info.AgentInfo
 	upgradeable bool
-=======
-	reporter    stateReporter
-	caps        capabilities.Capability
-	reexec      reexecManager
-	acker       acker
-	settings    *artifact.Config
-	agentInfo   *info.AgentInfo
-	log         *logger.Logger
-	closers     []context.CancelFunc
-	upgradeable bool
-}
-
-// Action is the upgrade action state.
-type Action interface {
-	// Version to upgrade to.
-	Version() string
-	// SourceURI for download.
-	SourceURI() string
-	// FleetAction is the action from fleet that started the action (optional).
-	FleetAction() *fleetapi.ActionUpgrade
-}
-
-type reexecManager interface {
-	ReExec(callback reexec.ShutdownCallbackFn, argOverrides ...string)
-}
-
-type acker interface {
-	Ack(ctx context.Context, action fleetapi.Action) error
-	Commit(ctx context.Context) error
-}
-
-type stateReporter interface {
-	OnStateChange(id string, name string, s state.State)
->>>>>>> 33a5f7e1
 }
 
 // IsUpgradeable when agent is installed and running as a service or flag was provided.
@@ -153,58 +109,29 @@
 	return u.upgradeable
 }
 
-<<<<<<< HEAD
 // Upgrade upgrades running agent, function returns shutdown callback that must be called by reexec.
 func (u *Upgrader) Upgrade(ctx context.Context, version string, sourceURI string, action *fleetapi.ActionUpgrade) (_ reexec.ShutdownCallbackFn, err error) {
-=======
-// Upgrade upgrades running agent, function returns shutdown callback if some needs to be executed for cases when
-// reexec is called by caller.
-func (u *Upgrader) Upgrade(ctx context.Context, a Action, reexecNow bool) (_ reexec.ShutdownCallbackFn, err error) {
 	u.log.Infow("Upgrading agent", "version", a.Version(), "source_uri", a.SourceURI())
->>>>>>> 33a5f7e1
 	span, ctx := apm.StartSpan(ctx, "upgrade", "app.internal")
 	defer span.End()
 
-<<<<<<< HEAD
-	err = preUpgradeCleanup(u.agentInfo.Version())
-	if err != nil {
-		u.log.Errorf("Unable to clean downloads dir %q before update: %v", paths.Downloads(), err)
-=======
 	err = cleanNonMatchingVersionsFromDownloads(u.log, u.agentInfo.Version())
 	if err != nil {
 		u.log.Errorw("Unable to clean downloads before update", "error.message", err, "downloads.path", paths.Downloads())
-	}
-
-	if u.caps != nil {
-		if _, err := u.caps.Apply(a); errors.Is(err, capabilities.ErrBlocked) {
-			return nil, nil
-		}
->>>>>>> 33a5f7e1
 	}
 
 	sourceURI = u.sourceURI(sourceURI)
 	archivePath, err := u.downloadArtifact(ctx, version, sourceURI)
 	if err != nil {
-<<<<<<< HEAD
-		// Run the same preUpgradeCleanup task to get rid of any newly downloaded files
-		// This may have an issue if users are upgrading to the same version number.
-		if dErr := preUpgradeCleanup(u.agentInfo.Version()); dErr != nil {
-			u.log.Errorf("Unable to remove file after verification failure: %v", dErr)
-=======
 		// Run the same pre-upgrade cleanup task to get rid of any newly downloaded files
 		// This may have an issue if users are upgrading to the same version number.
 		if dErr := cleanNonMatchingVersionsFromDownloads(u.log, u.agentInfo.Version()); dErr != nil {
 			u.log.Errorw("Unable to remove file after verification failure", "error.message", dErr)
->>>>>>> 33a5f7e1
-		}
-		return nil, err
-	}
-
-<<<<<<< HEAD
+		}
+		return nil, err
+	}
+
 	newHash, err := u.unpack(ctx, version, archivePath)
-=======
-	newHash, err := u.unpack(a.Version(), archivePath)
->>>>>>> 33a5f7e1
 	if err != nil {
 		return nil, err
 	}
@@ -218,19 +145,6 @@
 		return nil, nil
 	}
 
-<<<<<<< HEAD
-	if err := copyActionStore(newHash); err != nil {
-		return nil, errors.New(err, "failed to copy action store")
-	}
-
-	if err := ChangeSymlink(ctx, newHash); err != nil {
-		rollbackInstall(ctx, newHash)
-		return nil, err
-	}
-
-	if err := u.markUpgrade(ctx, newHash, action); err != nil {
-		rollbackInstall(ctx, newHash)
-=======
 	if err := copyActionStore(u.log, newHash); err != nil {
 		return nil, errors.New(err, "failed to copy action store")
 	}
@@ -241,48 +155,22 @@
 		return nil, err
 	}
 
-	if err := u.markUpgrade(ctx, u.log, newHash, a); err != nil {
+	if err := u.markUpgrade(ctx, newHash, action); err != nil {
 		u.log.Errorw("Rolling back: marking upgrade failed", "error.message", err)
 		rollbackInstall(ctx, u.log, newHash)
->>>>>>> 33a5f7e1
 		return nil, err
 	}
 
 	if err := InvokeWatcher(u.log); err != nil {
-<<<<<<< HEAD
-		rollbackInstall(ctx, newHash)
-		return nil, err
-	}
-
-	cb := shutdownCallback(u.log, paths.Home(), release.Version(), version, release.TrimCommit(newHash))
-
-	// Clean everything from the downloads dir
-	err = os.RemoveAll(paths.Downloads())
-	if err != nil {
-		u.log.Errorf("Unable to clean downloads dir %q after update: %v", paths.Downloads(), err)
-=======
 		u.log.Errorw("Rolling back: starting watcher failed", "error.message", err)
 		rollbackInstall(ctx, u.log, newHash)
-		return nil, errors.New("failed to invoke rollback watcher", err)
-	}
-
-	trimmedNewHash := release.TrimCommit(newHash)
-	cb := shutdownCallback(u.log, paths.Home(), release.Version(), a.Version(), trimmedNewHash)
-	if reexecNow {
-		u.log.Debugw("Removing downloads directory", "file.path", paths.Downloads(), "rexec", reexecNow)
-		err = os.RemoveAll(paths.Downloads())
-		if err != nil {
-			u.log.Errorw("Unable to clean downloads after update", "error.message", err, "downloads.path", paths.Downloads())
-		}
-		u.log.Infow("Restarting after upgrade", "new_version", release.Version(), "prev_version", a.Version(),
-			"hash", trimmedNewHash, "home", paths.Home())
-		u.reexec.ReExec(cb)
-		return nil, nil
->>>>>>> 33a5f7e1
-	}
+		return nil, err
+	}
+
+	cb := shutdownCallback(u.log, paths.Home(), release.Version(), version, release.TrimCommit(newHash))
 
 	// Clean everything from the downloads dir
-	u.log.Debugw("Removing downloads directory", "file.path", paths.Downloads(), "rexec", reexecNow)
+	u.log.Debugw("Removing downloads directory", "file.path", paths.Downloads())
 	err = os.RemoveAll(paths.Downloads())
 	if err != nil {
 		u.log.Errorw("Unable to clean downloads after update", "error.message", err, "file.path", paths.Downloads())
@@ -327,55 +215,7 @@
 	return u.settings.SourceURI
 }
 
-<<<<<<< HEAD
-func rollbackInstall(ctx context.Context, hash string) {
-=======
-// ackAction is used for successful updates, it was either updated successfully or to the same version
-// so we need to remove updating state and get prevent from receiving same update action again.
-func (u *Upgrader) ackAction(ctx context.Context, action fleetapi.Action) error {
-	if err := u.acker.Ack(ctx, action); err != nil {
-		return err
-	}
-
-	if err := u.acker.Commit(ctx); err != nil {
-		return err
-	}
-
-	u.reporter.OnStateChange(
-		"",
-		agentName,
-		state.State{Status: state.Healthy},
-	)
-
-	return nil
-}
-
-// report failure is used when update process fails. action is acked so it won't be received again
-// and state is changed to FAILED
-func (u *Upgrader) reportFailure(ctx context.Context, action fleetapi.Action, err error) {
-	// ack action
-	_ = u.acker.Ack(ctx, action)
-
-	// report failure
-	u.reporter.OnStateChange(
-		"",
-		agentName,
-		state.State{Status: state.Failed, Message: err.Error()},
-	)
-}
-
-// reportUpdating sets state of agent to updating.
-func (u *Upgrader) reportUpdating(version string) {
-	// report failure
-	u.reporter.OnStateChange(
-		"",
-		agentName,
-		state.State{Status: state.Updating, Message: fmt.Sprintf("Update to version '%s' started", version)},
-	)
-}
-
 func rollbackInstall(ctx context.Context, log *logger.Logger, hash string) {
->>>>>>> 33a5f7e1
 	os.RemoveAll(filepath.Join(paths.Data(), fmt.Sprintf("%s-%s", agentName, hash)))
 	_ = ChangeSymlink(ctx, log, release.ShortCommit())
 }
