// Copyright Elasticsearch B.V. and/or licensed to Elasticsearch B.V. under one
// or more contributor license agreements. Licensed under the Elastic License;
// you may not use this file except in compliance with the Elastic License.

package upgrade

import (
	"context"
	"fmt"
	"os"
	"path/filepath"
	"runtime"
	"strings"

	"github.com/otiai10/copy"
	"go.elastic.co/apm"

	"github.com/elastic/elastic-agent/internal/pkg/agent/application/info"
	"github.com/elastic/elastic-agent/internal/pkg/agent/application/paths"
	"github.com/elastic/elastic-agent/internal/pkg/agent/application/reexec"
	"github.com/elastic/elastic-agent/internal/pkg/agent/application/upgrade/artifact"
	"github.com/elastic/elastic-agent/internal/pkg/agent/application/upgrade/details"
	"github.com/elastic/elastic-agent/internal/pkg/agent/errors"
	"github.com/elastic/elastic-agent/internal/pkg/agent/install"
	"github.com/elastic/elastic-agent/internal/pkg/config"
	"github.com/elastic/elastic-agent/internal/pkg/fleetapi"
	"github.com/elastic/elastic-agent/internal/pkg/fleetapi/acker"
	fleetclient "github.com/elastic/elastic-agent/internal/pkg/fleetapi/client"
	"github.com/elastic/elastic-agent/internal/pkg/release"
	"github.com/elastic/elastic-agent/pkg/control/v2/client"
	"github.com/elastic/elastic-agent/pkg/control/v2/cproto"
	"github.com/elastic/elastic-agent/pkg/core/logger"
)

const (
	agentName       = "elastic-agent"
	hashLen         = 6
	agentCommitFile = ".elastic-agent.active.commit"
	runDirMod       = 0770
)

var agentArtifact = artifact.Artifact{
	Name:     "Elastic Agent",
	Cmd:      agentName,
	Artifact: "beats/" + agentName,
}

// ErrSameVersion error is returned when the upgrade results in the same installed version.
var ErrSameVersion = errors.New("upgrade did not occur because its the same version")

// Upgrader performs an upgrade
type Upgrader struct {
	log            *logger.Logger
	settings       *artifact.Config
	agentInfo      *info.AgentInfo
	upgradeable    bool
	fleetServerURI string
}

// IsUpgradeable when agent is installed and running as a service or flag was provided.
func IsUpgradeable() bool {
	// only upgradeable if running from Agent installer and running under the
	// control of the system supervisor (or built specifically with upgrading enabled)
	return release.Upgradeable() || (info.RunningInstalled() && info.RunningUnderSupervisor())
}

// NewUpgrader creates an upgrader which is capable of performing upgrade operation
func NewUpgrader(log *logger.Logger, settings *artifact.Config, agentInfo *info.AgentInfo) *Upgrader {
	return &Upgrader{
		log:         log,
		settings:    settings,
		agentInfo:   agentInfo,
		upgradeable: IsUpgradeable(),
	}
}

// SetClient reloads URI based on up to date fleet client
func (u *Upgrader) SetClient(c fleetclient.Sender) {
	if c == nil {
		u.log.Debug("client nil, resetting Fleet Server URI")
		u.fleetServerURI = ""
	}

	u.fleetServerURI = c.URI()
	u.log.Debugf("Set client changed URI to %s", u.fleetServerURI)
}

// Reload reloads the artifact configuration for the upgrader.
func (u *Upgrader) Reload(rawConfig *config.Config) error {
	type reloadConfig struct {
		// SourceURI: source of the artifacts, e.g https://artifacts.elastic.co/downloads/
		SourceURI string `json:"agent.download.sourceURI" config:"agent.download.sourceURI"`

		// FleetSourceURI: source of the artifacts, e.g https://artifacts.elastic.co/downloads/ coming from fleet which uses
		// different naming.
		FleetSourceURI string `json:"agent.download.source_uri" config:"agent.download.source_uri"`
	}
	cfg := &reloadConfig{}
	if err := rawConfig.Unpack(&cfg); err != nil {
		return errors.New(err, "failed to unpack config during reload")
	}

	var newSourceURI string
	if cfg.FleetSourceURI != "" {
		// fleet configuration takes precedence
		newSourceURI = cfg.FleetSourceURI
	} else if cfg.SourceURI != "" {
		newSourceURI = cfg.SourceURI
	}

	if newSourceURI != "" {
		u.log.Infof("Source URI changed from %q to %q", u.settings.SourceURI, newSourceURI)
		u.settings.SourceURI = newSourceURI
	} else {
		// source uri unset, reset to default
		u.log.Infof("Source URI reset from %q to %q", u.settings.SourceURI, artifact.DefaultSourceURI)
		u.settings.SourceURI = artifact.DefaultSourceURI
	}
	return nil
}

// Upgradeable returns true if the Elastic Agent can be upgraded.
func (u *Upgrader) Upgradeable() bool {
	return u.upgradeable
}

// Upgrade upgrades running agent, function returns shutdown callback that must be called by reexec.
func (u *Upgrader) Upgrade(ctx context.Context, version string, sourceURI string, action *fleetapi.ActionUpgrade, det *details.Details, skipVerifyOverride bool, skipDefaultPgp bool, pgpBytes ...string) (_ reexec.ShutdownCallbackFn, err error) {
	u.log.Infow("Upgrading agent", "version", version, "source_uri", sourceURI)
	span, ctx := apm.StartSpan(ctx, "upgrade", "app.internal")
	defer span.End()

	err = cleanNonMatchingVersionsFromDownloads(u.log, u.agentInfo.Version())
	if err != nil {
		u.log.Errorw("Unable to clean downloads before update", "error.message", err, "downloads.path", paths.Downloads())
	}

	det.SetState(details.StateDownloading)

	sourceURI = u.sourceURI(sourceURI)
	archivePath, err := u.downloadArtifact(ctx, version, sourceURI, det, skipVerifyOverride, skipDefaultPgp, pgpBytes...)
	if err != nil {
		// Run the same pre-upgrade cleanup task to get rid of any newly downloaded files
		// This may have an issue if users are upgrading to the same version number.
		if dErr := cleanNonMatchingVersionsFromDownloads(u.log, u.agentInfo.Version()); dErr != nil {
			u.log.Errorw("Unable to remove file after verification failure", "error.message", dErr)
		}

		return nil, err
	}

	det.SetState(details.StateExtracting)

	newHash, err := u.unpack(version, archivePath)
	if err != nil {
		return nil, err
	}

	if newHash == "" {
		return nil, errors.New("unknown hash")
	}

	if strings.HasPrefix(release.Commit(), newHash) {
		u.log.Warn("Upgrade action skipped: upgrade did not occur because its the same version")
		return nil, nil
	}

	if err := copyActionStore(u.log, newHash); err != nil {
		return nil, errors.New(err, "failed to copy action store")
	}

	if err := copyRunDirectory(u.log, newHash); err != nil {
		return nil, errors.New(err, "failed to copy run directory")
	}

	det.SetState(details.StateReplacing)

	if err := ChangeSymlink(ctx, u.log, newHash); err != nil {
		u.log.Errorw("Rolling back: changing symlink failed", "error.message", err)
		rollbackInstall(ctx, u.log, newHash)
		return nil, err
	}

	if err := u.markUpgrade(ctx, u.log, newHash, action); err != nil {
		u.log.Errorw("Rolling back: marking upgrade failed", "error.message", err)
		rollbackInstall(ctx, u.log, newHash)
		return nil, err
	}

	det.SetState(details.StateWatching)

	if err := InvokeWatcher(u.log); err != nil {
		u.log.Errorw("Rolling back: starting watcher failed", "error.message", err)
		rollbackInstall(ctx, u.log, newHash)
		return nil, err
	}

	cb := shutdownCallback(u.log, paths.Home(), release.Version(), version, release.TrimCommit(newHash))

	// Clean everything from the downloads dir
	u.log.Infow("Removing downloads directory", "file.path", paths.Downloads())
	err = os.RemoveAll(paths.Downloads())
	if err != nil {
		u.log.Errorw("Unable to clean downloads after update", "error.message", err, "file.path", paths.Downloads())
	}

	return cb, nil
}

// Ack acks last upgrade action
func (u *Upgrader) Ack(ctx context.Context, acker acker.Acker) error {
	// get upgrade action
	marker, err := LoadMarker()
	if err != nil {
		return err
	}
	if marker == nil {
		return nil
	}

	if marker.Acked {
		return nil
	}

	// Action can be nil if the upgrade was called locally.
	// Should handle gracefully
	// https://github.com/elastic/elastic-agent/issues/1788
	if marker.Action != nil {
		if err := acker.Ack(ctx, marker.Action); err != nil {
			return err
		}

		if err := acker.Commit(ctx); err != nil {
			return err
		}
	}

	marker.Acked = true

	return saveMarker(marker)
}

func (u *Upgrader) sourceURI(retrievedURI string) string {
	if retrievedURI != "" {
		return retrievedURI
	}

	return u.settings.SourceURI
}

func rollbackInstall(ctx context.Context, log *logger.Logger, hash string) {
	os.RemoveAll(filepath.Join(paths.Data(), fmt.Sprintf("%s-%s", agentName, hash)))
	_ = ChangeSymlink(ctx, log, release.ShortCommit())
}

func copyActionStore(log *logger.Logger, newHash string) error {
	// copies legacy action_store.yml, state.yml and state.enc encrypted file if exists
	storePaths := []string{paths.AgentActionStoreFile(), paths.AgentStateStoreYmlFile(), paths.AgentStateStoreFile()}
	newHome := filepath.Join(filepath.Dir(paths.Home()), fmt.Sprintf("%s-%s", agentName, newHash))
	log.Infow("Copying action store", "new_home_path", newHome)

	for _, currentActionStorePath := range storePaths {
		newActionStorePath := filepath.Join(newHome, filepath.Base(currentActionStorePath))
		log.Infow("Copying action store path", "from", currentActionStorePath, "to", newActionStorePath)
		currentActionStore, err := os.ReadFile(currentActionStorePath)
		if os.IsNotExist(err) {
			// nothing to copy
			continue
		}
		if err != nil {
			return err
		}

		if err := os.WriteFile(newActionStorePath, currentActionStore, 0o600); err != nil {
			return err
		}
	}

	return nil
}

func copyRunDirectory(log *logger.Logger, newHash string) error {
	newRunPath := filepath.Join(filepath.Dir(paths.Home()), fmt.Sprintf("%s-%s", agentName, newHash), "run")
	oldRunPath := filepath.Join(filepath.Dir(paths.Home()), fmt.Sprintf("%s-%s", agentName, release.ShortCommit()), "run")

	log.Infow("Copying run directory", "new_run_path", newRunPath, "old_run_path", oldRunPath)

	if err := os.MkdirAll(newRunPath, runDirMod); err != nil {
		return errors.New(err, "failed to create run directory")
	}

	err := copyDir(log, oldRunPath, newRunPath, true)
	if os.IsNotExist(err) {
		// nothing to copy, operation ok
		log.Infow("Run directory not present", "old_run_path", oldRunPath)
		return nil
	}
	if err != nil {
		return errors.New(err, "failed to copy %q to %q", oldRunPath, newRunPath)
	}

	return nil
}

// shutdownCallback returns a callback function to be executing during shutdown once all processes are closed.
// this goes through runtime directory of agent and copies all the state files created by processes to new versioned
// home directory with updated process name to match new version.
func shutdownCallback(l *logger.Logger, homePath, prevVersion, newVersion, newHash string) reexec.ShutdownCallbackFn {
	if release.Snapshot() {
		// SNAPSHOT is part of newVersion
		prevVersion += "-SNAPSHOT"
	}

	return func() error {
		runtimeDir := filepath.Join(homePath, "run")
		processDirs, err := readProcessDirs(runtimeDir)
		if err != nil {
			return err
		}

		oldHome := homePath
		newHome := filepath.Join(filepath.Dir(homePath), fmt.Sprintf("%s-%s", agentName, newHash))
		for _, processDir := range processDirs {
			newDir := strings.ReplaceAll(processDir, prevVersion, newVersion)
			newDir = strings.ReplaceAll(newDir, oldHome, newHome)
			if err := copyDir(l, processDir, newDir, true); err != nil {
				return err
			}
		}
		return nil
	}
}

func readProcessDirs(runtimeDir string) ([]string, error) {
	pipelines, err := readDirs(runtimeDir)
	if err != nil {
		return nil, err
	}

	processDirs := make([]string, 0)
	for _, p := range pipelines {
		dirs, err := readDirs(p)
		if err != nil {
			return nil, err
		}

		processDirs = append(processDirs, dirs...)
	}

	return processDirs, nil
}

// readDirs returns list of absolute paths to directories inside specified path.
func readDirs(dir string) ([]string, error) {
	dirEntries, err := os.ReadDir(dir)
	if err != nil && !os.IsNotExist(err) {
		return nil, err
	}

	dirs := make([]string, 0, len(dirEntries))
	for _, de := range dirEntries {
		if !de.IsDir() {
			continue
		}

		dirs = append(dirs, filepath.Join(dir, de.Name()))
	}

	return dirs, nil
}

func copyDir(l *logger.Logger, from, to string, ignoreErrs bool) error {
	var onErr func(src, dst string, err error) error

	if ignoreErrs {
		onErr = func(src, dst string, err error) error {
			if err == nil {
				return nil
			}

			// ignore all errors, just log them
			l.Infof("ignoring error: failed to copy %q to %q: %s", src, dst, err.Error())
			return nil
		}
	}

	// Try to detect if we are running with SSDs. If we are increase the copy concurrency,
	// otherwise fall back to the default.
	copyConcurrency := 1
<<<<<<< HEAD
	block, err := ghw.Block()
	if err != nil {
		l.Warnw("Error detecting block storage type", "error.message", err)
	} else {
		if install.HasAllSSDs(*block) {
			copyConcurrency = runtime.NumCPU() * 4
		}
=======
	hasSSDs, detectHWErr := install.HasAllSSDs()
	if detectHWErr != nil {
		l.Infow("Could not determine block storage type, disabling copy concurrency", "error.message", detectHWErr)
	}
	if hasSSDs {
		copyConcurrency = runtime.NumCPU() * 4
>>>>>>> 3d8bdf46
	}

	return copy.Copy(from, to, copy.Options{
		OnSymlink: func(_ string) copy.SymlinkAction {
			return copy.Shallow
		},
		Sync:         true,
		OnError:      onErr,
		NumOfWorkers: int64(copyConcurrency),
	})
}

// IsInProgress checks if an Elastic Agent upgrade is already in progress. It
// returns true if so and false if not.
// `c client.Client` is expected to be a connected client.
func IsInProgress(c client.Client, watcherPIDsFetcher func() ([]int, error)) (bool, error) {
	// First we check if any Upgrade Watcher processes are running. If they are,
	// it means an upgrade is in progress. We check this before checking the Elastic
	// Agent's status because the Elastic Agent GRPC server may briefly be
	// unavailable during an upgrade and so the client connection might fail.
	watcherPIDs, err := watcherPIDsFetcher()
	if err != nil {
		return false, fmt.Errorf("failed to determine if upgrade watcher is running: %w", err)
	}
	if len(watcherPIDs) > 0 {
		return true, nil
	}

	// Next we check the Elastic Agent's status using the GRPC client.
	state, err := c.State(context.Background())
	if err != nil {
		return false, fmt.Errorf("failed to get agent state: %w", err)
	}

	return state.State == cproto.State_UPGRADING, nil
}<|MERGE_RESOLUTION|>--- conflicted
+++ resolved
@@ -387,22 +387,12 @@
 	// Try to detect if we are running with SSDs. If we are increase the copy concurrency,
 	// otherwise fall back to the default.
 	copyConcurrency := 1
-<<<<<<< HEAD
-	block, err := ghw.Block()
-	if err != nil {
-		l.Warnw("Error detecting block storage type", "error.message", err)
-	} else {
-		if install.HasAllSSDs(*block) {
-			copyConcurrency = runtime.NumCPU() * 4
-		}
-=======
 	hasSSDs, detectHWErr := install.HasAllSSDs()
 	if detectHWErr != nil {
 		l.Infow("Could not determine block storage type, disabling copy concurrency", "error.message", detectHWErr)
 	}
 	if hasSSDs {
 		copyConcurrency = runtime.NumCPU() * 4
->>>>>>> 3d8bdf46
 	}
 
 	return copy.Copy(from, to, copy.Options{
