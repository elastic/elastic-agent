--- conflicted
+++ resolved
@@ -818,17 +818,6 @@
 	failureThreshold *uint,
 	metricsCollectionIntervalString string,
 ) any {
-<<<<<<< HEAD
-	prometheusHost := b.getCollectorTelemetryEndpoint()
-
-	// want metricset "collector"
-	monitoringNamespace := b.monitoringNamespace()
-	indexName := fmt.Sprintf("metrics-elastic_agent.collector-%s", monitoringNamespace)
-	dataset := "elastic_agent.collector"
-
-	otelStream := map[string]any{
-		idKey: fmt.Sprintf("%s-otel", monitoringMetricsUnitID),
-=======
 	monitoringNamespace := b.monitoringNamespace()
 	name := metricBeatName
 	dataset := fmt.Sprintf("elastic_agent.%s", name)
@@ -838,7 +827,6 @@
 
 	otelStream := map[string]any{
 		idKey: fmt.Sprintf("%s-collector", monitoringMetricsUnitID),
->>>>>>> 815e4446
 		"data_stream": map[string]interface{}{
 			"type":      "metrics",
 			"dataset":   dataset,
@@ -1082,8 +1070,6 @@
 		addElasticAgentFieldsProcessor(agentName, agentInfo),
 		addAgentFieldsProcessor(agentInfo.AgentID()),
 		addComponentFieldsProcessor(agentName, agentName),
-<<<<<<< HEAD
-=======
 		addPrometheusMetricsRemapProcessor(),
 	}
 }
@@ -1097,7 +1083,6 @@
 			"lang":   "javascript",
 			"source": prometheusRemapJS,
 		},
->>>>>>> 815e4446
 	}
 }
 
