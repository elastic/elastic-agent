--- conflicted
+++ resolved
@@ -334,64 +334,6 @@
 						"fail_on_error":  false,
 						"ignore_missing": true,
 					},
-<<<<<<< HEAD
-=======
-				}},
-		},
-	}
-	for unit, binaryName := range componentIDToBinary {
-		if !isSupportedBinary(binaryName) {
-			continue
-		}
-
-		fixedBinaryName := strings.ReplaceAll(binaryName, "-", "_")
-		name := strings.ReplaceAll(unit, "-", "_") // conform with index naming policy
-		logFile := loggingPath(unit, b.operatingSystem)
-		streams = append(streams, map[string]interface{}{
-			idKey: "filestream-monitoring-" + name,
-			"data_stream": map[string]interface{}{
-				// "data_stream" is not used when creating an Input on Filebeat
-				"type":      "filestream",
-				"dataset":   fmt.Sprintf("elastic_agent.%s", fixedBinaryName),
-				"namespace": monitoringNamespace,
-			},
-			"type":  "filestream",
-			"index": fmt.Sprintf("logs-elastic_agent.%s-%s", fixedBinaryName, monitoringNamespace),
-			"paths": []interface{}{logFile, logFile + "*"},
-			"close": map[string]interface{}{
-				"on_state_change": map[string]interface{}{
-					"inactive": "5m",
-				},
-			},
-			"parsers": []interface{}{
-				map[string]interface{}{
-					"ndjson": map[string]interface{}{
-						"message_key":    "message",
-						"overwrite_keys": true,
-						"add_error_key":  true,
-						"target":         "",
-					},
-				},
-			},
-			"processors": []interface{}{
-				map[string]interface{}{
-					"add_fields": map[string]interface{}{
-						"target": "data_stream",
-						"fields": map[string]interface{}{
-							"type":      "logs",
-							"dataset":   fmt.Sprintf("elastic_agent.%s", fixedBinaryName),
-							"namespace": monitoringNamespace,
-						},
-					},
-				},
-				map[string]interface{}{
-					"add_fields": map[string]interface{}{
-						"target": "event",
-						"fields": map[string]interface{}{
-							"dataset": fmt.Sprintf("elastic_agent.%s", fixedBinaryName),
-						},
-					},
->>>>>>> 8e9c758e
 				},
 				map[string]interface{}{
 					"add_fields": map[string]interface{}{
