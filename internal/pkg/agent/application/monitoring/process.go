--- conflicted
+++ resolved
@@ -70,11 +70,7 @@
 		state := coord.State(false)
 
 		for _, c := range state.Components {
-<<<<<<< HEAD
-			if c.Component.ID == componentID {
-=======
-			if matchesCloudProcessID(&c.Component, id) {
->>>>>>> 8aa9b46e
+			if matchesCloudProcessID(&c.Component, componentID) {
 				data := struct {
 					State   string `json:"state"`
 					Message string `json:"message"`
