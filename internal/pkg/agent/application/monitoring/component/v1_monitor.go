--- conflicted
+++ resolved
@@ -526,25 +526,12 @@
 	streams = append(streams, b.getServiceComponentFilestreamStreams(componentInfos)...)
 
 	input := map[string]interface{}{
-<<<<<<< HEAD
-		idKey:        fmt.Sprintf("%s-agent", monitoringFilesUnitsID),
-		"name":       fmt.Sprintf("%s-agent", monitoringFilesUnitsID),
-		"type":       "filestream",
-		useOutputKey: monitoringOutput,
-		"streams":    streams,
-	}
-
-	// Make sure we don't set anything until the configuration is stable if the otel manager isn't enabled
-	if b.config.C.RuntimeManager != monitoringCfg.DefaultRuntimeManager {
-		input["_runtime_experimental"] = b.config.C.RuntimeManager
-=======
 		idKey:                   fmt.Sprintf("%s-agent", monitoringFilesUnitsID),
 		"name":                  fmt.Sprintf("%s-agent", monitoringFilesUnitsID),
 		"type":                  "filestream",
 		useOutputKey:            monitoringOutput,
 		"streams":               streams,
 		"_runtime_experimental": string(monitoringRuntime),
->>>>>>> 2c4c615f1 (Ensure the self-monitoring configuration knows the actual component runtime (#11300))
 	}
 
 	inputs := []any{input}
@@ -644,19 +631,6 @@
 		})
 	}
 
-<<<<<<< HEAD
-	// Make sure we don't set anything until the configuration is stable if the otel manager isn't enabled
-	if b.config.C.RuntimeManager != monitoringCfg.DefaultRuntimeManager {
-		for _, input := range inputs {
-			inputMap := input.(map[string]interface{})
-			if _, found := inputMap["_runtime_experimental"]; !found {
-				inputMap["_runtime_experimental"] = b.config.C.RuntimeManager
-			}
-		}
-	}
-
-=======
->>>>>>> 2c4c615f1 (Ensure the self-monitoring configuration knows the actual component runtime (#11300))
 	// add system/process metrics for services that can't be monitored via json/beats metrics
 	inputs = append(inputs, b.getServiceComponentProcessMetricInputs(
 		componentInfos, metricsCollectionIntervalString)...)
