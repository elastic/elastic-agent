--- conflicted
+++ resolved
@@ -8,12 +8,10 @@
 	"context"
 	"errors"
 	"fmt"
-<<<<<<< HEAD
 	"time"
-=======
->>>>>>> a31a6282
 
 	"github.com/hashicorp/go-multierror"
+
 	"go.elastic.co/apm"
 	"gopkg.in/yaml.v2"
 
