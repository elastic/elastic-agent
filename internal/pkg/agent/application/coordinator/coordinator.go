--- conflicted
+++ resolved
@@ -458,7 +458,6 @@
 					return o, ts
 				},
 			},
-<<<<<<< HEAD
 			{
 				Name:        "state",
 				Filename:    "state.yaml",
@@ -466,28 +465,13 @@
 				ContentType: "application/yaml",
 				Hook: func(_ context.Context) ([]byte, time.Time) {
 					ts := time.Now().UTC()
-					s := c.State()
+					s := c.State(true)
 					o, err := yaml.Marshal(s)
 					if err != nil {
 						return []byte(fmt.Sprintf("error: %q", err)), ts
 					}
 					return o, ts
 				},
-=======
-		},
-		{
-			Name:        "state",
-			Filename:    "state.yaml",
-			Description: "current state of running components by the Elastic Agent",
-			ContentType: "application/yaml",
-			Hook: func(_ context.Context) []byte {
-				s := c.State(true)
-				o, err := yaml.Marshal(s)
-				if err != nil {
-					return []byte(fmt.Sprintf("error: %q", err))
-				}
-				return o
->>>>>>> fc3eba35
 			},
 		}
 		hooks = append(hooks, c.addLogHooks()...)
