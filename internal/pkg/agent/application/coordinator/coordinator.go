--- conflicted
+++ resolved
@@ -8,14 +8,12 @@
 	"context"
 	"errors"
 	"fmt"
-<<<<<<< HEAD
 	"sync"
-=======
+
 	"github.com/elastic/elastic-agent/internal/pkg/agent/application/coordinator/state"
-
+	"github.com/elastic/elastic-agent/internal/pkg/agent/protection"
 	agentclient "github.com/elastic/elastic-agent/pkg/control/v2/client"
 	"github.com/elastic/elastic-agent/pkg/control/v2/cproto"
->>>>>>> bbb3f654
 
 	"github.com/elastic/elastic-agent-libs/logp"
 
@@ -31,12 +29,6 @@
 	"github.com/elastic/elastic-agent-client/v7/pkg/client"
 	"github.com/elastic/elastic-agent/internal/pkg/agent/application/info"
 	"github.com/elastic/elastic-agent/internal/pkg/agent/application/reexec"
-<<<<<<< HEAD
-	agentclient "github.com/elastic/elastic-agent/internal/pkg/agent/control/v2/client"
-	"github.com/elastic/elastic-agent/internal/pkg/agent/control/v2/cproto"
-	"github.com/elastic/elastic-agent/internal/pkg/agent/protection"
-=======
->>>>>>> bbb3f654
 	"github.com/elastic/elastic-agent/internal/pkg/agent/transpiler"
 	"github.com/elastic/elastic-agent/internal/pkg/capabilities"
 	"github.com/elastic/elastic-agent/internal/pkg/config"
@@ -183,17 +175,13 @@
 	caps      capabilities.Capability
 	modifiers []ComponentsModifier
 
-<<<<<<< HEAD
-	state coordinatorState
-
-	mx         sync.RWMutex
-	protection protection.Config
-=======
 	state  *state.CoordinatorState
 	config *config.Config
 	ast    *transpiler.AST
 	vars   []*transpiler.Vars
->>>>>>> bbb3f654
+
+	mx         sync.RWMutex
+	protection protection.Config
 }
 
 // New creates a new coordinator.
@@ -681,13 +669,9 @@
 	c.config = cfg
 	c.ast = rawAst
 
-<<<<<<< HEAD
 	c.setProtection(protectionConfig)
 
-	if c.state.vars != nil {
-=======
 	if c.vars != nil {
->>>>>>> bbb3f654
 		return c.process(ctx)
 	}
 	return nil
