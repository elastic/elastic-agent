--- conflicted
+++ resolved
@@ -1000,13 +1000,8 @@
 	// we need the filestream spec to be able to convert to Otel config
 	componentSpec := pkgcomponent.InputRuntimeSpec{
 		InputType:  "filestream",
-<<<<<<< HEAD
 		BinaryName: "elastic-otel-collector",
-		Spec: component.InputSpec{
-=======
-		BinaryName: "agentbeat",
 		Spec: pkgcomponent.InputSpec{
->>>>>>> 612bfcd1
 			Name: "filestream",
 			Command: &pkgcomponent.CommandSpec{
 				Args: []string{"filebeat"},
@@ -1183,13 +1178,8 @@
 	// we need the filestream spec to be able to convert to Otel config
 	componentSpec := pkgcomponent.InputRuntimeSpec{
 		InputType:  "filestream",
-<<<<<<< HEAD
 		BinaryName: "elastic-otel-collector",
-		Spec: component.InputSpec{
-=======
-		BinaryName: "agentbeat",
 		Spec: pkgcomponent.InputSpec{
->>>>>>> 612bfcd1
 			Name: "filestream",
 			Command: &pkgcomponent.CommandSpec{
 				Args: []string{"filebeat"},
@@ -1616,19 +1606,11 @@
 		ID:             "filestream-default",
 		InputType:      "filestream",
 		OutputType:     "elasticsearch",
-<<<<<<< HEAD
-		RuntimeManager: component.OtelRuntimeManager,
-		InputSpec: &component.InputRuntimeSpec{
-			BinaryName: "elastic-otel-collector",
-			Spec: component.InputSpec{
-				Command: &component.CommandSpec{
-=======
 		RuntimeManager: pkgcomponent.OtelRuntimeManager,
 		InputSpec: &pkgcomponent.InputRuntimeSpec{
-			BinaryName: "agentbeat",
+			BinaryName: "elastic-otel-collector",
 			Spec: pkgcomponent.InputSpec{
 				Command: &pkgcomponent.CommandSpec{
->>>>>>> 612bfcd1
 					Args: []string{"filebeat"},
 				},
 			},
