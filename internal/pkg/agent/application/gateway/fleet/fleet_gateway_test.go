// Copyright Elasticsearch B.V. and/or licensed to Elasticsearch B.V. under one
// or more contributor license agreements. Licensed under the Elastic License;
// you may not use this file except in compliance with the Elastic License.

//nolint:dupl // duplicate code is in test cases
package fleet

import (
	"bytes"
	"context"
	"encoding/json"
	"fmt"
	"io"
	"io/ioutil"
	"net/http"
	"net/url"
	"sync"
	"testing"
	"time"

	"github.com/stretchr/testify/mock"
	"github.com/stretchr/testify/require"

	"github.com/elastic/elastic-agent/internal/pkg/agent/application/gateway"
	"github.com/elastic/elastic-agent/internal/pkg/agent/application/paths"
	"github.com/elastic/elastic-agent/internal/pkg/agent/storage"
	"github.com/elastic/elastic-agent/internal/pkg/agent/storage/store"
	"github.com/elastic/elastic-agent/internal/pkg/core/state"
	"github.com/elastic/elastic-agent/internal/pkg/fleetapi"
	noopacker "github.com/elastic/elastic-agent/internal/pkg/fleetapi/acker/noop"
	"github.com/elastic/elastic-agent/internal/pkg/scheduler"
	"github.com/elastic/elastic-agent/internal/pkg/testutils"
	"github.com/elastic/elastic-agent/pkg/core/logger"
)

type clientCallbackFunc func(headers http.Header, body io.Reader) (*http.Response, error)

type testingClient struct {
	sync.Mutex
	callback clientCallbackFunc
	received chan struct{}
}

func (t *testingClient) Send(
	_ context.Context,
	method string,
	path string,
	params url.Values,
	headers http.Header,
	body io.Reader,
) (*http.Response, error) {
	t.Lock()
	defer t.Unlock()
	defer func() { t.received <- struct{}{} }()
	return t.callback(headers, body)
}

func (t *testingClient) URI() string {
	return "http://localhost"
}

func (t *testingClient) Answer(fn clientCallbackFunc) <-chan struct{} {
	t.Lock()
	defer t.Unlock()
	t.callback = fn
	return t.received
}

func newTestingClient() *testingClient {
	return &testingClient{received: make(chan struct{}, 1)}
}

type testingDispatcherFunc func(...fleetapi.Action) error

type testingDispatcher struct {
	sync.Mutex
	callback testingDispatcherFunc
	received chan struct{}
}

func (t *testingDispatcher) Dispatch(_ context.Context, acker store.FleetAcker, actions ...fleetapi.Action) error {
	t.Lock()
	defer t.Unlock()
	defer func() { t.received <- struct{}{} }()
	// Get a dummy context.
	ctx := context.Background()

	// In context of testing we need to abort on error.
	if err := t.callback(actions...); err != nil {
		return err
	}

	// Ack everything and commit at the end.
	for _, action := range actions {
		_ = acker.Ack(ctx, action)
	}
	_ = acker.Commit(ctx)

	return nil
}

func (t *testingDispatcher) Answer(fn testingDispatcherFunc) <-chan struct{} {
	t.Lock()
	defer t.Unlock()
	t.callback = fn
	return t.received
}

func newTestingDispatcher() *testingDispatcher {
	return &testingDispatcher{received: make(chan struct{}, 1)}
}

<<<<<<< HEAD
type withGatewayFunc func(*testing.T, gateway.FleetGateway, *testingClient, *testingDispatcher, *scheduler.Stepper, repo.Backend)
=======
type mockQueue struct {
	mock.Mock
}

func (m *mockQueue) Add(action fleetapi.Action, n int64) {
	m.Called(action, n)
}

func (m *mockQueue) DequeueActions() []fleetapi.Action {
	args := m.Called()
	return args.Get(0).([]fleetapi.Action)
}

func (m *mockQueue) Cancel(id string) int {
	args := m.Called(id)
	return args.Int(0)
}

func (m *mockQueue) Actions() []fleetapi.Action {
	args := m.Called()
	return args.Get(0).([]fleetapi.Action)
}

type withGatewayFunc func(*testing.T, gateway.FleetGateway, *testingClient, *testingDispatcher, *scheduler.Stepper)
>>>>>>> 6e2e06c0

func withGateway(agentInfo agentInfo, settings *fleetGatewaySettings, fn withGatewayFunc) func(t *testing.T) {
	return func(t *testing.T) {
		scheduler := scheduler.NewStepper()
		client := newTestingClient()
		dispatcher := newTestingDispatcher()

		log, _ := logger.New("fleet_gateway", false)
		ctx, cancel := context.WithCancel(context.Background())
		defer cancel()

		diskStore := storage.NewDiskStore(paths.AgentStateStoreFile())
		stateStore, err := store.NewStateStore(log, diskStore)
		require.NoError(t, err)

		gateway, err := newFleetGatewayWithScheduler(
			ctx,
			log,
			settings,
			agentInfo,
			client,
			dispatcher,
			scheduler,
			noopacker.NewAcker(),
			&noopController{},
			stateStore,
		)

		require.NoError(t, err)

		fn(t, gateway, client, dispatcher, scheduler)
	}
}

func ackSeq(channels ...<-chan struct{}) func() {
	return func() {
		for _, c := range channels {
			<-c
		}
	}
}

func wrapStrToResp(code int, body string) *http.Response {
	return &http.Response{
		Status:        fmt.Sprintf("%d %s", code, http.StatusText(code)),
		StatusCode:    code,
		Proto:         "HTTP/1.1",
		ProtoMajor:    1,
		ProtoMinor:    1,
		Body:          ioutil.NopCloser(bytes.NewBufferString(body)),
		ContentLength: int64(len(body)),
		Header:        make(http.Header),
	}
}

func TestFleetGateway(t *testing.T) {
	agentInfo := &testAgentInfo{}
	settings := &fleetGatewaySettings{
		Duration: 5 * time.Second,
		Backoff:  backoffSettings{Init: 1 * time.Second, Max: 5 * time.Second},
	}

	t.Run("send no event and receive no action", withGateway(agentInfo, settings, func(
		t *testing.T,
		gateway gateway.FleetGateway,
		client *testingClient,
		dispatcher *testingDispatcher,
		scheduler *scheduler.Stepper,
	) {
		waitFn := ackSeq(
			client.Answer(func(headers http.Header, body io.Reader) (*http.Response, error) {
				resp := wrapStrToResp(http.StatusOK, `{ "actions": [] }`)
				return resp, nil
			}),
			dispatcher.Answer(func(actions ...fleetapi.Action) error {
				require.Equal(t, 0, len(actions))
				return nil
			}),
		)
		err := gateway.Start()
		require.NoError(t, err)

		// Synchronize scheduler and acking of calls from the worker go routine.
		scheduler.Next()
		waitFn()
	}))

	t.Run("Successfully connects and receives a series of actions", withGateway(agentInfo, settings, func(
		t *testing.T,
		gateway gateway.FleetGateway,
		client *testingClient,
		dispatcher *testingDispatcher,
		scheduler *scheduler.Stepper,
	) {
		waitFn := ackSeq(
			client.Answer(func(headers http.Header, body io.Reader) (*http.Response, error) {
				// TODO: assert no events
				resp := wrapStrToResp(http.StatusOK, `
	{
		"actions": [
			{
				"type": "POLICY_CHANGE",
				"id": "id1",
				"data": {
					"policy": {
						"id": "policy-id"
					}
				}
			},
			{
				"type": "ANOTHER_ACTION",
				"id": "id2"
			}
		]
	}
	`)
				return resp, nil
			}),
			dispatcher.Answer(func(actions ...fleetapi.Action) error {
				require.Len(t, actions, 2)
				return nil
			}),
		)
		err := gateway.Start()
		require.NoError(t, err)

		scheduler.Next()
		waitFn()
	}))

	// Test the normal time based execution.
	t.Run("Periodically communicates with Fleet", func(t *testing.T) {
		scheduler := scheduler.NewPeriodic(150 * time.Millisecond)
		client := newTestingClient()
		dispatcher := newTestingDispatcher()

		ctx, cancel := context.WithCancel(context.Background())
		defer cancel()

		log, _ := logger.New("tst", false)

		diskStore := storage.NewDiskStore(paths.AgentStateStoreFile())
		stateStore, err := store.NewStateStore(log, diskStore)
		require.NoError(t, err)

		gateway, err := newFleetGatewayWithScheduler(
			ctx,
			log,
			settings,
			agentInfo,
			client,
			dispatcher,
			scheduler,
			noopacker.NewAcker(),
			&noopController{},
			stateStore,
		)

		require.NoError(t, err)

		waitFn := ackSeq(
			client.Answer(func(headers http.Header, body io.Reader) (*http.Response, error) {
				resp := wrapStrToResp(http.StatusOK, `{ "actions": [] }`)
				return resp, nil
			}),
			dispatcher.Answer(func(actions ...fleetapi.Action) error {
				require.Equal(t, 0, len(actions))
				return nil
			}),
		)

		err = gateway.Start()
		require.NoError(t, err)

		var count int
		for {
			waitFn()
			count++
			if count == 4 {
				return
			}
		}
	})

<<<<<<< HEAD
=======
	t.Run("queue action from checkin", func(t *testing.T) {
		scheduler := scheduler.NewStepper()
		client := newTestingClient()
		dispatcher := newTestingDispatcher()

		ctx, cancel := context.WithCancel(context.Background())
		defer cancel()

		log, _ := logger.New("tst", false)

		diskStore := storage.NewDiskStore(paths.AgentStateStoreFile())
		stateStore, err := store.NewStateStore(log, diskStore)
		require.NoError(t, err)

		ts := time.Now().UTC().Round(time.Second)
		queue := &mockQueue{}
		queue.On("Add", mock.Anything, ts.Add(time.Hour).Unix()).Return().Once()
		queue.On("DequeueActions").Return([]fleetapi.Action{})
		queue.On("Actions").Return([]fleetapi.Action{})

		gateway, err := newFleetGatewayWithScheduler(
			ctx,
			log,
			settings,
			agentInfo,
			client,
			dispatcher,
			scheduler,
			noopacker.NewAcker(),
			&noopController{},
			stateStore,
			queue,
		)

		require.NoError(t, err)

		waitFn := ackSeq(
			client.Answer(func(headers http.Header, body io.Reader) (*http.Response, error) {
				resp := wrapStrToResp(http.StatusOK, fmt.Sprintf(`{"actions": [{
						"type": "UPGRADE",
						"id": "id1",
						"start_time": "%s",
						"expiration": "%s",
						"data": {
							"version": "1.2.3"
						}
					}]}`,
					ts.Add(time.Hour).Format(time.RFC3339),
					ts.Add(2*time.Hour).Format(time.RFC3339),
				))
				return resp, nil
			}),
			dispatcher.Answer(func(actions ...fleetapi.Action) error {
				require.Equal(t, 0, len(actions))
				return nil
			}),
		)

		err = gateway.Start()
		require.NoError(t, err)

		scheduler.Next()
		waitFn()
		queue.AssertExpectations(t)
	})

	t.Run("run action from queue", func(t *testing.T) {
		scheduler := scheduler.NewStepper()
		client := newTestingClient()
		dispatcher := newTestingDispatcher()

		ctx, cancel := context.WithCancel(context.Background())
		defer cancel()

		log, _ := logger.New("tst", false)

		diskStore := storage.NewDiskStore(paths.AgentStateStoreFile())
		stateStore, err := store.NewStateStore(log, diskStore)
		require.NoError(t, err)

		ts := time.Now().UTC().Round(time.Second)
		queue := &mockQueue{}
		queue.On("DequeueActions").Return([]fleetapi.Action{&fleetapi.ActionUpgrade{ActionID: "id1", ActionType: "UPGRADE", ActionStartTime: ts.Add(-1 * time.Hour).Format(time.RFC3339), ActionExpiration: ts.Add(time.Hour).Format(time.RFC3339)}}).Once()
		queue.On("Actions").Return([]fleetapi.Action{})

		gateway, err := newFleetGatewayWithScheduler(
			ctx,
			log,
			settings,
			agentInfo,
			client,
			dispatcher,
			scheduler,
			noopacker.NewAcker(),
			&noopController{},
			stateStore,
			queue,
		)

		require.NoError(t, err)

		waitFn := ackSeq(
			client.Answer(func(headers http.Header, body io.Reader) (*http.Response, error) {
				resp := wrapStrToResp(http.StatusOK, `{"actions": []}`)
				return resp, nil
			}),
			dispatcher.Answer(func(actions ...fleetapi.Action) error {
				require.Equal(t, 1, len(actions))
				return nil
			}),
		)

		err = gateway.Start()
		require.NoError(t, err)

		scheduler.Next()
		waitFn()
		queue.AssertExpectations(t)
	})

	t.Run("discard expired action from queue", func(t *testing.T) {
		scheduler := scheduler.NewStepper()
		client := newTestingClient()
		dispatcher := newTestingDispatcher()

		ctx, cancel := context.WithCancel(context.Background())
		defer cancel()

		log, _ := logger.New("tst", false)

		diskStore := storage.NewDiskStore(paths.AgentStateStoreFile())
		stateStore, err := store.NewStateStore(log, diskStore)
		require.NoError(t, err)

		ts := time.Now().UTC().Round(time.Second)
		queue := &mockQueue{}
		queue.On("DequeueActions").Return([]fleetapi.Action{&fleetapi.ActionUpgrade{ActionID: "id1", ActionType: "UPGRADE", ActionStartTime: ts.Add(-2 * time.Hour).Format(time.RFC3339), ActionExpiration: ts.Add(-1 * time.Hour).Format(time.RFC3339)}}).Once()
		queue.On("Actions").Return([]fleetapi.Action{})

		gateway, err := newFleetGatewayWithScheduler(
			ctx,
			log,
			settings,
			agentInfo,
			client,
			dispatcher,
			scheduler,
			noopacker.NewAcker(),
			&noopController{},
			stateStore,
			queue,
		)

		require.NoError(t, err)

		waitFn := ackSeq(
			client.Answer(func(headers http.Header, body io.Reader) (*http.Response, error) {
				resp := wrapStrToResp(http.StatusOK, `{"actions": []}`)
				return resp, nil
			}),
			dispatcher.Answer(func(actions ...fleetapi.Action) error {
				require.Equal(t, 0, len(actions))
				return nil
			}),
		)

		err = gateway.Start()
		require.NoError(t, err)

		scheduler.Next()
		waitFn()
		queue.AssertExpectations(t)
	})

	t.Run("cancel action from checkin", func(t *testing.T) {
		scheduler := scheduler.NewStepper()
		client := newTestingClient()
		dispatcher := newTestingDispatcher()

		ctx, cancel := context.WithCancel(context.Background())
		defer cancel()

		log, _ := logger.New("tst", false)

		diskStore := storage.NewDiskStore(paths.AgentStateStoreFile())
		stateStore, err := store.NewStateStore(log, diskStore)
		require.NoError(t, err)

		ts := time.Now().UTC().Round(time.Second)
		queue := &mockQueue{}
		queue.On("Add", mock.Anything, ts.Add(-1*time.Hour).Unix()).Return().Once()
		queue.On("DequeueActions").Return([]fleetapi.Action{})
		queue.On("Actions").Return([]fleetapi.Action{}).Maybe() // this test seems flakey if we check for this call
		// queue.Cancel does not need to be mocked here as it is ran in the cancel action dispatcher.

		gateway, err := newFleetGatewayWithScheduler(
			ctx,
			log,
			settings,
			agentInfo,
			client,
			dispatcher,
			scheduler,
			noopacker.NewAcker(),
			&noopController{},
			stateStore,
			queue,
		)

		require.NoError(t, err)

		waitFn := ackSeq(
			client.Answer(func(headers http.Header, body io.Reader) (*http.Response, error) {
				resp := wrapStrToResp(http.StatusOK, fmt.Sprintf(`{"actions": [{
						"type": "UPGRADE",
						"id": "id1",
						"start_time": "%s",
						"expiration": "%s",
						"data": {
							"version": "1.2.3"
						}
					}, {
						"type": "CANCEL",
						"id": "id2",
						"data": {
							"target_id": "id1"
						}
					}]}`,
					ts.Add(-1*time.Hour).Format(time.RFC3339),
					ts.Add(2*time.Hour).Format(time.RFC3339),
				))
				return resp, nil
			}),
			dispatcher.Answer(func(actions ...fleetapi.Action) error {
				return nil
			}),
		)

		err = gateway.Start()
		require.NoError(t, err)

		scheduler.Next()
		waitFn()
		queue.AssertExpectations(t)
	})

>>>>>>> 6e2e06c0
	t.Run("send event and receive no action", withGateway(agentInfo, settings, func(
		t *testing.T,
		gateway gateway.FleetGateway,
		client *testingClient,
		dispatcher *testingDispatcher,
		scheduler *scheduler.Stepper,
	) {
		waitFn := ackSeq(
			client.Answer(func(headers http.Header, body io.Reader) (*http.Response, error) {
				cr := &request{}
				content, err := ioutil.ReadAll(body)
				if err != nil {
					t.Fatal(err)
				}
				err = json.Unmarshal(content, &cr)
				if err != nil {
					t.Fatal(err)
				}

				resp := wrapStrToResp(http.StatusOK, `{ "actions": [] }`)
				return resp, nil
			}),
			dispatcher.Answer(func(actions ...fleetapi.Action) error {
				require.Equal(t, 0, len(actions))
				return nil
			}),
		)
		err := gateway.Start()
		require.NoError(t, err)

		// Synchronize scheduler and acking of calls from the worker go routine.
		scheduler.Next()
		waitFn()
	}))

	t.Run("Test the wait loop is interruptible", func(t *testing.T) {
		// 20mins is the double of the base timeout values for golang test suites.
		// If we cannot interrupt we will timeout.
		d := 20 * time.Minute
		scheduler := scheduler.NewPeriodic(d)
		client := newTestingClient()
		dispatcher := newTestingDispatcher()

		ctx, cancel := context.WithCancel(context.Background())
		log, _ := logger.New("tst", false)

		diskStore := storage.NewDiskStore(paths.AgentStateStoreFile())
		stateStore, err := store.NewStateStore(log, diskStore)
		require.NoError(t, err)

		gateway, err := newFleetGatewayWithScheduler(
			ctx,
			log,
			&fleetGatewaySettings{
				Duration: d,
				Backoff:  backoffSettings{Init: 1 * time.Second, Max: 30 * time.Second},
			},
			agentInfo,
			client,
			dispatcher,
			scheduler,
			noopacker.NewAcker(),
			&noopController{},
			stateStore,
		)

		require.NoError(t, err)

		ch1 := dispatcher.Answer(func(actions ...fleetapi.Action) error { return nil })
		ch2 := client.Answer(func(headers http.Header, body io.Reader) (*http.Response, error) {
			resp := wrapStrToResp(http.StatusOK, `{ "actions": [] }`)
			return resp, nil
		})

		err = gateway.Start()
		require.NoError(t, err)

		// Silently dispatch action.
		go func() {
			for range ch1 {
			}
		}()

		// Make sure that all API calls to the checkin API are successful, the following will happen:

		// block on the first call.
		<-ch2

		go func() {
			// drain the channel
			for range ch2 {
			}
		}()

		// 1. Gateway will check the API on boot.
		// 2. WaitTick() will block for 20 minutes.
		// 3. Stop will should unblock the wait.
		cancel()
	})

}

func TestRetriesOnFailures(t *testing.T) {
	agentInfo := &testAgentInfo{}
	settings := &fleetGatewaySettings{
		Duration: 5 * time.Second,
		Backoff:  backoffSettings{Init: 100 * time.Millisecond, Max: 5 * time.Second},
	}

	t.Run("When the gateway fails to communicate with the checkin API we will retry", func(t *testing.T) {
		scheduler := scheduler.NewStepper()
		client := newTestingClient()
		dispatcher := newTestingDispatcher()
		log, _ := logger.New("fleet_gateway", false)
		ctx, cancel := context.WithCancel(context.Background())
		defer cancel()

		diskStore := storage.NewDiskStore(paths.AgentStateStoreFile())
		stateStore, err := store.NewStateStore(log, diskStore)
		require.NoError(t, err)

		fleetReporter := &testutils.MockReporter{}
		fleetReporter.On("Update", state.Degraded, mock.Anything, mock.Anything).Times(2)
		fleetReporter.On("Update", mock.Anything, mock.Anything, mock.Anything).Maybe()
		fleetReporter.On("Unregister").Maybe()

		statusController := &testutils.MockController{}
		statusController.On("RegisterComponent", "gateway").Return(fleetReporter).Once()
		statusController.On("StatusString").Return("string")

		gateway, err := newFleetGatewayWithScheduler(
			ctx,
			log,
			settings,
			agentInfo,
			client,
			dispatcher,
			scheduler,
			noopacker.NewAcker(),
			statusController,
			stateStore,
		)
		require.NoError(t, err)

		fail := func(_ http.Header, _ io.Reader) (*http.Response, error) {
			return wrapStrToResp(http.StatusInternalServerError, "something is bad"), nil
		}
		clientWaitFn := client.Answer(fail)
		err = gateway.Start()
		require.NoError(t, err)

		// Initial tick is done out of bound so we can block on channels.
		scheduler.Next()

		// Simulate a 500 errors for the next 3 calls.
		<-clientWaitFn
		<-clientWaitFn
		<-clientWaitFn

		// API recover
		waitFn := ackSeq(
			client.Answer(func(_ http.Header, body io.Reader) (*http.Response, error) {
				cr := &request{}
				content, err := ioutil.ReadAll(body)
				if err != nil {
					t.Fatal(err)
				}
				err = json.Unmarshal(content, &cr)
				if err != nil {
					t.Fatal(err)
				}

				resp := wrapStrToResp(http.StatusOK, `{ "actions": [] }`)
				return resp, nil
			}),

			dispatcher.Answer(func(actions ...fleetapi.Action) error {
				require.Equal(t, 0, len(actions))
				return nil
			}),
		)

		waitFn()
		statusController.AssertExpectations(t)
		fleetReporter.AssertExpectations(t)
	})

	t.Run("The retry loop is interruptible",
		withGateway(agentInfo, &fleetGatewaySettings{
			Duration: 0 * time.Second,
			Backoff:  backoffSettings{Init: 10 * time.Minute, Max: 20 * time.Minute},
		}, func(
			t *testing.T,
			gateway gateway.FleetGateway,
			client *testingClient,
			dispatcher *testingDispatcher,
			scheduler *scheduler.Stepper,
		) {
			fail := func(_ http.Header, _ io.Reader) (*http.Response, error) {
				return wrapStrToResp(http.StatusInternalServerError, "something is bad"), nil
			}
			waitChan := client.Answer(fail)
			err := gateway.Start()
			require.NoError(t, err)

			// Initial tick is done out of bound so we can block on channels.
			scheduler.Next()

			// Fail to enter retry loop, all other calls will fails and will force to wait on big initial
			// delay.
			<-waitChan

			// non-obvious but withGateway on return will stop the gateway before returning and we should
			// exit the retry loop. The init value of the backoff is set to exceed the test default timeout.
		}))
}

type testAgentInfo struct{}

func (testAgentInfo) AgentID() string { return "agent-secret" }

type request struct{}<|MERGE_RESOLUTION|>--- conflicted
+++ resolved
@@ -110,34 +110,7 @@
 	return &testingDispatcher{received: make(chan struct{}, 1)}
 }
 
-<<<<<<< HEAD
-type withGatewayFunc func(*testing.T, gateway.FleetGateway, *testingClient, *testingDispatcher, *scheduler.Stepper, repo.Backend)
-=======
-type mockQueue struct {
-	mock.Mock
-}
-
-func (m *mockQueue) Add(action fleetapi.Action, n int64) {
-	m.Called(action, n)
-}
-
-func (m *mockQueue) DequeueActions() []fleetapi.Action {
-	args := m.Called()
-	return args.Get(0).([]fleetapi.Action)
-}
-
-func (m *mockQueue) Cancel(id string) int {
-	args := m.Called(id)
-	return args.Int(0)
-}
-
-func (m *mockQueue) Actions() []fleetapi.Action {
-	args := m.Called()
-	return args.Get(0).([]fleetapi.Action)
-}
-
 type withGatewayFunc func(*testing.T, gateway.FleetGateway, *testingClient, *testingDispatcher, *scheduler.Stepper)
->>>>>>> 6e2e06c0
 
 func withGateway(agentInfo agentInfo, settings *fleetGatewaySettings, fn withGatewayFunc) func(t *testing.T) {
 	return func(t *testing.T) {
@@ -322,255 +295,6 @@
 		}
 	})
 
-<<<<<<< HEAD
-=======
-	t.Run("queue action from checkin", func(t *testing.T) {
-		scheduler := scheduler.NewStepper()
-		client := newTestingClient()
-		dispatcher := newTestingDispatcher()
-
-		ctx, cancel := context.WithCancel(context.Background())
-		defer cancel()
-
-		log, _ := logger.New("tst", false)
-
-		diskStore := storage.NewDiskStore(paths.AgentStateStoreFile())
-		stateStore, err := store.NewStateStore(log, diskStore)
-		require.NoError(t, err)
-
-		ts := time.Now().UTC().Round(time.Second)
-		queue := &mockQueue{}
-		queue.On("Add", mock.Anything, ts.Add(time.Hour).Unix()).Return().Once()
-		queue.On("DequeueActions").Return([]fleetapi.Action{})
-		queue.On("Actions").Return([]fleetapi.Action{})
-
-		gateway, err := newFleetGatewayWithScheduler(
-			ctx,
-			log,
-			settings,
-			agentInfo,
-			client,
-			dispatcher,
-			scheduler,
-			noopacker.NewAcker(),
-			&noopController{},
-			stateStore,
-			queue,
-		)
-
-		require.NoError(t, err)
-
-		waitFn := ackSeq(
-			client.Answer(func(headers http.Header, body io.Reader) (*http.Response, error) {
-				resp := wrapStrToResp(http.StatusOK, fmt.Sprintf(`{"actions": [{
-						"type": "UPGRADE",
-						"id": "id1",
-						"start_time": "%s",
-						"expiration": "%s",
-						"data": {
-							"version": "1.2.3"
-						}
-					}]}`,
-					ts.Add(time.Hour).Format(time.RFC3339),
-					ts.Add(2*time.Hour).Format(time.RFC3339),
-				))
-				return resp, nil
-			}),
-			dispatcher.Answer(func(actions ...fleetapi.Action) error {
-				require.Equal(t, 0, len(actions))
-				return nil
-			}),
-		)
-
-		err = gateway.Start()
-		require.NoError(t, err)
-
-		scheduler.Next()
-		waitFn()
-		queue.AssertExpectations(t)
-	})
-
-	t.Run("run action from queue", func(t *testing.T) {
-		scheduler := scheduler.NewStepper()
-		client := newTestingClient()
-		dispatcher := newTestingDispatcher()
-
-		ctx, cancel := context.WithCancel(context.Background())
-		defer cancel()
-
-		log, _ := logger.New("tst", false)
-
-		diskStore := storage.NewDiskStore(paths.AgentStateStoreFile())
-		stateStore, err := store.NewStateStore(log, diskStore)
-		require.NoError(t, err)
-
-		ts := time.Now().UTC().Round(time.Second)
-		queue := &mockQueue{}
-		queue.On("DequeueActions").Return([]fleetapi.Action{&fleetapi.ActionUpgrade{ActionID: "id1", ActionType: "UPGRADE", ActionStartTime: ts.Add(-1 * time.Hour).Format(time.RFC3339), ActionExpiration: ts.Add(time.Hour).Format(time.RFC3339)}}).Once()
-		queue.On("Actions").Return([]fleetapi.Action{})
-
-		gateway, err := newFleetGatewayWithScheduler(
-			ctx,
-			log,
-			settings,
-			agentInfo,
-			client,
-			dispatcher,
-			scheduler,
-			noopacker.NewAcker(),
-			&noopController{},
-			stateStore,
-			queue,
-		)
-
-		require.NoError(t, err)
-
-		waitFn := ackSeq(
-			client.Answer(func(headers http.Header, body io.Reader) (*http.Response, error) {
-				resp := wrapStrToResp(http.StatusOK, `{"actions": []}`)
-				return resp, nil
-			}),
-			dispatcher.Answer(func(actions ...fleetapi.Action) error {
-				require.Equal(t, 1, len(actions))
-				return nil
-			}),
-		)
-
-		err = gateway.Start()
-		require.NoError(t, err)
-
-		scheduler.Next()
-		waitFn()
-		queue.AssertExpectations(t)
-	})
-
-	t.Run("discard expired action from queue", func(t *testing.T) {
-		scheduler := scheduler.NewStepper()
-		client := newTestingClient()
-		dispatcher := newTestingDispatcher()
-
-		ctx, cancel := context.WithCancel(context.Background())
-		defer cancel()
-
-		log, _ := logger.New("tst", false)
-
-		diskStore := storage.NewDiskStore(paths.AgentStateStoreFile())
-		stateStore, err := store.NewStateStore(log, diskStore)
-		require.NoError(t, err)
-
-		ts := time.Now().UTC().Round(time.Second)
-		queue := &mockQueue{}
-		queue.On("DequeueActions").Return([]fleetapi.Action{&fleetapi.ActionUpgrade{ActionID: "id1", ActionType: "UPGRADE", ActionStartTime: ts.Add(-2 * time.Hour).Format(time.RFC3339), ActionExpiration: ts.Add(-1 * time.Hour).Format(time.RFC3339)}}).Once()
-		queue.On("Actions").Return([]fleetapi.Action{})
-
-		gateway, err := newFleetGatewayWithScheduler(
-			ctx,
-			log,
-			settings,
-			agentInfo,
-			client,
-			dispatcher,
-			scheduler,
-			noopacker.NewAcker(),
-			&noopController{},
-			stateStore,
-			queue,
-		)
-
-		require.NoError(t, err)
-
-		waitFn := ackSeq(
-			client.Answer(func(headers http.Header, body io.Reader) (*http.Response, error) {
-				resp := wrapStrToResp(http.StatusOK, `{"actions": []}`)
-				return resp, nil
-			}),
-			dispatcher.Answer(func(actions ...fleetapi.Action) error {
-				require.Equal(t, 0, len(actions))
-				return nil
-			}),
-		)
-
-		err = gateway.Start()
-		require.NoError(t, err)
-
-		scheduler.Next()
-		waitFn()
-		queue.AssertExpectations(t)
-	})
-
-	t.Run("cancel action from checkin", func(t *testing.T) {
-		scheduler := scheduler.NewStepper()
-		client := newTestingClient()
-		dispatcher := newTestingDispatcher()
-
-		ctx, cancel := context.WithCancel(context.Background())
-		defer cancel()
-
-		log, _ := logger.New("tst", false)
-
-		diskStore := storage.NewDiskStore(paths.AgentStateStoreFile())
-		stateStore, err := store.NewStateStore(log, diskStore)
-		require.NoError(t, err)
-
-		ts := time.Now().UTC().Round(time.Second)
-		queue := &mockQueue{}
-		queue.On("Add", mock.Anything, ts.Add(-1*time.Hour).Unix()).Return().Once()
-		queue.On("DequeueActions").Return([]fleetapi.Action{})
-		queue.On("Actions").Return([]fleetapi.Action{}).Maybe() // this test seems flakey if we check for this call
-		// queue.Cancel does not need to be mocked here as it is ran in the cancel action dispatcher.
-
-		gateway, err := newFleetGatewayWithScheduler(
-			ctx,
-			log,
-			settings,
-			agentInfo,
-			client,
-			dispatcher,
-			scheduler,
-			noopacker.NewAcker(),
-			&noopController{},
-			stateStore,
-			queue,
-		)
-
-		require.NoError(t, err)
-
-		waitFn := ackSeq(
-			client.Answer(func(headers http.Header, body io.Reader) (*http.Response, error) {
-				resp := wrapStrToResp(http.StatusOK, fmt.Sprintf(`{"actions": [{
-						"type": "UPGRADE",
-						"id": "id1",
-						"start_time": "%s",
-						"expiration": "%s",
-						"data": {
-							"version": "1.2.3"
-						}
-					}, {
-						"type": "CANCEL",
-						"id": "id2",
-						"data": {
-							"target_id": "id1"
-						}
-					}]}`,
-					ts.Add(-1*time.Hour).Format(time.RFC3339),
-					ts.Add(2*time.Hour).Format(time.RFC3339),
-				))
-				return resp, nil
-			}),
-			dispatcher.Answer(func(actions ...fleetapi.Action) error {
-				return nil
-			}),
-		)
-
-		err = gateway.Start()
-		require.NoError(t, err)
-
-		scheduler.Next()
-		waitFn()
-		queue.AssertExpectations(t)
-	})
-
->>>>>>> 6e2e06c0
 	t.Run("send event and receive no action", withGateway(agentInfo, settings, func(
 		t *testing.T,
 		gateway gateway.FleetGateway,
