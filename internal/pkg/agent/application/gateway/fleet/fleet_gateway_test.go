--- conflicted
+++ resolved
@@ -378,20 +378,6 @@
 		}
 	})
 
-<<<<<<< HEAD
-	t.Run("Test cancel checkin on sate update", func(t *testing.T) {
-		scheduler := scheduler.NewStepper()
-		client := newTestingClient()
-
-		ctx, cancel := context.WithCancel(context.Background())
-
-		log, _ := logger.New("tst", false)
-		stateStore := newStateStore(t, log)
-
-		stateChannel := make(chan coordinator.State, 10)
-
-		stateFetcher := NewFastCheckinStateFetcher(log, emptyStateFetcher, stateChannel)
-=======
 	t.Run("sends agent_policy_id and policy_revision_idx", func(t *testing.T) {
 		ctx, cancel := context.WithCancel(t.Context())
 		defer cancel()
@@ -414,7 +400,6 @@
 		})
 		err := stateStore.Save()
 		require.NoError(t, err)
->>>>>>> 476d721c
 
 		gateway, err := newFleetGatewayWithScheduler(
 			log,
@@ -423,7 +408,64 @@
 			client,
 			scheduler,
 			noop.New(),
-<<<<<<< HEAD
+			stateStore,
+			NewCheckinStateFetcher(emptyStateFetcher),
+		)
+		require.NoError(t, err)
+
+		waitFn := ackSeq(
+			client.Answer(func(_ context.Context, headers http.Header, body io.Reader) (*http.Response, error) {
+				data, err := io.ReadAll(body)
+				require.NoError(t, err)
+
+				var checkinRequest fleetapi.CheckinRequest
+				err = json.Unmarshal(data, &checkinRequest)
+				require.NoError(t, err)
+
+				require.Equal(t, "test-policy-id", checkinRequest.AgentPolicyID)
+				require.Equal(t, int64(1), checkinRequest.PolicyRevisionIDX)
+
+				resp := wrapStrToResp(http.StatusOK, `{ "actions": [] }`)
+				return resp, nil
+			}),
+		)
+
+		errCh := runFleetGateway(ctx, gateway)
+
+		// Synchronize scheduler and acking of calls from the worker go routine.
+		scheduler.Next()
+		waitFn()
+
+		cancel()
+		err = <-errCh
+		require.NoError(t, err)
+		select {
+		case actions := <-gateway.Actions():
+			t.Errorf("Expected no actions, got %v", actions)
+		default:
+		}
+	})
+
+	t.Run("Test cancel checkin on sate update", func(t *testing.T) {
+		scheduler := scheduler.NewStepper()
+		client := newTestingClient()
+
+		ctx, cancel := context.WithCancel(context.Background())
+
+		log, _ := logger.New("tst", false)
+		stateStore := newStateStore(t, log)
+
+		stateChannel := make(chan coordinator.State, 10)
+
+		stateFetcher := NewFastCheckinStateFetcher(log, emptyStateFetcher, stateChannel)
+
+		gateway, err := newFleetGatewayWithScheduler(
+			log,
+			settings,
+			agentInfo,
+			client,
+			scheduler,
+			noop.New(),
 			stateStore,
 			stateFetcher,
 		)
@@ -454,47 +496,10 @@
 		stateChannel <- coordinator.State{}
 
 		<-ch2
-=======
-			emptyStateFetcher,
-			stateStore,
-		)
-		require.NoError(t, err)
-
-		waitFn := ackSeq(
-			client.Answer(func(headers http.Header, body io.Reader) (*http.Response, error) {
-				data, err := io.ReadAll(body)
-				require.NoError(t, err)
-
-				var checkinRequest fleetapi.CheckinRequest
-				err = json.Unmarshal(data, &checkinRequest)
-				require.NoError(t, err)
-
-				require.Equal(t, "test-policy-id", checkinRequest.AgentPolicyID)
-				require.Equal(t, int64(1), checkinRequest.PolicyRevisionIDX)
-
-				resp := wrapStrToResp(http.StatusOK, `{ "actions": [] }`)
-				return resp, nil
-			}),
-		)
-
-		errCh := runFleetGateway(ctx, gateway)
-
-		// Synchronize scheduler and acking of calls from the worker go routine.
-		scheduler.Next()
-		waitFn()
->>>>>>> 476d721c
 
 		cancel()
 		err = <-errCh
 		require.NoError(t, err)
-<<<<<<< HEAD
-=======
-		select {
-		case actions := <-gateway.Actions():
-			t.Errorf("Expected no actions, got %v", actions)
-		default:
-		}
->>>>>>> 476d721c
 	})
 }
 
