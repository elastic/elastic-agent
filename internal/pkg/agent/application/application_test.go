// Copyright Elasticsearch B.V. and/or licensed to Elasticsearch B.V. under one
// or more contributor license agreements. Licensed under the Elastic License;
// you may not use this file except in compliance with the Elastic License.

package application

import (
<<<<<<< HEAD
	"context"
=======
	"fmt"
>>>>>>> aeb0e261
	"testing"
	"time"

	"github.com/stretchr/testify/assert"
	"github.com/stretchr/testify/require"

	"github.com/elastic/elastic-agent-libs/logp"
	"github.com/elastic/elastic-agent/internal/pkg/agent/application/info"
	"github.com/elastic/elastic-agent/internal/pkg/config"
	"github.com/elastic/elastic-agent/internal/pkg/testutils"
	"github.com/elastic/elastic-agent/pkg/core/logger"
	"github.com/elastic/elastic-agent/pkg/limits"
)

func TestMergeFleetConfig(t *testing.T) {
	testutils.InitStorage(t)

	cfg := map[string]interface{}{
		"fleet": map[string]interface{}{
			"enabled":        true,
			"kibana":         map[string]interface{}{"host": "demo"},
			"access_api_key": "123",
		},
		"agent": map[string]interface{}{
			"grpc": map[string]interface{}{
				"port": uint16(6790),
			},
		},
	}

	rawConfig := config.MustNewConfigFrom(cfg)
	storage, conf, err := mergeFleetConfig(context.Background(), rawConfig)
	require.NoError(t, err)
	assert.NotNil(t, storage)
	assert.NotNil(t, conf)
	assert.Equal(t, conf.Fleet.Enabled, cfg["fleet"].(map[string]interface{})["enabled"])
	assert.Equal(t, conf.Fleet.AccessAPIKey, cfg["fleet"].(map[string]interface{})["access_api_key"])
	assert.Equal(t, conf.Settings.GRPC.Port, cfg["agent"].(map[string]interface{})["grpc"].(map[string]interface{})["port"].(uint16))
}

func TestLimitsLog(t *testing.T) {
	log, obs := logger.NewTesting("TestLimitsLog")
	_, _, _, err := New(
		log,
		log,
		logp.DebugLevel,
		&info.AgentInfo{}, // info.AgentInfo
		nil,               // coordinator.ReExecManager
		nil,               // apm.Tracer
		true,              // testingMode
		time.Millisecond,  // fleetInitTimeout
		true,              // disable monitoring
	)
	require.NoError(t, err)

	old := limits.LimitsConfig{
		GoMaxProcs: 0,
	}
	new := limits.LimitsConfig{
		GoMaxProcs: 99,
	}

	// apply is also called inside `New`, however there is no log line because the config file
	// does not define `agent.limits.go_max_procs` and the default value does not change.
	// so, no callback, no log line.

	// now we trigger the log line
	err = limits.Apply(config.MustNewConfigFrom(`agent.limits.go_max_procs: 99`))
	require.NoError(t, err)

	expLogLine := fmt.Sprintf("agent limits have changed: %+v -> %+v", old, new)
	logs := obs.FilterMessageSnippet(expLogLine)
	require.Equalf(t, 1, logs.Len(), "expected one log message about limits change")
}<|MERGE_RESOLUTION|>--- conflicted
+++ resolved
@@ -5,11 +5,8 @@
 package application
 
 import (
-<<<<<<< HEAD
 	"context"
-=======
 	"fmt"
->>>>>>> aeb0e261
 	"testing"
 	"time"
 
@@ -52,7 +49,11 @@
 
 func TestLimitsLog(t *testing.T) {
 	log, obs := logger.NewTesting("TestLimitsLog")
+	ctx, cn := context.WithCancel(context.Background())
+	defer cn()
+
 	_, _, _, err := New(
+		ctx,
 		log,
 		log,
 		logp.DebugLevel,
