// Copyright Elasticsearch B.V. and/or licensed to Elasticsearch B.V. under one
// or more contributor license agreements. Licensed under the Elastic License;
// you may not use this file except in compliance with the Elastic License.

package composable

import (
	"fmt"
	"strings"

	"github.com/elastic/elastic-agent/internal/pkg/config"
	corecomp "github.com/elastic/elastic-agent/internal/pkg/core/composable"
	"github.com/elastic/elastic-agent/pkg/core/logger"
)

// ContextProviderBuilder creates a new context provider based on the given config and returns it.
type ContextProviderBuilder func(log *logger.Logger, config *config.Config, managed bool) (corecomp.ContextProvider, error)

<<<<<<< HEAD
// MustAddContextProvider adds a new ContextProviderBuilder and panics if it AddContextProvider returns an error.
func (r *providerRegistry) MustAddContextProvider(name string, builder ContextProviderBuilder) {
	err := r.AddContextProvider(name, builder)
	if err != nil {
		panic(err)
	}
}

=======
//nolint:dupl,goimports,nolintlint // false positive
>>>>>>> 33a5f7e1
// AddContextProvider adds a new ContextProviderBuilder
func (r *providerRegistry) AddContextProvider(name string, builder ContextProviderBuilder) error {
	r.lock.Lock()
	defer r.lock.Unlock()

	if name == "" {
		return fmt.Errorf("provider name is required")
	}

	if strings.ToLower(name) != name {
		return fmt.Errorf("provider name must be lowercase")
	}

	_, contextExists := r.contextProviders[name]
	_, dynamicExists := r.dynamicProviders[name]

	if contextExists || dynamicExists {
		return fmt.Errorf("provider '%s' is already registered", name)
	}
	if builder == nil {
		return fmt.Errorf("provider '%s' cannot be registered with a nil factory", name)
	}

	r.contextProviders[name] = builder
	r.logger.Debugf("Registered provider: %s", name)
	return nil
}

// GetContextProvider returns the context provider with the giving name, nil if it doesn't exist
func (r *providerRegistry) GetContextProvider(name string) (ContextProviderBuilder, bool) {
	r.lock.RLock()
	defer r.lock.RUnlock()

	b, ok := r.contextProviders[name]
	return b, ok
}<|MERGE_RESOLUTION|>--- conflicted
+++ resolved
@@ -16,7 +16,6 @@
 // ContextProviderBuilder creates a new context provider based on the given config and returns it.
 type ContextProviderBuilder func(log *logger.Logger, config *config.Config, managed bool) (corecomp.ContextProvider, error)
 
-<<<<<<< HEAD
 // MustAddContextProvider adds a new ContextProviderBuilder and panics if it AddContextProvider returns an error.
 func (r *providerRegistry) MustAddContextProvider(name string, builder ContextProviderBuilder) {
 	err := r.AddContextProvider(name, builder)
@@ -25,9 +24,7 @@
 	}
 }
 
-=======
 //nolint:dupl,goimports,nolintlint // false positive
->>>>>>> 33a5f7e1
 // AddContextProvider adds a new ContextProviderBuilder
 func (r *providerRegistry) AddContextProvider(name string, builder ContextProviderBuilder) error {
 	r.lock.Lock()
