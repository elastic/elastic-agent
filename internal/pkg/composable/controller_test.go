--- conflicted
+++ resolved
@@ -117,7 +117,6 @@
 	_, envExists := setVars[0].Lookup("env")
 	assert.False(t, envExists)
 	local, _ := setVars[0].Lookup("local")
-<<<<<<< HEAD
 	localMap, ok := local.(map[string]interface{})
 	require.True(t, ok)
 	assert.Equal(t, "value1", localMap["key1"])
@@ -130,16 +129,5 @@
 	local, _ = setVars[2].Lookup("local_dynamic")
 	localMap, ok = local.(map[string]interface{})
 	require.True(t, ok)
-=======
-	localMap, _ := local.(map[string]interface{})
-	assert.Equal(t, "value1", localMap["key1"])
-
-	local, _ = setVars[1].Lookup("local_dynamic")
-	localMap, _ = local.(map[string]interface{})
-	assert.Equal(t, "value1", localMap["key1"])
-
-	local, _ = setVars[2].Lookup("local_dynamic")
-	localMap, _ = local.(map[string]interface{})
->>>>>>> 33a5f7e1
 	assert.Equal(t, "value2", localMap["key1"])
 }