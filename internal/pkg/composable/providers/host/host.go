// Copyright Elasticsearch B.V. and/or licensed to Elasticsearch B.V. under one
// or more contributor license agreements. Licensed under the Elastic License;
// you may not use this file except in compliance with the Elastic License.

package host

import (
	"fmt"
	"os"
	"reflect"
	"runtime"
	"time"

	"github.com/elastic/go-sysinfo"

	"github.com/elastic/elastic-agent/internal/pkg/agent/errors"
	"github.com/elastic/elastic-agent/internal/pkg/composable"
	"github.com/elastic/elastic-agent/internal/pkg/config"
	corecomp "github.com/elastic/elastic-agent/internal/pkg/core/composable"
	"github.com/elastic/elastic-agent/pkg/core/logger"
)

// DefaultCheckInterval is the default timeout used to check if any host information has changed.
const DefaultCheckInterval = 5 * time.Minute

func init() {
<<<<<<< HEAD
	composable.Providers.MustAddContextProvider("host", ContextProviderBuilder)
=======
	_ = composable.Providers.AddContextProvider("host", ContextProviderBuilder)
>>>>>>> 33a5f7e1
}

type infoFetcher func() (map[string]interface{}, error)

type contextProvider struct {
	logger *logger.Logger

	CheckInterval time.Duration `config:"check_interval"`

	// used by testing
	fetcher infoFetcher
}

// Run runs the environment context provider.
func (c *contextProvider) Run(comm corecomp.ContextProviderComm) error {
	current, err := c.fetcher()
	if err != nil {
		return err
	}
	err = comm.Set(current)
	if err != nil {
		return errors.New(err, "failed to set mapping", errors.TypeUnexpected)
	}

	// Update context when any host information changes.
	for {
		t := time.NewTimer(c.CheckInterval)
		select {
		case <-comm.Done():
			t.Stop()
			return comm.Err()
		case <-t.C:
		}

		updated, err := c.fetcher()
		if err != nil {
			c.logger.Warnf("Failed fetching latest host information: %s", err)
			continue
		}
		if reflect.DeepEqual(current, updated) {
			// nothing to do
			continue
		}
		current = updated
		err = comm.Set(updated)
		if err != nil {
			c.logger.Errorf("Failed updating mapping to latest host information: %s", err)
		}
	}
}

// ContextProviderBuilder builds the context provider.
func ContextProviderBuilder(log *logger.Logger, c *config.Config, managed bool) (corecomp.ContextProvider, error) {
	p := &contextProvider{
		logger:  log,
		fetcher: getHostInfo,
	}
	if c != nil {
		err := c.Unpack(p)
		if err != nil {
			return nil, fmt.Errorf("failed to unpack config: %w", err)
		}
	}
	if p.CheckInterval <= 0 {
		p.CheckInterval = DefaultCheckInterval
	}
	return p, nil
}

func getHostInfo() (map[string]interface{}, error) {
	hostname, err := os.Hostname()
	if err != nil {
		return nil, err
	}
	sysInfo, err := sysinfo.Host()
	if err != nil {
		return nil, err
	}
	info := sysInfo.Info()
	return map[string]interface{}{
		"id":           info.UniqueID,
		"name":         hostname,
		"platform":     runtime.GOOS,
		"architecture": info.Architecture,
		"ip":           info.IPs,
		"mac":          info.MACs,
	}, nil
}<|MERGE_RESOLUTION|>--- conflicted
+++ resolved
@@ -24,11 +24,7 @@
 const DefaultCheckInterval = 5 * time.Minute
 
 func init() {
-<<<<<<< HEAD
 	composable.Providers.MustAddContextProvider("host", ContextProviderBuilder)
-=======
-	_ = composable.Providers.AddContextProvider("host", ContextProviderBuilder)
->>>>>>> 33a5f7e1
 }
 
 type infoFetcher func() (map[string]interface{}, error)
@@ -81,7 +77,7 @@
 }
 
 // ContextProviderBuilder builds the context provider.
-func ContextProviderBuilder(log *logger.Logger, c *config.Config, managed bool) (corecomp.ContextProvider, error) {
+func ContextProviderBuilder(log *logger.Logger, c *config.Config, _ bool) (corecomp.ContextProvider, error) {
 	p := &contextProvider{
 		logger:  log,
 		fetcher: getHostInfo,
