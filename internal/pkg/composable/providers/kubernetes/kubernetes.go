--- conflicted
+++ resolved
@@ -57,14 +57,11 @@
 
 // Run runs the kubernetes context provider.
 func (p *dynamicProvider) Run(comm composable.DynamicProviderComm) error {
-<<<<<<< HEAD
-	eventers := make([]Eventer, 0, 3)
-=======
 	if p.config.Hints.Enabled() {
 		betalogger := logp.NewLogger("cfgwarn")
 		betalogger.Warnf("BETA: Hints' feature is beta.")
 	}
->>>>>>> 33a5f7e1
+	eventers := make([]Eventer, 0, 3)
 	if p.config.Resources.Pod.Enabled {
 		eventer, err := p.watchResource(comm, "pod")
 		if err != nil {
