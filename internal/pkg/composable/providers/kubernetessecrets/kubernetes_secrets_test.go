--- conflicted
+++ resolved
@@ -8,14 +8,7 @@
 	"context"
 	"errors"
 	"fmt"
-<<<<<<< HEAD
-<<<<<<< HEAD
-	"strings"
-=======
 	"runtime"
->>>>>>> 45e3abf15 (fix: disable kubernetes_secrets unit-test that relies on timing for windows platform (#6805))
-=======
->>>>>>> 256df661
 	"sync"
 	"testing"
 	"time"
@@ -40,14 +33,6 @@
 		key:       "secret_key",
 	}
 
-<<<<<<< HEAD
-<<<<<<< HEAD
-func Test_K8sSecretsProvider_FetchWrongSecret(t *testing.T) {
-	client := k8sfake.NewSimpleClientset()
-	secret := &v1.Secret{
-=======
-=======
->>>>>>> 256df661
 	for _, tc := range []struct {
 		name          string
 		providerCfg   Config
@@ -71,7 +56,6 @@
 			expectedValue: "",
 			expectedFound: false,
 			expectedCache: nil,
-<<<<<<< HEAD
 		},
 		{
 			name: "invalid key format missing tokens",
@@ -679,14 +663,14 @@
 }
 
 func Test_Run(t *testing.T) {
-	if runtime.GOOS == "windows" {
-		t.Skip("Flaky timing on Windows")
-	}
-
 	testDataBuilder := secretTestDataBuilder{
 		namespace: "default",
 		name:      "secret_name",
 		key:       "secret_key",
+	}
+
+	if runtime.GOOS == "windows" {
+		t.Skip("Flaky timing on Windows")
 	}
 
 	tests := []struct {
@@ -993,932 +977,9 @@
 
 func buildK8SSecret(namespace string, name string, key string, value string) *v1.Secret {
 	return &v1.Secret{
->>>>>>> 45e3abf15 (fix: disable kubernetes_secrets unit-test that relies on timing for windows platform (#6805))
 		TypeMeta: metav1.TypeMeta{
 			Kind:       "Secret",
 			APIVersion: "apps/v1beta1",
-=======
->>>>>>> 256df661
-		},
-		{
-			name: "invalid key format missing tokens",
-			providerCfg: Config{
-				RequestTimeout: time.Second,
-			},
-			k8sClient: k8sfake.NewClientset(
-				testDataBuilder.buildK8SSecret("secret_value"),
-			),
-			storeInit:     func(t *testing.T) store { return newExpirationCache(time.Minute) },
-			keyToFetch:    fmt.Sprintf("%s.default.secret_name", k8sSecretsProviderName),
-			expectedValue: "",
-			expectedFound: false,
-			expectedCache: nil,
-		},
-		{
-			name: "invalid key inside secret",
-			providerCfg: Config{
-				RequestTimeout: time.Second,
-			},
-			k8sClient: k8sfake.NewClientset(
-				testDataBuilder.buildK8SSecret("secret_value"),
-			),
-			storeInit:     func(t *testing.T) store { return newExpirationCache(time.Minute) },
-			keyToFetch:    fmt.Sprintf("%s.default.secret_name.wrong", k8sSecretsProviderName),
-			expectedValue: "",
-			expectedFound: false,
-			expectedCache: buildCacheMap(
-				buildCacheEntry("default", "secret_name", "wrong", "", false, time.Now(), time.Now()),
-			),
-		},
-		{
-			name: "k8s client nil",
-			providerCfg: Config{
-				RequestTimeout: time.Second,
-			},
-			k8sClient:     nil,
-			storeInit:     func(t *testing.T) store { return newExpirationCache(time.Minute) },
-			keyToFetch:    testDataBuilder.getFetchKey(),
-			expectedValue: "",
-			expectedFound: false,
-			expectedCache: buildCacheMap(
-				testDataBuilder.buildCacheEntry("", false, time.Now(), time.Now()),
-			),
-		},
-		{
-			name: "cache-disabled API-hit",
-			providerCfg: Config{
-				RequestTimeout: time.Second,
-				DisableCache:   true,
-			},
-			k8sClient: k8sfake.NewClientset(
-				testDataBuilder.buildK8SSecret("secret_value"),
-			),
-			keyToFetch:    testDataBuilder.getFetchKey(),
-			storeInit:     func(t *testing.T) store { return newExpirationCache(time.Minute) },
-			expectedValue: "secret_value",
-			expectedFound: true,
-		},
-		{
-			name: "cache-disabled API-miss",
-			providerCfg: Config{
-				RequestTimeout: time.Second,
-				DisableCache:   true,
-			},
-			k8sClient:     k8sfake.NewClientset(),
-			keyToFetch:    testDataBuilder.getFetchKey(),
-			storeInit:     func(t *testing.T) store { return newExpirationCache(time.Minute) },
-			expectedValue: "",
-			expectedFound: false,
-		},
-		{
-			name: "cache-hit",
-			providerCfg: Config{
-				RequestTimeout: time.Second,
-			},
-			k8sClient: k8sfake.NewClientset(
-				testDataBuilder.buildK8SSecret("secret_value"),
-			),
-			keyToFetch: testDataBuilder.getFetchKey(),
-			storeInit: func(t *testing.T) store {
-				s := newExpirationCache(time.Minute)
-				s.Lock()
-				s.items = buildCacheMap(
-					testDataBuilder.buildCacheEntry("secret_value", true, time.Now(), time.Now()),
-				)
-				s.Unlock()
-				return s
-			},
-			expectedValue: "secret_value",
-			expectedFound: true,
-			expectedCache: buildCacheMap(
-				testDataBuilder.buildCacheEntry("secret_value", true, time.Now(), time.Now()),
-			),
-		},
-		{
-			name: "cache-miss API-hit",
-			providerCfg: Config{
-				RequestTimeout: time.Second,
-			},
-			k8sClient: k8sfake.NewClientset(
-				testDataBuilder.buildK8SSecret("secret_value"),
-			),
-			keyToFetch:    testDataBuilder.getFetchKey(),
-			storeInit:     func(t *testing.T) store { return newExpirationCache(time.Minute) },
-			expectedValue: "secret_value",
-			expectedFound: true,
-			expectedCache: buildCacheMap(
-				testDataBuilder.buildCacheEntry("secret_value", true, time.Now(), time.Now()),
-			),
-		},
-		{
-			name: "cache-miss API-miss",
-			providerCfg: Config{
-				RequestTimeout: time.Second,
-			},
-			k8sClient:     k8sfake.NewClientset(),
-			keyToFetch:    testDataBuilder.getFetchKey(),
-			storeInit:     func(t *testing.T) store { return newExpirationCache(time.Minute) },
-			expectedValue: "",
-			expectedFound: false,
-			expectedCache: buildCacheMap(
-				testDataBuilder.buildCacheEntry("", false, time.Now(), time.Now()),
-			),
-		},
-		{
-			name: "cache-miss contention with newer fetch",
-			providerCfg: Config{
-				RequestTimeout: time.Second,
-			},
-			k8sClient:  k8sfake.NewClientset(),
-			keyToFetch: testDataBuilder.getFetchKey(),
-			storeInit: func(t *testing.T) store {
-				exps := newExpirationCache(time.Minute)
-				ms := newMockStore(t)
-				ms.On("Get", mock.Anything, mock.Anything).Run(func(args mock.Arguments) {
-					// when Fetch calls Get, we silently insert another secret with the same key
-					// to simulate another fetch/cache update happening in parallel and thus test
-					// that the AddConditionally in Fetch works as expected. We also mark it's last
-					// access to one hour ago to check that Fetch always updates the lastAccess of
-					// an existing item.
-					key := args.Get(0).(string)
-					exps.Lock()
-					exps.items[key] = testDataBuilder.buildCacheEntry("value_from_cache", true, time.Now().Add(1*time.Hour), time.Now().Add(-time.Hour))
-					exps.Unlock()
-				}).Return(secret{}, false).Once()
-				ms.On("AddConditionally", mock.Anything, mock.Anything, mock.Anything, mock.Anything).Run(func(args mock.Arguments) {
-					key := args.Get(0).(string)
-					obj := args.Get(1).(secret)
-					updateAccess := args.Get(2).(bool)
-					condition := args.Get(3).(conditionFn)
-					exps.AddConditionally(key, obj, updateAccess, condition)
-				}).Once()
-				listMock := ms.On("List")
-				listMock.Run(func(args mock.Arguments) {
-					// need to evaluate this at runtime
-					listMock.Return(exps.List())
-				}).Once()
-				return ms
-			},
-			expectedValue: "value_from_cache",
-			expectedFound: true,
-			expectedCache: buildCacheMap(
-				testDataBuilder.buildCacheEntry("value_from_cache", true, time.Now(), time.Now()),
-			),
-		},
-		{
-			name: "cache-miss contention same value",
-			providerCfg: Config{
-				RequestTimeout: time.Second,
-			},
-			k8sClient:  k8sfake.NewClientset(),
-			keyToFetch: testDataBuilder.getFetchKey(),
-			storeInit: func(t *testing.T) store {
-				exps := newExpirationCache(time.Minute)
-				ms := newMockStore(t)
-				ms.On("Get", mock.Anything, mock.Anything).Run(func(args mock.Arguments) {
-					// when Fetch calls Get, we silently insert another secret with the same key
-					// to simulate another fetch/cache update happening in parallel and thus test
-					// that the AddConditionally in Fetch works as expected. We also mark it's last
-					// access to one hour ago to check that Fetch always updates the lastAccess of
-					// an existing item.
-					key := args.Get(0).(string)
-					exps.Lock()
-					exps.items[key] = testDataBuilder.buildCacheEntry("secret_value", true, time.Now().Add(1*time.Hour), time.Now().Add(-time.Hour))
-					exps.Unlock()
-				}).Return(secret{}, false).Once()
-				ms.On("AddConditionally", mock.Anything, mock.Anything, mock.Anything, mock.Anything).Run(func(args mock.Arguments) {
-					key := args.Get(0).(string)
-					obj := args.Get(1).(secret)
-					updateAccess := args.Get(2).(bool)
-					condition := args.Get(3).(conditionFn)
-					exps.AddConditionally(key, obj, updateAccess, condition)
-				}).Once()
-
-				listMock := ms.On("List")
-				listMock.Run(func(args mock.Arguments) {
-					// need to evaluate this at runtime
-					listMock.Return(exps.List())
-				}).Once()
-				return ms
-			},
-			expectedValue: "secret_value",
-			expectedFound: true,
-			expectedCache: buildCacheMap(
-				testDataBuilder.buildCacheEntry("secret_value", true, time.Now(), time.Now()),
-			),
-		},
-		{
-			name: "cache-miss contention with older fetch",
-			providerCfg: Config{
-				RequestTimeout: time.Second,
-			},
-			k8sClient: k8sfake.NewClientset(
-				testDataBuilder.buildK8SSecret("secret_value"),
-			),
-			keyToFetch: testDataBuilder.getFetchKey(),
-			storeInit: func(t *testing.T) store {
-				exps := newExpirationCache(time.Minute)
-				ms := newMockStore(t)
-				ms.On("Get", mock.Anything, mock.Anything).Run(func(args mock.Arguments) {
-					// when Fetch calls Get, we silently insert another secret with the same key
-					// to simulate another fetch/cache update happening in parallel and thus test
-					// that the AddConditionally in Fetch works as expected. We also mark it's last
-					// access to one hour ago to check that Fetch always updates the lastAccess of
-					// an existing item.
-					key := args.Get(0).(string)
-					exps.Lock()
-					exps.items[key] = testDataBuilder.buildCacheEntry("value_from_cache", true, time.Now(), time.Now().Add(-time.Hour))
-					exps.Unlock()
-				}).Return(secret{}, false).Once()
-				ms.On("AddConditionally", mock.Anything, mock.Anything, mock.Anything, mock.Anything).Run(func(args mock.Arguments) {
-					key := args.Get(0).(string)
-					obj := args.Get(1).(secret)
-					updateAccess := args.Get(2).(bool)
-					condition := args.Get(3).(conditionFn)
-					exps.AddConditionally(key, obj, updateAccess, condition)
-				}).Once()
-
-				listMock := ms.On("List")
-				listMock.Run(func(args mock.Arguments) {
-					// need to evaluate this at runtime
-					listMock.Return(exps.List())
-				}).Once()
-				return ms
-			},
-			expectedValue: "secret_value",
-			expectedFound: true,
-			expectedCache: buildCacheMap(
-				testDataBuilder.buildCacheEntry("secret_value", true, time.Now(), time.Now()),
-			),
-		},
-	} {
-		t.Run(tc.name, func(t *testing.T) {
-			running := make(chan struct{})
-			close(running)
-			p := contextProviderK8SSecrets{
-				logger:  logp.NewLogger("test_k8s_secrets"),
-				config:  &tc.providerCfg,
-				client:  tc.k8sClient,
-				running: running,
-				store:   tc.storeInit(t),
-			}
-
-			val, found := p.Fetch(tc.keyToFetch)
-			require.Equal(t, tc.expectedFound, found)
-			require.Equal(t, tc.expectedValue, val)
-
-			list := p.store.List()
-			require.Equal(t, len(tc.expectedCache), len(list))
-
-			cacheMap := make(map[string]secret)
-			for _, s := range list {
-				cacheMap[fmt.Sprintf("%s.%s.%s.%s", k8sSecretsProviderName, s.namespace, s.name, s.key)] = s
-			}
-			for k, v := range tc.expectedCache {
-				inCache, exists := cacheMap[k]
-				require.True(t, exists)
-				require.Equal(t, v.s.key, inCache.key)
-				require.Equal(t, v.s.name, inCache.name)
-				require.Equal(t, v.s.namespace, inCache.namespace)
-				require.Equal(t, v.s.key, inCache.key)
-				require.Equal(t, v.s.value, inCache.value)
-				require.Equal(t, v.s.apiExists, inCache.apiExists)
-			}
-		})
-	}
-}
-
-func Test_UpdateCache(t *testing.T) {
-	testDataBuilder := secretTestDataBuilder{
-		namespace: "default",
-		name:      "secret_name",
-		key:       "secret_key",
-	}
-
-	for _, tc := range []struct {
-		name           string
-		providerCfg    Config
-		k8sClient      k8sclient.Interface
-		storeInit      func(t *testing.T) store
-		expectedUpdate bool
-		expectedCache  map[string]*cacheEntry
-	}{
-		{
-			// check that cache returns true if a secret is expired
-			name: "secret-expired",
-			k8sClient: k8sfake.NewClientset(
-				testDataBuilder.buildK8SSecret("secret_value"),
-			),
-			storeInit: func(t *testing.T) store {
-				exps := newExpirationCache(time.Minute)
-				exps.Lock()
-				exps.items = buildCacheMap(
-					testDataBuilder.buildCacheEntry("secret_value", true, time.Now(), time.Now().Add(-time.Hour)),
-				)
-				exps.Unlock()
-				return exps
-			},
-			expectedUpdate: true,
-		},
-		{
-			// check that cache returns false if there is no change in the secret
-			name: "secret-no-change API-hit",
-			k8sClient: k8sfake.NewClientset(
-				testDataBuilder.buildK8SSecret("secret_value"),
-			),
-			storeInit: func(t *testing.T) store {
-				exps := newExpirationCache(time.Minute)
-				exps.Lock()
-				exps.items = buildCacheMap(
-					testDataBuilder.buildCacheEntry("secret_value", true, time.Now(), time.Now()),
-				)
-				exps.Unlock()
-				return exps
-			},
-			expectedUpdate: false,
-			expectedCache: buildCacheMap(
-				testDataBuilder.buildCacheEntry("secret_value", true, time.Now(), time.Now()),
-			),
-		},
-		{
-			// check that cache returns true if there is a change in the secret
-			name: "secret-change API-hit",
-			k8sClient: k8sfake.NewClientset(
-				testDataBuilder.buildK8SSecret("secret_value_new"),
-			),
-			storeInit: func(t *testing.T) store {
-				exps := newExpirationCache(time.Minute)
-				exps.Lock()
-				exps.items = buildCacheMap(
-					testDataBuilder.buildCacheEntry("secret_value", true, time.Now(), time.Now()),
-				)
-				exps.Unlock()
-				return exps
-			},
-			expectedUpdate: true,
-			expectedCache: buildCacheMap(
-				testDataBuilder.buildCacheEntry("secret_value_new", true, time.Now(), time.Now()),
-			),
-		},
-		{
-			// check that cache returns true if the API returns an error at refreshing of an existing secret
-			name:      "secret-change API-miss",
-			k8sClient: k8sfake.NewClientset(),
-			storeInit: func(t *testing.T) store {
-				exps := newExpirationCache(time.Minute)
-				exps.Lock()
-				exps.items = buildCacheMap(
-					testDataBuilder.buildCacheEntry("secret_value", true, time.Now(), time.Now()),
-				)
-				exps.Unlock()
-				return exps
-			},
-			expectedUpdate: true,
-			expectedCache: buildCacheMap(
-				testDataBuilder.buildCacheEntry("", false, time.Now(), time.Now()),
-			),
-		},
-		{
-			// check that lastAccess is updated for expired secrets if they are updated
-			name: "secret-expired with update",
-			k8sClient: k8sfake.NewClientset(
-				testDataBuilder.buildK8SSecret("secret_value"),
-			),
-			storeInit: func(t *testing.T) store {
-				exps := newExpirationCache(time.Minute)
-				exps.Lock()
-				exps.items = buildCacheMap(
-					testDataBuilder.buildCacheEntry("secret_value_old", true, time.Now(), time.Now()),
-				)
-				exps.Unlock()
-				ms := newMockStore(t)
-				getMockCall := ms.On("Get", mock.Anything, mock.Anything)
-				getMockCall.Run(func(args mock.Arguments) {
-					key := args.Get(0).(string)
-					ret, exists := exps.Get(key, args.Get(1).(bool))
-					// when updateSecrets calls Get, we silently shift one hour back the lastAccess of an existing secret to test
-					// that the AddConditionally in updateCache works as expected and that the lastAccess is updated
-					exps.Lock()
-					exps.items[key].lastAccess = time.Now().Add(-time.Hour)
-					exps.Unlock()
-					getMockCall.Return(ret, exists)
-				}).Once()
-				ms.On("AddConditionally", mock.Anything, mock.Anything, mock.Anything, mock.Anything).Run(func(args mock.Arguments) {
-					key := args.Get(0).(string)
-					obj := args.Get(1).(secret)
-					updateAccess := args.Get(2).(bool)
-					condition := args.Get(3).(conditionFn)
-					exps.AddConditionally(key, obj, updateAccess, condition)
-				}).Once()
-				listKeys := ms.On("ListKeys")
-				listKeys.Run(func(args mock.Arguments) {
-					// need to evaluate this at runtime
-					listKeys.Return(exps.ListKeys())
-				}).Once()
-				listMock := ms.On("List")
-				listMock.Run(func(args mock.Arguments) {
-					// need to evaluate this at runtime
-					listMock.Return(exps.List())
-				}).Once()
-				return ms
-			},
-			expectedUpdate: true,
-			expectedCache: buildCacheMap(
-				testDataBuilder.buildCacheEntry("secret_value", true, time.Now(), time.Now()),
-			),
-		},
-		{
-			// check that lastAccess is not updated for expired secrets if they are not updated
-			name: "secret-expired with no update",
-			k8sClient: k8sfake.NewClientset(
-				testDataBuilder.buildK8SSecret("secret_value"),
-			),
-			storeInit: func(t *testing.T) store {
-				exps := newExpirationCache(time.Minute)
-				exps.Lock()
-				exps.items = buildCacheMap(
-					testDataBuilder.buildCacheEntry("secret_value", true, time.Now(), time.Now()),
-				)
-				exps.Unlock()
-				ms := newMockStore(t)
-				getMockCall := ms.On("Get", mock.Anything, mock.Anything)
-				getMockCall.Run(func(args mock.Arguments) {
-					key := args.Get(0).(string)
-					ret, exists := exps.Get(key, args.Get(1).(bool))
-					// when updateSecrets calls Get, we silently shift one hour back the lastAccess of an existing secret to test
-					// that the AddConditionally in updateCache works as expected and that the lastAccess is not updated
-					// if there is no update
-					exps.Lock()
-					exps.items[key].lastAccess = time.Now().Add(-time.Hour)
-					exps.Unlock()
-					getMockCall.Return(ret, exists)
-				}).Once()
-				ms.On("AddConditionally", mock.Anything, mock.Anything, mock.Anything, mock.Anything).Run(func(args mock.Arguments) {
-					key := args.Get(0).(string)
-					obj := args.Get(1).(secret)
-					updateAccess := args.Get(2).(bool)
-					condition := args.Get(3).(conditionFn)
-					exps.AddConditionally(key, obj, updateAccess, condition)
-				}).Once()
-				listKeys := ms.On("ListKeys")
-				listKeys.Run(func(args mock.Arguments) {
-					// need to evaluate this at runtime
-					listKeys.Return(exps.ListKeys())
-				}).Once()
-				listMock := ms.On("List")
-				listMock.Run(func(args mock.Arguments) {
-					// need to evaluate this at runtime
-					listMock.Return(exps.List())
-				}).Once()
-				return ms
-			},
-			expectedUpdate: false,
-			expectedCache:  map[string]*cacheEntry{},
-		},
-		{
-			// check that cache returns true if a secret is removed (aka expired) while it was being fetched from the API
-			name:      "secret-change contention secret removed",
-			k8sClient: k8sfake.NewClientset(),
-			storeInit: func(t *testing.T) store {
-				exps := newExpirationCache(time.Minute)
-				exps.Lock()
-				exps.items = buildCacheMap(
-					testDataBuilder.buildCacheEntry("secret_value", true, time.Now(), time.Now()),
-				)
-				exps.Unlock()
-				ms := newMockStore(t)
-				getMockCall := ms.On("Get", mock.Anything, mock.Anything)
-				getMockCall.Run(func(args mock.Arguments) {
-					key := args.Get(0).(string)
-					ret, exists := exps.Get(key, args.Get(1).(bool))
-					// when updateSecrets calls Get, we silently remove an existing secret to test
-					// that the AddConditionally in updateCache works as expected when the secret is removed
-					exps.Lock()
-					delete(exps.items, key)
-					exps.Unlock()
-					getMockCall.Return(ret, exists)
-				}).Once()
-				ms.On("AddConditionally", mock.Anything, mock.Anything, mock.Anything, mock.Anything).Run(func(args mock.Arguments) {
-					key := args.Get(0).(string)
-					obj := args.Get(1).(secret)
-					updateAccess := args.Get(2).(bool)
-					condition := args.Get(3).(conditionFn)
-					exps.AddConditionally(key, obj, updateAccess, condition)
-				}).Once()
-				listKeys := ms.On("ListKeys")
-				listKeys.Run(func(args mock.Arguments) {
-					// need to evaluate this at runtime
-					listKeys.Return(exps.ListKeys())
-				}).Once()
-				listMock := ms.On("List")
-				listMock.Run(func(args mock.Arguments) {
-					// need to evaluate this at runtime
-					listMock.Return(exps.List())
-				}).Once()
-				return ms
-			},
-			expectedUpdate: true,
-			expectedCache:  nil,
-		},
-		{
-			// check that cache returns false if a secret is more recently fetched from the API
-			name: "secret-change contention with newer fetched item",
-			k8sClient: k8sfake.NewClientset(
-				testDataBuilder.buildK8SSecret("secret_value"),
-			),
-			storeInit: func(t *testing.T) store {
-				exps := newExpirationCache(time.Minute)
-				exps.Lock()
-				exps.items = buildCacheMap(
-					testDataBuilder.buildCacheEntry("secret_value_cached", true, time.Now(), time.Now()),
-				)
-				exps.Unlock()
-				ms := newMockStore(t)
-				getMock := ms.On("Get", mock.Anything, mock.Anything)
-				getMock.Run(func(args mock.Arguments) {
-					key := args.Get(0).(string)
-					ret, exists := exps.Get(key, args.Get(1).(bool))
-					// when updateSecrets calls Get, we silently mark the existing secret to a newer fetch from API time
-					// to test that the AddConditionally in updateCache works as expected
-					exps.Lock()
-					exps.items[key].s.apiFetchTime = time.Now().Add(time.Hour)
-					exps.Unlock()
-					getMock.Return(ret, exists)
-				}).Once()
-				ms.On("AddConditionally", mock.Anything, mock.Anything, mock.Anything, mock.Anything).Run(func(args mock.Arguments) {
-					key := args.Get(0).(string)
-					obj := args.Get(1).(secret)
-					updateAccess := args.Get(2).(bool)
-					condition := args.Get(3).(conditionFn)
-					exps.AddConditionally(key, obj, updateAccess, condition)
-				}).Once()
-				listKeys := ms.On("ListKeys")
-				listKeys.Run(func(args mock.Arguments) {
-					// need to evaluate this at runtime
-					listKeys.Return(exps.ListKeys())
-				}).Once()
-				listMock := ms.On("List")
-				listMock.Run(func(args mock.Arguments) {
-					// need to evaluate this at runtime
-					listMock.Return(exps.List())
-				}).Once()
-				return ms
-			},
-			expectedUpdate: false,
-			expectedCache: buildCacheMap(
-				testDataBuilder.buildCacheEntry("secret_value_cached", true, time.Now(), time.Now()),
-			),
-		},
-	} {
-		t.Run(tc.name, func(t *testing.T) {
-			running := make(chan struct{})
-			close(running)
-			p := contextProviderK8SSecrets{
-				logger:  logp.NewLogger("test_k8s_secrets"),
-				config:  &tc.providerCfg,
-				client:  tc.k8sClient,
-				running: running,
-				store:   tc.storeInit(t),
-			}
-
-			hasUpdates := p.updateSecrets(context.Background())
-			require.Equal(t, tc.expectedUpdate, hasUpdates)
-
-			list := p.store.List()
-			require.Equal(t, len(tc.expectedCache), len(list))
-
-			cacheMap := make(map[string]secret)
-			for _, s := range list {
-				cacheMap[fmt.Sprintf("%s.%s.%s.%s", k8sSecretsProviderName, s.namespace, s.name, s.key)] = s
-			}
-			for k, v := range tc.expectedCache {
-				inCache, exists := cacheMap[k]
-				require.True(t, exists)
-				require.Equal(t, v.s.key, inCache.key)
-				require.Equal(t, v.s.name, inCache.name)
-				require.Equal(t, v.s.namespace, inCache.namespace)
-				require.Equal(t, v.s.key, inCache.key)
-				require.Equal(t, v.s.value, inCache.value)
-				require.Equal(t, v.s.apiExists, inCache.apiExists)
-			}
-		})
-	}
-}
-
-func Test_Run(t *testing.T) {
-	testDataBuilder := secretTestDataBuilder{
-		namespace: "default",
-		name:      "secret_name",
-		key:       "secret_key",
-	}
-
-	tests := []struct {
-		name           string
-		providerCfg    Config
-		expectedSignal bool
-		waitForSignal  time.Duration
-		k8sClient      k8sclient.Interface
-		k8sClientErr   error
-		preCacheState  map[string]*cacheEntry
-		postCacheState map[string]*cacheEntry
-		secretToFetch  string
-	}{
-		{
-			// check that the cache signals ContextComm when the secret is updated
-			name: "secret-update-value and signal",
-			providerCfg: Config{
-				RefreshInterval: 100 * time.Millisecond,
-				RequestTimeout:  100 * time.Millisecond,
-				TTLDelete:       2 * time.Second,
-				DisableCache:    false,
-			},
-			expectedSignal: true,
-			waitForSignal:  time.Second,
-			k8sClient: k8sfake.NewClientset(
-				testDataBuilder.buildK8SSecret("secret_value"),
-			),
-			k8sClientErr: nil,
-			preCacheState: buildCacheMap(
-				testDataBuilder.buildCacheEntry("secret_value_old", true, time.Now(), time.Now()),
-			),
-			postCacheState: buildCacheMap(
-				testDataBuilder.buildCacheEntry("secret_value", true, time.Now(), time.Now()),
-			),
-		},
-		{
-			// check that the cache does not signal ContextComm when the secret is not updated
-			name: "secret no-update and no-signal",
-			providerCfg: Config{
-				RefreshInterval: 100 * time.Millisecond,
-				RequestTimeout:  100 * time.Millisecond,
-				TTLDelete:       2 * time.Second,
-				DisableCache:    false,
-			},
-			expectedSignal: false,
-			waitForSignal:  time.Second,
-			k8sClient: k8sfake.NewClientset(
-				testDataBuilder.buildK8SSecret("secret_value"),
-			),
-			k8sClientErr: nil,
-			preCacheState: buildCacheMap(
-				testDataBuilder.buildCacheEntry("secret_value", true, time.Now(), time.Now()),
-			),
-			postCacheState: buildCacheMap(
-				testDataBuilder.buildCacheEntry("secret_value", true, time.Now(), time.Now()),
-			),
-		},
-		{
-			// check that the cache signals ContextComm when a secret expires
-			name: "secret-expired and signal",
-			providerCfg: Config{
-				RefreshInterval: 100 * time.Millisecond,
-				RequestTimeout:  100 * time.Millisecond,
-				TTLDelete:       500 * time.Millisecond,
-				DisableCache:    false,
-			},
-			expectedSignal: true,
-			waitForSignal:  time.Second,
-			k8sClient: k8sfake.NewClientset(
-				testDataBuilder.buildK8SSecret("secret_value"),
-			),
-			k8sClientErr: nil,
-			preCacheState: buildCacheMap(
-				testDataBuilder.buildCacheEntry("secret_value", true, time.Now(), time.Now()),
-			),
-			postCacheState: nil,
-		},
-		{
-			// check that the cache is populated when a fetch of a non-existing secret runs
-			name: "fetch populates cache",
-			providerCfg: Config{
-				RefreshInterval: 100 * time.Millisecond,
-				RequestTimeout:  100 * time.Millisecond,
-				TTLDelete:       2 * time.Second,
-				DisableCache:    false,
-			},
-			expectedSignal: false,
-			waitForSignal:  time.Second,
-			k8sClient: k8sfake.NewClientset(
-				testDataBuilder.buildK8SSecret("secret_value"),
-			),
-			k8sClientErr:  nil,
-			secretToFetch: fmt.Sprintf("%s.default.secret_name.secret_key", k8sSecretsProviderName),
-			preCacheState: map[string]*cacheEntry{},
-			postCacheState: buildCacheMap(
-				testDataBuilder.buildCacheEntry("secret_value", true, time.Now(), time.Now()),
-			),
-		},
-		{
-			// check that Run returns an error when the k8s client fails to initialize
-			name: "k8s client error",
-			providerCfg: Config{
-				RefreshInterval: 100 * time.Millisecond,
-				RequestTimeout:  100 * time.Millisecond,
-				TTLDelete:       2 * time.Second,
-				DisableCache:    false,
-			},
-			k8sClient:    nil,
-			k8sClientErr: errors.New("k8s client error"),
-		},
-	}
-	for _, tc := range tests {
-		t.Run(tc.name, func(t *testing.T) {
-			getK8sClientFunc = func(kubeconfig string, opt kubernetes.KubeClientOptions) (k8sclient.Interface, error) {
-				return tc.k8sClient, tc.k8sClientErr
-			}
-			t.Cleanup(func() {
-				getK8sClientFunc = kubernetes.GetKubernetesClient
-			})
-
-			cfg, err := config.NewConfigFrom(tc.providerCfg)
-			require.NoError(t, err)
-
-			log := logp.NewLogger("test_k8s_secrets")
-			provider, err := ContextProviderBuilder(log, cfg, true)
-			require.NoError(t, err)
-
-			p, is := provider.(*contextProviderK8SSecrets)
-			require.True(t, is)
-
-			ec, is := p.store.(*expirationCache)
-			require.True(t, is)
-
-			if tc.k8sClientErr != nil {
-				require.Error(t, p.Run(context.Background(), ctesting.NewContextComm(context.Background())))
-				return
-			}
-
-			ec.Lock()
-			ec.items = tc.preCacheState
-			ec.Unlock()
-
-			ctx, cancel := context.WithCancel(context.Background())
-			defer cancel()
-
-			comm := ctesting.NewContextComm(ctx)
-			signal := make(chan struct{}, 10)
-			comm.CallOnSignal(func() {
-				select {
-				case <-comm.Done():
-				case signal <- struct{}{}:
-				}
-			})
-
-			wg := sync.WaitGroup{}
-			wg.Add(1)
-			go func() {
-				defer wg.Done()
-				_ = p.Run(ctx, comm)
-			}()
-
-			<-p.running
-
-			if tc.secretToFetch != "" {
-				p.Fetch(tc.secretToFetch)
-			}
-
-			receivedSignal := false
-			select {
-			case <-signal:
-				receivedSignal = true
-			case <-time.After(tc.waitForSignal):
-			}
-			cancel()
-
-			wg.Wait()
-
-			require.Equal(t, tc.expectedSignal, receivedSignal)
-
-			list := p.store.List()
-			require.Equal(t, len(tc.postCacheState), len(list))
-
-			cacheMap := make(map[string]secret)
-			for _, s := range list {
-				cacheMap[fmt.Sprintf("%s.%s.%s.%s", k8sSecretsProviderName, s.namespace, s.name, s.key)] = s
-			}
-			for k, v := range tc.postCacheState {
-				inCache, exists := cacheMap[k]
-				require.True(t, exists)
-				require.Equal(t, v.s.key, inCache.key)
-				require.Equal(t, v.s.name, inCache.name)
-				require.Equal(t, v.s.namespace, inCache.namespace)
-				require.Equal(t, v.s.key, inCache.key)
-				require.Equal(t, v.s.value, inCache.value)
-				require.Equal(t, v.s.apiExists, inCache.apiExists)
-			}
-		})
-	}
-}
-
-func Test_Config(t *testing.T) {
-	for _, tc := range []struct {
-		name           string
-		inConfig       map[string]interface{}
-		expectedConfig *Config
-		expectErr      bool
-	}{
-		{
-			name:           "default config",
-			inConfig:       nil,
-			expectedConfig: defaultConfig(),
-		},
-		{
-			name: "invalid config negative refresh interval",
-			inConfig: map[string]interface{}{
-				"cache_refresh_interval": -1,
-			},
-			expectErr: true,
-		},
-		{
-			name: "invalid config zero refresh interval",
-			inConfig: map[string]interface{}{
-				"cache_refresh_interval": 0,
-			},
-			expectErr: true,
-		},
-		{
-			name: "invalid config negative cache_request_timeout",
-			inConfig: map[string]interface{}{
-				"cache_request_timeout": -1,
-			},
-			expectErr: true,
-		},
-		{
-			name: "invalid config zero cache_request_timeout",
-			inConfig: map[string]interface{}{
-				"cache_request_timeout": 0,
-			},
-			expectErr: true,
-		},
-	} {
-		t.Run(tc.name, func(t *testing.T) {
-			var cfg *config.Config
-			var err error
-
-			if tc.inConfig != nil {
-				cfg, err = config.NewConfigFrom(tc.inConfig)
-				require.NoError(t, err)
-			}
-
-			log := logp.NewLogger("test_k8s_secrets")
-			provider, err := ContextProviderBuilder(log, cfg, true)
-			if tc.expectErr {
-				require.Error(t, err)
-				return
-			}
-
-			p, is := provider.(*contextProviderK8SSecrets)
-			require.True(t, is)
-			require.Equal(t, tc.expectedConfig, p.config)
-		})
-	}
-}
-
-type secretTestDataBuilder struct {
-	namespace string
-	name      string
-	key       string
-}
-
-func (b secretTestDataBuilder) buildCacheEntry(value string, exists bool, apiFetchTime time.Time, lastAccess time.Time) *cacheEntry {
-	return buildCacheEntry(b.namespace, b.name, b.key, value, exists, apiFetchTime, lastAccess)
-}
-
-func (b secretTestDataBuilder) buildK8SSecret(value string) *v1.Secret {
-	return buildK8SSecret(b.namespace, b.name, b.key, value)
-}
-
-func (b secretTestDataBuilder) getFetchKey() string {
-	return fmt.Sprintf("%s.%s.%s.%s", k8sSecretsProviderName, b.namespace, b.name, b.key)
-}
-
-func buildSecret(namespace string, name string, key string, value string, exists bool, apiFetchTime time.Time) secret {
-	return secret{
-		name:         name,
-		namespace:    namespace,
-		key:          key,
-		value:        value,
-		apiExists:    exists,
-		apiFetchTime: apiFetchTime,
-	}
-}
-
-func buildCacheEntry(namespace string, name string, key string, value string, exists bool, apiFetchTime time.Time, lastAccess time.Time) *cacheEntry {
-	return &cacheEntry{
-		s:          buildSecret(namespace, name, key, value, exists, apiFetchTime),
-		lastAccess: lastAccess,
-	}
-}
-
-func buildCacheEntryKey(e *cacheEntry) string {
-	return fmt.Sprintf("%s.%s.%s.%s", k8sSecretsProviderName, e.s.namespace, e.s.name, e.s.key)
-}
-
-func buildK8SSecret(namespace string, name string, key string, value string) *v1.Secret {
-	return &v1.Secret{
-		TypeMeta: metav1.TypeMeta{
-			Kind:       "Secret",
-			APIVersion: "apps/v1beta1",
 		},
 		ObjectMeta: metav1.ObjectMeta{
 			Name:      name,
