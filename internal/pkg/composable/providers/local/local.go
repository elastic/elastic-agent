// Copyright Elasticsearch B.V. and/or licensed to Elasticsearch B.V. under one
// or more contributor license agreements. Licensed under the Elastic License;
// you may not use this file except in compliance with the Elastic License.

package local

import (
	"fmt"

	"github.com/elastic/elastic-agent/internal/pkg/agent/errors"
	"github.com/elastic/elastic-agent/internal/pkg/composable"
	"github.com/elastic/elastic-agent/internal/pkg/config"
	corecomp "github.com/elastic/elastic-agent/internal/pkg/core/composable"
	"github.com/elastic/elastic-agent/pkg/core/logger"
)

func init() {
<<<<<<< HEAD
	composable.Providers.MustAddContextProvider("local", ContextProviderBuilder)
=======
	_ = composable.Providers.AddContextProvider("local", ContextProviderBuilder)
>>>>>>> 33a5f7e1
}

type contextProvider struct {
	Mapping map[string]interface{} `config:"vars"`
}

// Run runs the environment context provider.
func (c *contextProvider) Run(comm corecomp.ContextProviderComm) error {
	err := comm.Set(c.Mapping)
	if err != nil {
		return errors.New(err, "failed to set mapping", errors.TypeUnexpected)
	}
	return nil
}

// ContextProviderBuilder builds the context provider.
func ContextProviderBuilder(_ *logger.Logger, c *config.Config, managed bool) (corecomp.ContextProvider, error) {
	p := &contextProvider{}
	if c != nil {
		err := c.Unpack(p)
		if err != nil {
			return nil, fmt.Errorf("failed to unpack vars: %w", err)
		}
	}
	if p.Mapping == nil {
		p.Mapping = map[string]interface{}{}
	}
	return p, nil
}<|MERGE_RESOLUTION|>--- conflicted
+++ resolved
@@ -15,11 +15,7 @@
 )
 
 func init() {
-<<<<<<< HEAD
 	composable.Providers.MustAddContextProvider("local", ContextProviderBuilder)
-=======
-	_ = composable.Providers.AddContextProvider("local", ContextProviderBuilder)
->>>>>>> 33a5f7e1
 }
 
 type contextProvider struct {
@@ -36,7 +32,7 @@
 }
 
 // ContextProviderBuilder builds the context provider.
-func ContextProviderBuilder(_ *logger.Logger, c *config.Config, managed bool) (corecomp.ContextProvider, error) {
+func ContextProviderBuilder(_ *logger.Logger, c *config.Config, _ bool) (corecomp.ContextProvider, error) {
 	p := &contextProvider{}
 	if c != nil {
 		err := c.Unpack(p)
