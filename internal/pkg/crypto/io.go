--- conflicted
+++ resolved
@@ -175,11 +175,7 @@
 	encodedBytes := w.gcm.Seal(nil, iv, b, nil)
 
 	l := make([]byte, 4)
-<<<<<<< HEAD
-	binary.LittleEndian.PutUint32(l, uint32(len(encodedBytes))) //nolint:gosec // hopefully does not overflow
-=======
 	binary.LittleEndian.PutUint32(l, uint32(len(encodedBytes))) //nolint:gosec // ignoring unsafe type conversion
->>>>>>> b011c254
 	//nolint:errcheck // Ignore the error at this point.
 	w.writer.Write(l)
 
