// Copyright Elasticsearch B.V. and/or licensed to Elasticsearch B.V. under one
// or more contributor license agreements. Licensed under the Elastic License 2.0;
// you may not use this file except in compliance with the Elastic License 2.0.

package authority

import (
	"bytes"
	"crypto"
	"crypto/ecdsa"
	"crypto/elliptic"
	"crypto/rand"
	"crypto/rsa"
	"crypto/sha256"
	"crypto/tls"
	"crypto/x509"
	"crypto/x509/pkix"
	"encoding/pem"
	"log"
	"math/big"
	"time"

	"github.com/elastic/elastic-agent/internal/pkg/agent/errors"
)

// CertificateAuthority is an abstraction for common certificate authority
// unique for process
type CertificateAuthority struct {
	caCert     *x509.Certificate
	privateKey crypto.PrivateKey
	caPEM      []byte
}

// Pair is a x509 Key/Cert pair
type Pair struct {
	Crt         []byte
	Key         []byte
	Certificate *tls.Certificate
}

// NewCA creates a new certificate authority capable of generating child certificates
func NewCA() (*CertificateAuthority, error) {
	ca := &x509.Certificate{
		DNSNames:     []string{"localhost"},
		SerialNumber: big.NewInt(1653),
		Subject: pkix.Name{
			Organization: []string{"elastic-fleet"},
			CommonName:   "localhost",
		},
		NotBefore:             time.Now(),
		NotAfter:              time.Now().AddDate(10, 0, 0),
		IsCA:                  true,
		ExtKeyUsage:           []x509.ExtKeyUsage{x509.ExtKeyUsageClientAuth, x509.ExtKeyUsageServerAuth},
		KeyUsage:              x509.KeyUsageDigitalSignature | x509.KeyUsageCertSign,
		BasicConstraintsValid: true,
	}

	privateKey, _ := rsa.GenerateKey(rand.Reader, 2048)
	publicKey := &privateKey.PublicKey
<<<<<<< HEAD

	ca.SubjectKeyId = generateSubjectKeyID(publicKey)

=======
	ca.SubjectKeyId = generateSubjectKeyID(publicKey)
>>>>>>> 059fa0e2
	caBytes, err := x509.CreateCertificate(rand.Reader, ca, ca, publicKey, privateKey)
	if err != nil {
		log.Println("create ca failed", err)
		return nil, errors.New(err, "ca creation failed", errors.TypeSecurity)
	}

	var pubKeyBytes, privateKeyBytes []byte

	certOut := bytes.NewBuffer(pubKeyBytes)
	keyOut := bytes.NewBuffer(privateKeyBytes)

	// Public key
	err = pem.Encode(certOut, &pem.Block{Type: "CERTIFICATE", Bytes: caBytes})
	if err != nil {
		return nil, errors.New(err, "signing ca certificate", errors.TypeSecurity)
	}

	// Private key
	err = pem.Encode(keyOut, &pem.Block{Type: "RSA PRIVATE KEY", Bytes: x509.MarshalPKCS1PrivateKey(privateKey)})
	if err != nil {
		return nil, errors.New(err, "generating ca private key", errors.TypeSecurity)
	}

	// prepare tls
	caPEM := certOut.Bytes()
	caTLS, err := tls.X509KeyPair(caPEM, keyOut.Bytes())
	if err != nil {
		return nil, errors.New(err, "generating ca x509 pair", errors.TypeSecurity)
	}

	caCert, err := x509.ParseCertificate(caTLS.Certificate[0])
	if err != nil {
		return nil, errors.New(err, "generating ca private key", errors.TypeSecurity)
	}

	return &CertificateAuthority{
		privateKey: caTLS.PrivateKey,
		caCert:     caCert,
		caPEM:      caPEM,
	}, nil
}

<<<<<<< HEAD
func generateSubjectKeyID(publicKey *rsa.PublicKey) []byte {
=======
func generateSubjectKeyID(pub crypto.PublicKey) []byte {
>>>>>>> 059fa0e2
	// SubjectKeyId generated using method 1 in RFC 7093, Section 2:
	//   1) The keyIdentifier is composed of the leftmost 160-bits of the
	//   SHA-256 hash of the value of the BIT STRING subjectPublicKey
	//   (excluding the tag, length, and number of unused bits).
<<<<<<< HEAD
	publicKeyBytes := x509.MarshalPKCS1PublicKey(publicKey)
=======
	var publicKeyBytes []byte
	switch publicKey := pub.(type) {
	case *rsa.PublicKey:
		publicKeyBytes = x509.MarshalPKCS1PublicKey(publicKey)
	case *ecdsa.PublicKey:
		//nolint:staticcheck // no alternative
		publicKeyBytes = elliptic.Marshal(publicKey.Curve, publicKey.X, publicKey.Y)
	}
>>>>>>> 059fa0e2
	h := sha256.Sum256(publicKeyBytes)
	return h[:20]
}

// GeneratePair generates child certificate
func (c *CertificateAuthority) GeneratePair() (*Pair, error) {
	return c.GeneratePairWithName("localhost")
}

// GeneratePairWithName generates child certificate with provided name as the common name.
func (c *CertificateAuthority) GeneratePairWithName(name string) (*Pair, error) {
	// Prepare certificate
	certTemplate := &x509.Certificate{
		SerialNumber: big.NewInt(1658),
		DNSNames:     []string{name},
		Subject: pkix.Name{
			Organization: []string{"elastic-fleet"},
			CommonName:   name,
		},
		NotBefore:   time.Now(),
		NotAfter:    time.Now().AddDate(10, 0, 0),
		ExtKeyUsage: []x509.ExtKeyUsage{x509.ExtKeyUsageClientAuth, x509.ExtKeyUsageServerAuth},
		KeyUsage:    x509.KeyUsageDigitalSignature,
	}
	privateKey, _ := rsa.GenerateKey(rand.Reader, 2048)
	publicKey := &privateKey.PublicKey

	certTemplate.SubjectKeyId = generateSubjectKeyID(publicKey)

	// Sign the certificate
	certBytes, err := x509.CreateCertificate(rand.Reader, certTemplate, c.caCert, publicKey, c.privateKey)
	if err != nil {
		return nil, errors.New(err, "signing certificate", errors.TypeSecurity)
	}

	var pubKeyBytes, privateKeyBytes []byte

	certOut := bytes.NewBuffer(pubKeyBytes)
	keyOut := bytes.NewBuffer(privateKeyBytes)

	// Public key
	err = pem.Encode(certOut, &pem.Block{Type: "CERTIFICATE", Bytes: certBytes})
	if err != nil {
		return nil, errors.New(err, "generating public key", errors.TypeSecurity)
	}

	// Private key
	err = pem.Encode(keyOut, &pem.Block{Type: "RSA PRIVATE KEY", Bytes: x509.MarshalPKCS1PrivateKey(privateKey)})
	if err != nil {
		return nil, errors.New(err, "generating private key", errors.TypeSecurity)
	}

	// TLS Certificate
	tlsCert, err := tls.X509KeyPair(certOut.Bytes(), keyOut.Bytes())
	if err != nil {
		return nil, errors.New(err, "creating TLS certificate", errors.TypeSecurity)
	}

	return &Pair{
		Crt:         certOut.Bytes(),
		Key:         keyOut.Bytes(),
		Certificate: &tlsCert,
	}, nil
}

// Crt returns crt cert of certificate authority
func (c *CertificateAuthority) Crt() []byte {
	return c.caPEM
}<|MERGE_RESOLUTION|>--- conflicted
+++ resolved
@@ -57,13 +57,8 @@
 
 	privateKey, _ := rsa.GenerateKey(rand.Reader, 2048)
 	publicKey := &privateKey.PublicKey
-<<<<<<< HEAD
 
 	ca.SubjectKeyId = generateSubjectKeyID(publicKey)
-
-=======
-	ca.SubjectKeyId = generateSubjectKeyID(publicKey)
->>>>>>> 059fa0e2
 	caBytes, err := x509.CreateCertificate(rand.Reader, ca, ca, publicKey, privateKey)
 	if err != nil {
 		log.Println("create ca failed", err)
@@ -106,18 +101,11 @@
 	}, nil
 }
 
-<<<<<<< HEAD
-func generateSubjectKeyID(publicKey *rsa.PublicKey) []byte {
-=======
 func generateSubjectKeyID(pub crypto.PublicKey) []byte {
->>>>>>> 059fa0e2
 	// SubjectKeyId generated using method 1 in RFC 7093, Section 2:
 	//   1) The keyIdentifier is composed of the leftmost 160-bits of the
 	//   SHA-256 hash of the value of the BIT STRING subjectPublicKey
 	//   (excluding the tag, length, and number of unused bits).
-<<<<<<< HEAD
-	publicKeyBytes := x509.MarshalPKCS1PublicKey(publicKey)
-=======
 	var publicKeyBytes []byte
 	switch publicKey := pub.(type) {
 	case *rsa.PublicKey:
@@ -126,7 +114,6 @@
 		//nolint:staticcheck // no alternative
 		publicKeyBytes = elliptic.Marshal(publicKey.Curve, publicKey.X, publicKey.Y)
 	}
->>>>>>> 059fa0e2
 	h := sha256.Sum256(publicKeyBytes)
 	return h[:20]
 }
