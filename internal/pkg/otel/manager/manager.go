// Copyright Elasticsearch B.V. and/or licensed to Elasticsearch B.V. under one
// or more contributor license agreements. Licensed under the Elastic License 2.0;
// you may not use this file except in compliance with the Elastic License 2.0.

package manager

import (
	"bytes"
	"context"
	"encoding/json"
	"errors"
	"fmt"
	"hash/fnv"
	"os"
	"slices"
	"strings"
	"sync"
	"sync/atomic"
	"time"

	"go.uber.org/zap"

	"github.com/elastic/elastic-agent/internal/pkg/agent/configuration"

	componentmonitoring "github.com/elastic/elastic-agent/internal/pkg/agent/application/monitoring/component"

	"github.com/elastic/elastic-agent-client/v7/pkg/client"
	"github.com/elastic/elastic-agent/internal/pkg/agent/application/info"
	"github.com/elastic/elastic-agent/internal/pkg/agent/application/paths"
	"github.com/elastic/elastic-agent/internal/pkg/otel/translate"
	"github.com/elastic/elastic-agent/pkg/component"
	"github.com/elastic/elastic-agent/pkg/component/runtime"

	"github.com/open-telemetry/opentelemetry-collector-contrib/pkg/status"
	"go.opentelemetry.io/collector/confmap"

	"github.com/elastic/elastic-agent-libs/logp"

	"github.com/elastic/elastic-agent/pkg/core/logger"
)

type ExecutionMode string

const (
	SubprocessExecutionMode ExecutionMode = "subprocess"

	// CollectorStopTimeout is the duration to wait for the collector to stop. Note: this needs to be shorter
	// than 5 * time.Second (coordinator.managerShutdownTimeout) otherwise we might end up with a defunct process.
	CollectorStopTimeout = 3 * time.Second
)

type collectorRecoveryTimer interface {
	// IsStopped returns true if the timer is stopped
	IsStopped() bool
	// Stop stops the timer
	Stop()
	// ResetInitial resets the timer to the initial interval
	ResetInitial() time.Duration
	// ResetNext resets the timer to the next interval
	ResetNext() time.Duration
	// C returns the timer channel
	C() <-chan time.Time
}

type configUpdate struct {
	collectorCfg *confmap.Conf
	components   []component.Component
}

// OTelManager is a manager that manages the lifecycle of the OTel collector inside of the Elastic Agent.
type OTelManager struct {
	// baseLogger is the base logger for the otel collector, and doesn't include any agent-specific fields.
	baseLogger *logger.Logger
	logger     *logger.Logger
	errCh      chan error

	// Agent info and monitoring config getter for otel config generation
	agentInfo                  info.Agent
	beatMonitoringConfigGetter translate.BeatMonitoringConfigGetter

	collectorCfg *confmap.Conf
	components   []component.Component

	// The current configuration that the OTel collector is using. In the case that
	// the mergedCollectorCfg is nil then the collector is not running.
	mergedCollectorCfg     *confmap.Conf
	mergedCollectorCfgHash []byte

	currentCollectorStatus *status.AggregateStatus
	currentComponentStates map[string]runtime.ComponentComponentState

	// Update channels for forwarding updates to the run loop
	updateCh chan configUpdate

	// Status channels for reading status from the run loop
	collectorStatusCh chan *status.AggregateStatus
	componentStateCh  chan []runtime.ComponentComponentState

	// This mutex is used to protect access to attributes read outside the run loop. This happens when reading the
	// merged config and generating diagnostics.
	mx sync.RWMutex

	// doneChan is closed when Run is stopped to signal that any
	// pending update calls should be ignored.
	doneChan chan struct{}

	// recoveryTimer is used to restart the collector when it has errored.
	recoveryTimer collectorRecoveryTimer

	// recoveryRetries is the number of times the collector has been
	// restarted through the recovery timer.
	recoveryRetries atomic.Uint32

	// execution is used to invoke the collector into different execution modes
	execution collectorExecution

	proc collectorHandle

	// collectorRunErr is used to signal that the collector has exited.
	collectorRunErr chan error

	// stopTimeout is the timeout to wait for the collector to stop.
	stopTimeout time.Duration
}

// NewOTelManager returns a OTelManager.
func NewOTelManager(
	logger *logger.Logger,
	logLevel logp.Level,
	baseLogger *logger.Logger,
	mode ExecutionMode,
	agentInfo info.Agent,
	agentCollectorConfig *configuration.CollectorConfig,
	beatMonitoringConfigGetter translate.BeatMonitoringConfigGetter,
	stopTimeout time.Duration,
) (*OTelManager, error) {
	var exec collectorExecution
	var recoveryTimer collectorRecoveryTimer
	var err error

	// determine the otel collector ports
	collectorMetricsPort, collectorHealthCheckPort := 0, 0
	if agentCollectorConfig != nil {
		if agentCollectorConfig.HealthCheckConfig.Endpoint != "" {
			collectorHealthCheckPort, err = agentCollectorConfig.HealthCheckConfig.Port()
			if err != nil {
				return nil, fmt.Errorf("invalid collector health check port: %w", err)
			}
		}
		if agentCollectorConfig.TelemetryConfig.Endpoint != "" {
			collectorMetricsPort, err = agentCollectorConfig.TelemetryConfig.Port()
			if err != nil {
				return nil, fmt.Errorf("invalid collector metrics port: %w", err)
			}
		}
	}

	switch mode {
	case SubprocessExecutionMode:
		// NOTE: if we stop embedding the collector binary in elastic-agent, we need to
		// change this
		executable, err := os.Executable()
		if err != nil {
			return nil, fmt.Errorf("failed to get the path to the collector executable: %w", err)
		}
		recoveryTimer = newRecoveryBackoff(100*time.Nanosecond, 10*time.Second, time.Minute)
		exec, err = newSubprocessExecution(logLevel, executable, collectorMetricsPort, collectorHealthCheckPort)
		if err != nil {
			return nil, fmt.Errorf("failed to create subprocess execution: %w", err)
		}
	default:
		return nil, fmt.Errorf("unknown otel collector execution mode: %q", mode)
	}

	logger.Debugf("Using collector execution mode: %s", mode)

	return &OTelManager{
		logger:                     logger,
		baseLogger:                 baseLogger,
		agentInfo:                  agentInfo,
		beatMonitoringConfigGetter: beatMonitoringConfigGetter,
		errCh:                      make(chan error, 1), // holds at most one error
		collectorStatusCh:          make(chan *status.AggregateStatus, 1),
		componentStateCh:           make(chan []runtime.ComponentComponentState),
		updateCh:                   make(chan configUpdate, 1),
		doneChan:                   make(chan struct{}),
		execution:                  exec,
		recoveryTimer:              recoveryTimer,
		collectorRunErr:            make(chan error),
		stopTimeout:                stopTimeout,
	}, nil
}

// Run runs the lifecycle of the manager.
func (m *OTelManager) Run(ctx context.Context) error {
	var err error
	m.proc = nil

	// collectorStatusCh is used internally by the otel collector to send status updates to the manager
	// this channel is buffered because it's possible for the collector to send a status update while the manager is
	// waiting for the collector to exit
	collectorStatusCh := make(chan *status.AggregateStatus, 1)
	forceFetchStatus := make(chan struct{}, 1)
	for {
		select {
		case <-ctx.Done():
			// signal that the run loop is ended to unblock any incoming update calls
			close(m.doneChan)

			m.recoveryTimer.Stop()
			// our caller context is cancelled so stop the collector and return
			// has exited.
			if m.proc != nil {
				m.proc.Stop(m.stopTimeout)
			}
			return ctx.Err()
		case <-m.recoveryTimer.C():
			m.recoveryTimer.Stop()

			if m.mergedCollectorCfg == nil || m.proc != nil || ctx.Err() != nil {
				// no configuration, or the collector is already running, or the context
				// is cancelled.
				continue
			}

			newRetries := m.recoveryRetries.Add(1)
			m.logger.Infof("collector recovery restarting, total retries: %d", newRetries)
<<<<<<< HEAD
			m.proc, err = m.execution.startCollector(ctx, m.baseLogger, m.mergedCollectorCfg, m.collectorRunErr, collectorStatusCh, forceFetchStatus)
=======
			m.proc, err = m.execution.startCollector(ctx, m.baseLogger, m.logger, m.mergedCollectorCfg, m.collectorRunErr, collectorStatusCh)
>>>>>>> 7bc801de
			if err != nil {
				reportErr(ctx, m.errCh, err)
				// reset the restart timer to the next backoff
				recoveryDelay := m.recoveryTimer.ResetNext()
				m.logger.Errorf("collector exited with error (will try to recover in %s): %v", recoveryDelay.String(), err)
			} else {
				reportErr(ctx, m.errCh, nil)
			}

		case err = <-m.collectorRunErr:
			m.recoveryTimer.Stop()
			if err == nil {
				// err is nil means that the collector has exited cleanly without an error
				if m.proc != nil {
					m.proc.Stop(m.stopTimeout)
					m.proc = nil
				}

				if m.mergedCollectorCfg == nil {
					// no configuration then the collector should not be
					// running.
					// ensure that the coordinator knows that there is no error
					// as the collector is not running anymore
					reportErr(ctx, m.errCh, nil)
					continue
				}

				m.logger.Warnf("collector exited without an error but a configuration was provided")

				// in this rare case the collector stopped running but a configuration was
				// provided and the collector stopped with a clean exit
<<<<<<< HEAD
				m.proc, err = m.execution.startCollector(ctx, m.baseLogger, m.mergedCollectorCfg, m.collectorRunErr, collectorStatusCh, forceFetchStatus)
=======
				m.proc, err = m.execution.startCollector(ctx, m.baseLogger, m.logger, m.mergedCollectorCfg, m.collectorRunErr, collectorStatusCh)
>>>>>>> 7bc801de
				if err != nil {
					// failed to create the collector (this is different then
					// it's failing to run). we do not retry creation on failure
					// as it will always fail. A new configuration is required for
					// it not to fail (a new configuration will result in the retry)
					reportErr(ctx, m.errCh, err)
					// reset the restart timer to the next backoff
					recoveryDelay := m.recoveryTimer.ResetNext()
					m.logger.Errorf("collector exited with error (will try to recover in %s): %v", recoveryDelay.String(), err)
				} else {
					// all good at the moment (possible that it will fail)
					reportErr(ctx, m.errCh, nil)
				}
			} else {
				// error occurred while running the collector, this occurs in the
				// case that the configuration is invalid once the collector is started
				// or the context for running the collector is cancelled.
				//
				// in the case that the configuration is invalid there is no reason to
				// try again as it will keep failing so we do not trigger a restart
				if m.proc != nil {
					m.proc.Stop(m.stopTimeout)
					m.proc = nil
				}
				// pass the error to the errCh so the coordinator, unless it's a cancel error
				if !errors.Is(err, context.Canceled) {
					reportErr(ctx, m.errCh, err)
					// reset the restart timer to the next backoff
					recoveryDelay := m.recoveryTimer.ResetNext()
					m.logger.Errorf("collector exited with error (will try to recover in %s): %v", recoveryDelay.String(), err)
				}
			}

		case cfgUpdate := <-m.updateCh:
			// we received a new configuration, thus stop the recovery timer
			// and reset the retry count
			m.recoveryTimer.Stop()
			m.recoveryRetries.Store(0)
			mergedCfg, err := buildMergedConfig(cfgUpdate, m.agentInfo, m.beatMonitoringConfigGetter, m.baseLogger)
			if err != nil {
				reportErr(ctx, m.errCh, err)
				continue
			}

			// this is the only place where we mutate the internal config attributes, take a write lock for the duration
			m.mx.Lock()
			previousConfigHash := m.mergedCollectorCfgHash
			configChanged, configUpdateErr := m.maybeUpdateMergedConfig(mergedCfg)
			m.collectorCfg = cfgUpdate.collectorCfg
			m.components = cfgUpdate.components
			m.mx.Unlock()

			if configUpdateErr != nil {
				m.logger.Warn("failed to calculate hash of merged config, proceeding with update", zap.Error(configUpdateErr))
			}

			if configChanged {
				m.logger.Debugf(
					"new config hash (%d) is different than the old config hash (%d), applying update",
					m.mergedCollectorCfgHash, previousConfigHash)
				applyErr := m.applyMergedConfig(ctx, collectorStatusCh, m.collectorRunErr, forceFetchStatus)
				// only report the error if we actually apply the update
				// otherwise, we could override an actual error with a nil in the channel when the collector
				// state doesn't actually change
				reportErr(ctx, m.errCh, applyErr)
			} else {
				m.logger.Debugf(
					"new config hash (%d) is identical to the old config hash (%d), skipping update",
					m.mergedCollectorCfgHash, previousConfigHash)
			}
			// drain the channel first
			select {
			case <-forceFetchStatus:
			default:
			}
			forceFetchStatus <- struct{}{}

		case otelStatus := <-collectorStatusCh:
			err = m.reportOtelStatusUpdate(ctx, otelStatus)
			if err != nil {
				reportErr(ctx, m.errCh, err)
			}
		}
	}
}

// Errors returns channel that can send an error that affects the state of the running agent.
func (m *OTelManager) Errors() <-chan error {
	return m.errCh
}

// buildMergedConfig combines collector configuration with component-derived configuration.
func buildMergedConfig(
	cfgUpdate configUpdate,
	agentInfo info.Agent,
	monitoringConfigGetter translate.BeatMonitoringConfigGetter,
	logger *logp.Logger,
) (*confmap.Conf, error) {
	mergedOtelCfg := confmap.New()

	// Generate component otel config if there are components
	var componentOtelCfg *confmap.Conf
	if len(cfgUpdate.components) > 0 {
		model := &component.Model{Components: cfgUpdate.components}
		var err error
		componentOtelCfg, err = translate.GetOtelConfig(model, agentInfo, monitoringConfigGetter, logger)
		if err != nil {
			return nil, fmt.Errorf("failed to generate otel config: %w", err)
		}
	}

	// If both configs are nil, return nil so the manager knows to stop the collector
	if componentOtelCfg == nil && cfgUpdate.collectorCfg == nil {
		return nil, nil
	}

	// Merge component config if it exists
	if componentOtelCfg != nil {
		err := mergedOtelCfg.Merge(componentOtelCfg)
		if err != nil {
			return nil, fmt.Errorf("failed to merge component otel config: %w", err)
		}
	}

	// Merge with base collector config if it exists
	if cfgUpdate.collectorCfg != nil {
		err := mergedOtelCfg.Merge(cfgUpdate.collectorCfg)
		if err != nil {
			return nil, fmt.Errorf("failed to merge collector otel config: %w", err)
		}
	}

	if err := addCollectorMetricsReader(mergedOtelCfg); err != nil {
		return nil, fmt.Errorf("failed to add random collector metrics port: %w", err)
	}

	if err := injectDiagnosticsExtension(mergedOtelCfg); err != nil {
		return nil, fmt.Errorf("failed to inject diagnostics: %w", err)
	}

	return mergedOtelCfg, nil
}

func injectDiagnosticsExtension(config *confmap.Conf) error {
	extensionCfg := map[string]any{
		"extensions": map[string]any{
			"elastic_diagnostics": map[string]any{
				"endpoint": paths.DiagnosticsExtensionSocket(),
			},
		},
	}
	if config.IsSet("service::extensions") {
		extensionList := config.Get("service::extensions").([]interface{})
		if slices.Contains(extensionList, "elastic_diagnostics") {
			// already configured, nothing to do
			return nil
		}
		extensionList = append(extensionList, "elastic_diagnostics")
		extensionCfg["service::extensions"] = extensionList
	}

	return config.Merge(confmap.NewFromStringMap(extensionCfg))
}

func (m *OTelManager) applyMergedConfig(ctx context.Context, collectorStatusCh chan *status.AggregateStatus, collectorRunErr chan error, forceFetchStatus chan struct{}) error {
	if m.proc != nil {
		m.proc.Stop(m.stopTimeout)
		m.proc = nil
		// We wait here for the collector to exit before possibly starting a new one. The execution indicates this
		// by sending an error over the appropriate channel. It will also send a nil status that we'll either process
		// after exiting from this function and going back to the main loop, or it will be overridden by the status
		// from the newly started collector.
		// This is the only blocking wait inside the main loop involving channels, so we need to be extra careful not to
		// deadlock.
		// TODO: Verify if we need to wait for the error at all. Stop() is already blocking.
		select {
		case <-collectorRunErr:
		case <-ctx.Done():
			// our caller ctx is Done
			return ctx.Err()
		}
	}

	if m.mergedCollectorCfg == nil {
		// no configuration then the collector should not be
		// running.
		// ensure that the coordinator knows that there is no error
		// as the collector is not running anymore
		return nil
	} else {
		// either a new configuration or the first configuration
		// that results in the collector being started
<<<<<<< HEAD
		proc, err := m.execution.startCollector(ctx, m.baseLogger, m.mergedCollectorCfg, collectorRunErr, collectorStatusCh, forceFetchStatus)
=======
		proc, err := m.execution.startCollector(ctx, m.baseLogger, m.logger, m.mergedCollectorCfg, collectorRunErr, collectorStatusCh)
>>>>>>> 7bc801de
		if err != nil {
			// failed to create the collector (this is different then
			// it's failing to run). we do not retry creation on failure
			// as it will always fail. A new configuration is required for
			// it not to fail (a new configuration will result in the retry)
			// since this is a new configuration we want to start the timer
			// from the initial delay
			recoveryDelay := m.recoveryTimer.ResetInitial()
			m.logger.Errorf("collector exited with error (will try to recover in %s): %v", recoveryDelay.String(), err)
			return err
		} else {
			// all good at the moment (possible that it will fail)
			m.proc = proc
		}
	}
	return nil
}

// Update sends collector configuration and component updates to the manager's run loop.
func (m *OTelManager) Update(cfg *confmap.Conf, components []component.Component) {
	cfgUpdate := configUpdate{
		collectorCfg: cfg,
		components:   components,
	}

	// we care only about the latest config update
	select {
	case <-m.updateCh:
	case <-m.doneChan:
		return
	default:
	}

	select {
	case m.updateCh <- cfgUpdate:
	case <-m.doneChan:
		// Manager is shutting down, ignore the update
	}
}

// WatchCollector returns a read-only channel that provides collector status updates.
func (m *OTelManager) WatchCollector() <-chan *status.AggregateStatus {
	return m.collectorStatusCh
}

// WatchComponents returns a read-only channel that provides component state updates.
func (m *OTelManager) WatchComponents() <-chan []runtime.ComponentComponentState {
	return m.componentStateCh
}

func (m *OTelManager) MergedOtelConfig() *confmap.Conf {
	m.mx.RLock()
	defer m.mx.RUnlock()
	return m.mergedCollectorCfg
}

// handleOtelStatusUpdate processes status updates from the underlying OTelManager.
// This method extracts component states from the aggregate status, updates internal state tracking,
// and prepares component state updates for distribution to watchers.
// Returns component state updates and any error encountered during processing.
func (m *OTelManager) handleOtelStatusUpdate(otelStatus *status.AggregateStatus) ([]runtime.ComponentComponentState, error) {
	// Remove agent managed extensions from the status report
	if otelStatus != nil {
		if extensionsMap, exists := otelStatus.ComponentStatusMap["extensions"]; exists {
			for extensionKey := range extensionsMap.ComponentStatusMap {
				switch {
				case strings.HasPrefix(extensionKey, "extension:beatsauth"):
					delete(extensionsMap.ComponentStatusMap, extensionKey)
				case strings.HasPrefix(extensionKey, "extension:elastic_diagnostics"):
					delete(extensionsMap.ComponentStatusMap, extensionKey)
				}
			}

			if len(extensionsMap.ComponentStatusMap) == 0 {
				delete(otelStatus.ComponentStatusMap, "extensions")
			}
		}
	}

	otelStatus, err := translate.AlterPipelineStatus(otelStatus, m.components)
	if err != nil {
		return nil, fmt.Errorf("failed to mute exporter states from otel status: %w", err)
	}

	// Extract component states from otel status
	componentStates, err := translate.GetAllComponentStates(otelStatus, m.components)
	if err != nil {
		return nil, fmt.Errorf("failed to extract component states: %w", err)
	}

	// Drop component state information from otel status
	finalStatus, err := translate.DropComponentStateFromOtelStatus(otelStatus)
	if err != nil {
		return nil, fmt.Errorf("failed to drop component state from otel status: %w", err)
	}

	// Update the current collector status to the cleaned status (after dropping component states)
	m.currentCollectorStatus = finalStatus

	// Handle component state updates
	return m.processComponentStates(componentStates), nil
}

// reportOtelStatusUpdate processes status updates from the underlying otel collector and reports separate collector
// and component state updates to the external watch channels.
func (m *OTelManager) reportOtelStatusUpdate(ctx context.Context, otelStatus *status.AggregateStatus) error {
	componentUpdates, err := m.handleOtelStatusUpdate(otelStatus)
	if err != nil {
		return err
	}
	reportCollectorStatus(ctx, m.collectorStatusCh, m.currentCollectorStatus)
	m.reportComponentStateUpdates(ctx, componentUpdates)
	return nil
}

// processComponentStates updates the internal component state tracking and handles cleanup
// of components that are no longer in the configuration. This method ensures that removed
// components are properly marked as STOPPED even if no explicit stop event was received.
func (m *OTelManager) processComponentStates(componentStates []runtime.ComponentComponentState) []runtime.ComponentComponentState {
	// Drop component states which don't exist in the configuration anymore
	// we need to do this because we aren't guaranteed to receive a STOPPED state when the component is removed
	componentIds := make(map[string]bool)
	for _, componentState := range componentStates {
		componentIds[componentState.Component.ID] = true
	}
	for id := range m.currentComponentStates {
		if _, ok := componentIds[id]; !ok {
			// this component is not in the configuration anymore, emit a fake STOPPED state
			componentStates = append(componentStates, runtime.ComponentComponentState{
				Component: component.Component{
					ID: id,
				},
				State: runtime.ComponentState{
					State: client.UnitStateStopped,
				},
			})
		}
	}

	// update the current state
	m.currentComponentStates = make(map[string]runtime.ComponentComponentState)
	for _, componentState := range componentStates {
		if componentState.State.State == client.UnitStateStopped {
			delete(m.currentComponentStates, componentState.Component.ID)
		} else {
			m.currentComponentStates[componentState.Component.ID] = componentState
		}
	}

	return componentStates
}

// maybeUpdateMergedConfig updates the merged config if it's different from the current value. It checks this by
// calculating a hash and comparing. It returns a value indicating if the configuration was updated.
// If an error is encountered when calculating the hash, this will always be true.
func (m *OTelManager) maybeUpdateMergedConfig(mergedCfg *confmap.Conf) (updated bool, err error) {
	// if we get an error here, we just proceed with the update, worst that can happen is that we reload unnecessarily
	mergedCfgHash, err := calculateConfmapHash(mergedCfg)
	previousConfigHash := m.mergedCollectorCfgHash

	m.mergedCollectorCfg = mergedCfg
	m.mergedCollectorCfgHash = mergedCfgHash
	return !bytes.Equal(mergedCfgHash, previousConfigHash) || err != nil, err
}

// reportComponentStateUpdates sends component state updates to the component watch channel. It is synchronous and
// blocking - the update must be received before this function returns. We are not allowed to drop older updates
// in favor of newer ones here, as the coordinator expected incremental updates.
func (m *OTelManager) reportComponentStateUpdates(ctx context.Context, componentUpdates []runtime.ComponentComponentState) {
	select {
	case m.componentStateCh <- componentUpdates:
	case <-ctx.Done():
		// Manager is shutting down, ignore the update
		return
	}
}

// calculateConfmapHash calculates a hash of a given configuration. It's optimized for speed, which is why it
// json encodes the values directly into a xxhash instance, instead of converting to a map[string]any first.
func calculateConfmapHash(conf *confmap.Conf) ([]byte, error) {
	if conf == nil {
		return nil, nil
	}

	h := fnv.New128()
	// We encode the configuration to json instead of yaml, because it's simpler and more performant.
	// In general otel configuration can be marshalled to any format supported by koanf, but the confmap
	// API doesn't expose this. This is why the small workaround below to avoid converting to a Go map is necessary.
	encoder := json.NewEncoder(h)

	for _, key := range conf.AllKeys() { // this is a sorted list, so the output is consistent
		if err := encoder.Encode(key); err != nil {
			return nil, err
		}
		if err := encoder.Encode(conf.Get(key)); err != nil {
			return nil, err
		}
	}

	return h.Sum(nil), nil
}

func addCollectorMetricsReader(conf *confmap.Conf) error {
	// We operate on untyped maps instead of otel config structs because the otel collector has an elaborate
	// configuration resolution system, and we can't reproduce it fully here. It's possible some of the values won't
	// be valid for unmarshalling, because they're supposed to be loaded from environment variables, and so on.
	metricReadersUntyped := conf.Get("service::telemetry::metrics::readers")
	if metricReadersUntyped == nil {
		metricReadersUntyped = []any{}
	}
	metricsReadersList, ok := metricReadersUntyped.([]any)
	if !ok {
		return fmt.Errorf("couldn't convert value of service::telemetry::metrics::readers to a list: %v", metricReadersUntyped)
	}

	metricsReader := map[string]any{
		"pull": map[string]any{
			"exporter": map[string]any{
				"prometheus": map[string]any{
					"host": "localhost",
					// The OTel manager is required to set this environment variable. See comment at the constant
					// definition for more information.
					"port": fmt.Sprintf("${env:%s}", componentmonitoring.OtelCollectorMetricsPortEnvVarName),
					// this is the default configuration from the otel collector
					"without_scope_info":  true,
					"without_units":       true,
					"without_type_suffix": true,
				},
			},
		},
	}
	metricsReadersList = append(metricsReadersList, metricsReader)
	confMap := map[string]any{
		"service::telemetry::metrics::readers": metricsReadersList,
	}
	if mergeErr := conf.Merge(confmap.NewFromStringMap(confMap)); mergeErr != nil {
		return fmt.Errorf("failed to merge config: %w", mergeErr)
	}
	return nil
}<|MERGE_RESOLUTION|>--- conflicted
+++ resolved
@@ -225,11 +225,7 @@
 
 			newRetries := m.recoveryRetries.Add(1)
 			m.logger.Infof("collector recovery restarting, total retries: %d", newRetries)
-<<<<<<< HEAD
-			m.proc, err = m.execution.startCollector(ctx, m.baseLogger, m.mergedCollectorCfg, m.collectorRunErr, collectorStatusCh, forceFetchStatus)
-=======
-			m.proc, err = m.execution.startCollector(ctx, m.baseLogger, m.logger, m.mergedCollectorCfg, m.collectorRunErr, collectorStatusCh)
->>>>>>> 7bc801de
+			m.proc, err = m.execution.startCollector(ctx, m.baseLogger, m.logger, m.mergedCollectorCfg, m.collectorRunErr, collectorStatusCh, forceFetchStatus)
 			if err != nil {
 				reportErr(ctx, m.errCh, err)
 				// reset the restart timer to the next backoff
@@ -261,11 +257,7 @@
 
 				// in this rare case the collector stopped running but a configuration was
 				// provided and the collector stopped with a clean exit
-<<<<<<< HEAD
-				m.proc, err = m.execution.startCollector(ctx, m.baseLogger, m.mergedCollectorCfg, m.collectorRunErr, collectorStatusCh, forceFetchStatus)
-=======
-				m.proc, err = m.execution.startCollector(ctx, m.baseLogger, m.logger, m.mergedCollectorCfg, m.collectorRunErr, collectorStatusCh)
->>>>>>> 7bc801de
+				m.proc, err = m.execution.startCollector(ctx, m.baseLogger, m.logger, m.mergedCollectorCfg, m.collectorRunErr, collectorStatusCh, forceFetchStatus)
 				if err != nil {
 					// failed to create the collector (this is different then
 					// it's failing to run). we do not retry creation on failure
@@ -336,6 +328,9 @@
 					"new config hash (%d) is identical to the old config hash (%d), skipping update",
 					m.mergedCollectorCfgHash, previousConfigHash)
 			}
+			
+			// there was a config update. Force fetch the latest collector status
+
 			// drain the channel first
 			select {
 			case <-forceFetchStatus:
@@ -458,11 +453,7 @@
 	} else {
 		// either a new configuration or the first configuration
 		// that results in the collector being started
-<<<<<<< HEAD
-		proc, err := m.execution.startCollector(ctx, m.baseLogger, m.mergedCollectorCfg, collectorRunErr, collectorStatusCh, forceFetchStatus)
-=======
-		proc, err := m.execution.startCollector(ctx, m.baseLogger, m.logger, m.mergedCollectorCfg, collectorRunErr, collectorStatusCh)
->>>>>>> 7bc801de
+		proc, err := m.execution.startCollector(ctx, m.baseLogger, m.logger, m.mergedCollectorCfg, collectorRunErr, collectorStatusCh, forceFetchStatus)
 		if err != nil {
 			// failed to create the collector (this is different then
 			// it's failing to run). we do not retry creation on failure
