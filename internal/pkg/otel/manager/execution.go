// Copyright Elasticsearch B.V. and/or licensed to Elasticsearch B.V. under one
// or more contributor license agreements. Licensed under the Elastic License 2.0;
// you may not use this file except in compliance with the Elastic License 2.0.

package manager

import (
	"context"
	"time"

	"github.com/open-telemetry/opentelemetry-collector-contrib/pkg/status"
	"go.opentelemetry.io/collector/confmap"

	"github.com/elastic/elastic-agent/pkg/core/logger"
)

type collectorExecution interface {
	// startCollector starts the otel collector with the given arguments, returning a handle allowing it to be stopped.
	// Cancelling the context will stop all goroutines involved in the execution.
	// The collector will report status events in the statusCh channel and errors on errCh in a non-blocking fashion,
	// draining the channel before writing to it.
	// After the collector exits, it will emit an error describing the exit status (nil if successful) and a nil status.
<<<<<<< HEAD
	startCollector(ctx context.Context, logger *logger.Logger, cfg *confmap.Conf, errCh chan error, statusCh chan *status.AggregateStatus, forceFetchStatus chan struct{}) (collectorHandle, error)
=======
	startCollector(ctx context.Context, baseLogger *logger.Logger, logger *logger.Logger, cfg *confmap.Conf, errCh chan error, statusCh chan *status.AggregateStatus) (collectorHandle, error)
>>>>>>> 7bc801de
}

type collectorHandle interface {
	// Stop stops and waits for collector to exit gracefully within the given duration. Note that if the collector
	// doesn't exit within that time, it will be killed and then it will wait an extra second for it to ensure it's
	// really stopped.
	Stop(waitTime time.Duration)
}<|MERGE_RESOLUTION|>--- conflicted
+++ resolved
@@ -20,11 +20,7 @@
 	// The collector will report status events in the statusCh channel and errors on errCh in a non-blocking fashion,
 	// draining the channel before writing to it.
 	// After the collector exits, it will emit an error describing the exit status (nil if successful) and a nil status.
-<<<<<<< HEAD
-	startCollector(ctx context.Context, logger *logger.Logger, cfg *confmap.Conf, errCh chan error, statusCh chan *status.AggregateStatus, forceFetchStatus chan struct{}) (collectorHandle, error)
-=======
-	startCollector(ctx context.Context, baseLogger *logger.Logger, logger *logger.Logger, cfg *confmap.Conf, errCh chan error, statusCh chan *status.AggregateStatus) (collectorHandle, error)
->>>>>>> 7bc801de
+	startCollector(ctx context.Context, baseLogger *logger.Logger, logger *logger.Logger, cfg *confmap.Conf, errCh chan error, statusCh chan *status.AggregateStatus, forceFetchStatus chan struct{}) (collectorHandle, error)
 }
 
 type collectorHandle interface {
