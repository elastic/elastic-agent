--- conflicted
+++ resolved
@@ -8,23 +8,9 @@
 	"context"
 	"errors"
 	"fmt"
-	"strings"
 	"syscall"
 
-<<<<<<< HEAD
 	"github.com/elastic/elastic-agent/internal/pkg/otel"
-=======
-	"github.com/elastic/elastic-agent/internal/pkg/agent/application/monitoring"
-	componentmonitoring "github.com/elastic/elastic-agent/internal/pkg/agent/application/monitoring/component"
-	"github.com/elastic/elastic-agent/internal/pkg/otel"
-
-	"google.golang.org/protobuf/types/known/timestamppb"
-
-	"github.com/elastic/elastic-agent-client/v7/pkg/proto"
-
-	"github.com/elastic/elastic-agent/internal/pkg/otel/translate"
-	"github.com/elastic/elastic-agent/pkg/core/logger"
->>>>>>> 203a97d5
 
 	"github.com/elastic/elastic-agent/pkg/component"
 	"github.com/elastic/elastic-agent/pkg/component/runtime"
@@ -118,13 +104,6 @@
 	}
 
 	extDiagnostics, err := otel.PerformDiagnosticsExt(ctx, false)
-<<<<<<< HEAD
-
-	// We're not running the EDOT if:
-	//  1. Either the socket doesn't exist
-	//	2. It is refusing the connections.
-	// Return error for any other scenario.
-=======
 
 	// We're not running the EDOT if:
 	//  1. Either the socket doesn't exist
@@ -138,72 +117,10 @@
 	}
 
 	for idx, diag := range diagnostics {
-		for _, extDiag := range extDiagnostics.ComponentDiagnostics {
-			if strings.Contains(extDiag.Name, diag.Component.ID) {
-				diagnostics[idx].Results = append(diag.Results, extDiag)
-			}
-		}
-	}
-
-	for idx, diag := range diagnostics {
-		var results []*proto.ActionDiagnosticUnitResult
-		var errs []error
-		jsonMetricDiagnostic, err := GetBeatJsonMetricsDiagnostics(ctx, diag.Component.ID)
-		errs = append(errs, err)
-		if jsonMetricDiagnostic != nil {
-			results = append(results, jsonMetricDiagnostic)
-		}
-
-		inputMetricsDiagnostic, err := GetBeatInputMetricsDiagnostics(ctx, diag.Component.ID)
-		errs = append(errs, err)
-		if inputMetricsDiagnostic != nil {
-			results = append(results, inputMetricsDiagnostic)
-		}
-
-		if translate.GetBeatNameForComponent(&diag.Component) == "filebeat" {
-			// include filebeat registry, reimplementation of a filebeat diagnostic hook
-			registryTarGzBytes, err := FileBeatRegistryTarGz(m.logger, diag.Component.ID)
-			if err != nil {
-				errs = append(errs, fmt.Errorf("failed to get filebeat registry archive: %w", err))
-			}
-			if registryTarGzBytes != nil {
-				m.logger.Debugf("created registry tar.gz, size %d", len(registryTarGzBytes))
-				results = append(results, &proto.ActionDiagnosticUnitResult{
-					Name:        "registry",
-					Description: "Filebeat's registry",
-					Filename:    "registry.tar.gz",
-					ContentType: "application/octet-stream",
-					Content:     registryTarGzBytes,
-					Generated:   timestamppb.Now(),
-				})
-			}
-
-		}
-
-		diagnostics[idx].Results = append(diagnostics[idx].Results, results...)
-		diagnostics[idx].Err = errors.Join(errs...)
-	}
-
-	return diagnostics, nil
-}
-
-func GetBeatJsonMetricsDiagnostics(ctx context.Context, componentID string) (*proto.ActionDiagnosticUnitResult, error) {
-	beatMetrics, err := GetBeatMetricsPayload(ctx, componentID, "/stats")
->>>>>>> 203a97d5
-	if err != nil {
-		m.logger.Debugf("Couldn't fetch diagnostics from EDOT: %v", err)
-		if !errors.Is(err, syscall.ENOENT) && !errors.Is(err, syscall.ECONNREFUSED) {
-			return nil, fmt.Errorf("error fetching otel diagnostics: %w", err)
-		}
-	}
-
-	for idx, diag := range diagnostics {
 		found := false
 		for _, extDiag := range extDiagnostics.ComponentDiagnostics {
-			if strings.Contains(extDiag.Name, diag.Component.ID) {
-				found = true
-				diagnostics[idx].Results = append(diagnostics[idx].Results, extDiag)
-			}
+			found = true
+			diagnostics[idx].Results = append(diagnostics[idx].Results, extDiag)
 		}
 		if !found {
 			diagnostics[idx].Err = fmt.Errorf("failed to get diagnostics for %s", diag.Component.ID)
