// Copyright Elasticsearch B.V. and/or licensed to Elasticsearch B.V. under one
// or more contributor license agreements. Licensed under the Elastic License 2.0;
// you may not use this file except in compliance with the Elastic License 2.0.

//go:build !windows

package manager

import (
	"context"
	"errors"
	"fmt"
	"net"
	"net/http"
	"os"
	"path/filepath"
	"strings"
	"sync"
	"testing"
	"time"

	"github.com/gofrs/uuid/v5"
	"github.com/open-telemetry/opentelemetry-collector-contrib/pkg/status"
	"github.com/stretchr/testify/assert"
	"github.com/stretchr/testify/require"
	otelComponent "go.opentelemetry.io/collector/component"
	"go.opentelemetry.io/collector/component/componentstatus"
	"go.opentelemetry.io/collector/confmap"
	"gopkg.in/yaml.v2"

	"github.com/elastic/elastic-agent-client/v7/pkg/client"
	"github.com/elastic/elastic-agent-libs/logp"
	"github.com/elastic/elastic-agent-libs/logp/logptest"
	"github.com/elastic/elastic-agent/internal/pkg/agent/application/info"
	componentmonitoring "github.com/elastic/elastic-agent/internal/pkg/agent/application/monitoring/component"
	"github.com/elastic/elastic-agent/internal/pkg/agent/configuration"
	"github.com/elastic/elastic-agent/internal/pkg/otel/config"
	"github.com/elastic/elastic-agent/internal/pkg/otel/translate"
	"github.com/elastic/elastic-agent/pkg/component"
	"github.com/elastic/elastic-agent/pkg/component/runtime"
	"github.com/elastic/elastic-agent/version"

	"github.com/elastic/elastic-agent/pkg/core/logger"
	"github.com/elastic/elastic-agent/pkg/core/logger/loggertest"
)

var (
	testConfig = map[string]interface{}{
		"receivers": map[string]interface{}{
			"nop": map[string]interface{}{},
		},
		"processors": map[string]interface{}{
			"batch": map[string]interface{}{},
		},
		"exporters": map[string]interface{}{
			"nop": map[string]interface{}{},
		},
		"service": map[string]interface{}{
			"telemetry": map[string]interface{}{
				"metrics": map[string]interface{}{
					"level":   "none",
					"readers": []any{},
				},
				"logs": map[string]interface{}{
					"level": "info",
				},
			},
			"pipelines": map[string]interface{}{
				"traces": map[string]interface{}{
					"receivers":  []string{"nop"},
					"processors": []string{"batch"},
					"exporters":  []string{"nop"},
				},
				"metrics": map[string]interface{}{
					"receivers":  []string{"nop"},
					"processors": []string{"batch"},
					"exporters":  []string{"nop"},
				},
				"logs": map[string]interface{}{
					"receivers":  []string{"nop"},
					"processors": []string{"batch"},
					"exporters":  []string{"nop"},
				},
			},
		},
	}
)

type testExecution struct {
	mtx    sync.Mutex
	exec   collectorExecution
	handle collectorHandle
}

func (e *testExecution) startCollector(ctx context.Context, baseLogger *logger.Logger, logger *logger.Logger, cfg *confmap.Conf, errCh chan error, statusCh chan *status.AggregateStatus) (collectorHandle, error) {
	e.mtx.Lock()
	defer e.mtx.Unlock()

	var err error
	e.handle, err = e.exec.startCollector(ctx, baseLogger, logger, cfg, errCh, statusCh)
	return e.handle, err
}

func (e *testExecution) getProcessHandle() collectorHandle {
	e.mtx.Lock()
	defer e.mtx.Unlock()

	return e.handle
}

var _ collectorExecution = &mockExecution{}

type mockExecution struct {
	errCh            chan error
	statusCh         chan *status.AggregateStatus
	cfg              *confmap.Conf
	collectorStarted chan struct{}
}

func (e *mockExecution) startCollector(
	ctx context.Context,
	_ *logger.Logger,
	_ *logger.Logger,
	cfg *confmap.Conf,
	errCh chan error,
	statusCh chan *status.AggregateStatus,
) (collectorHandle, error) {
	e.errCh = errCh
	e.statusCh = statusCh
	e.cfg = cfg
	stopCh := make(chan struct{})
	collectorCtx, collectorCancel := context.WithCancel(ctx)
	go func() {
		<-collectorCtx.Done()
		close(stopCh)
		reportErr(ctx, errCh, nil)
	}()
	handle := &mockCollectorHandle{
		stopCh: stopCh,
		cancel: collectorCancel,
	}
	if e.collectorStarted != nil {
		e.collectorStarted <- struct{}{}
	}
	return handle, nil
}

var _ collectorHandle = &mockCollectorHandle{}

type mockCollectorHandle struct {
	stopCh chan struct{}
	cancel context.CancelFunc
}

func (h *mockCollectorHandle) Stop(waitTime time.Duration) {
	h.cancel()
	select {
	case <-time.After(waitTime):
	case <-h.stopCh:
	}
}

// EventListener listens to the events from the OTelManager and stores the latest error and status.
type EventListener struct {
	mtx             sync.Mutex
	err             *EventTime[error]
	collectorStatus *EventTime[*status.AggregateStatus]
	componentStates *EventTime[[]runtime.ComponentComponentState]
}

// Listen starts listening to the error and status channels. It updates the latest error and status in the
// EventListener.
func (e *EventListener) Listen(
	ctx context.Context,
	errorCh <-chan error,
	collectorStatusCh <-chan *status.AggregateStatus,
	componentStateCh <-chan []runtime.ComponentComponentState,
) {
	for {
		select {
		case <-ctx.Done():
			return
		case c := <-collectorStatusCh:
			e.mtx.Lock()
			e.collectorStatus = &EventTime[*status.AggregateStatus]{val: c, time: time.Now()}
			e.mtx.Unlock()
		case c := <-errorCh:
			e.mtx.Lock()
			e.err = &EventTime[error]{val: c, time: time.Now()}
			e.mtx.Unlock()
		case componentStates := <-componentStateCh:
			e.mtx.Lock()
			e.componentStates = &EventTime[[]runtime.ComponentComponentState]{val: componentStates, time: time.Now()}
			e.mtx.Unlock()
		}
	}
}

// getError retrieves the latest error from the EventListener.
func (e *EventListener) getError() error {
	e.mtx.Lock()
	defer e.mtx.Unlock()
	return e.err.Value()
}

// getCollectorStatus retrieves the latest collector status from the EventListener.
func (e *EventListener) getCollectorStatus() *status.AggregateStatus {
	e.mtx.Lock()
	defer e.mtx.Unlock()
	return e.collectorStatus.Value()
}

// EnsureHealthy ensures that the OTelManager is healthy by checking the latest error and status.
func (e *EventListener) EnsureHealthy(t *testing.T, u time.Time) {
	assert.EventuallyWithT(t, func(collect *assert.CollectT) {
		e.mtx.Lock()
		latestErr := e.err
		latestStatus := e.collectorStatus
		e.mtx.Unlock()

		// we expect to have a reported error which is nil and a reported status which is StatusOK
		require.NotNil(collect, latestErr)
		assert.Nil(collect, latestErr.Value())
		assert.False(collect, latestErr.Before(u))
		require.NotNil(collect, latestStatus)
		require.NotNil(collect, latestStatus.Value())
		assert.False(collect, latestStatus.Before(u))
		require.Equal(collect, componentstatus.StatusOK, latestStatus.Value().Status())
	}, 60*time.Second, 1*time.Second, "otel collector never got healthy")
}

// EnsureOffWithoutError ensures that the OTelManager is off without an error by checking the latest error and status.
func (e *EventListener) EnsureOffWithoutError(t *testing.T, u time.Time) {
	require.EventuallyWithT(t, func(collect *assert.CollectT) {
		e.mtx.Lock()
		latestErr := e.err
		latestStatus := e.collectorStatus
		e.mtx.Unlock()

		// we expect to have a reported error which is nil and a reported status which is nil
		require.NotNil(collect, latestErr)
		assert.Nil(collect, latestErr.Value())
		assert.False(collect, latestErr.Before(u))
		require.NotNil(collect, latestStatus)
		assert.Nil(collect, latestStatus.Value())
		assert.False(collect, latestStatus.Before(u))
	}, 60*time.Second, 1*time.Second, "otel collector never stopped without an error")
}

// EnsureOffWithError ensures that the OTelManager is off with an error by checking the latest error and status.
func (e *EventListener) EnsureOffWithError(t *testing.T, u time.Time) {
	require.EventuallyWithT(t, func(collect *assert.CollectT) {
		e.mtx.Lock()
		latestErr := e.err
		latestStatus := e.collectorStatus
		e.mtx.Unlock()

		// we expect to have a reported error which is not nil and a reported status which is nil
		require.False(collect, latestErr == nil || latestErr.Before(u) || latestErr.Value() == nil)
		require.False(collect, latestStatus == nil || latestStatus.Before(u) || latestStatus.Value() != nil)
	}, 60*time.Second, 1*time.Second, "otel collector never errored with an error")
}

// EventTime is a wrapper around a time.Time and a value of type T. It provides methods to compare the time and retrieve the value.
type EventTime[T interface{}] struct {
	time time.Time
	val  T
}

// Before checks if the EventTime's time is before the given time u.
func (t *EventTime[T]) Before(u time.Time) bool {
	return t != nil && t.time.Before(u)
}

// Value retrieves the value of type T from the EventTime. If the EventTime is nil, it returns the zero value of T.
func (t *EventTime[T]) Value() T {
	if t == nil {
		var zero T
		return zero
	}
	return t.val
}

// Time retrieves the time associated with the EventTime. If the EventTime is nil, it returns the zero value of time.Time.
func (t *EventTime[T]) Time() time.Time {
	if t == nil {
		return time.Time{}
	}
	return t.time
}

func countHealthCheckExtensionStatuses(status *status.AggregateStatus) uint {
	extensions, ok := status.ComponentStatusMap["extensions"]
	if !ok {
		return 0
	}

	count := uint(0)
	for key := range extensions.ComponentStatusMap {
		if strings.HasPrefix(key, "extension:healthcheckv2/") {
			count++
		}
	}

	return count
}

func TestOTelManager_Run(t *testing.T) {
	wd, erWd := os.Getwd()
	require.NoError(t, erWd, "cannot get working directory")

	testBinary := filepath.Join(wd, "testing", "testing")
	require.FileExists(t, testBinary, "testing binary not found")

	const waitTimeForStop = 30 * time.Second

	for _, tc := range []struct {
		name                string
		execModeFn          func(collectorRunErr chan error) (collectorExecution, error)
		restarter           collectorRecoveryTimer
		skipListeningErrors bool
		testFn              func(t *testing.T, m *OTelManager, e *EventListener, exec *testExecution, managerCtxCancel context.CancelFunc, collectorRunErr chan error)
	}{
		{
			name: "subprocess collector config updates",
			execModeFn: func(collectorRunErr chan error) (collectorExecution, error) {
				return newSubprocessExecution(logp.DebugLevel, testBinary, 0, 0)
			},
			restarter: newRecoveryBackoff(100*time.Nanosecond, 10*time.Second, time.Minute),
			testFn: func(t *testing.T, m *OTelManager, e *EventListener, exec *testExecution, managerCtxCancel context.CancelFunc, collectorRunErr chan error) {
				// ensure that it got healthy
				cfg := confmap.NewFromStringMap(testConfig)
				updateTime := time.Now()
				m.Update(cfg, nil)
				e.EnsureHealthy(t, updateTime)

				// trigger update
				updateTime = time.Now()
				ok := cfg.Delete("service::telemetry::logs::level") // modify the config
				require.True(t, ok)
				m.Update(cfg, nil)
				e.EnsureHealthy(t, updateTime)

				// no configuration should stop the runner
				updateTime = time.Now()
				m.Update(nil, nil)
				e.EnsureOffWithoutError(t, updateTime)
				assert.True(t, m.recoveryTimer.IsStopped(), "restart timer should be stopped")
				assert.Equal(t, uint32(0), m.recoveryRetries.Load(), "recovery retries should be 0")
			},
		},
		{
			name: "subprocess collector stopped gracefully outside manager",
			execModeFn: func(collectorRunErr chan error) (collectorExecution, error) {
				return newSubprocessExecution(logp.DebugLevel, testBinary, 0, 0)
			},
			restarter: newRecoveryBackoff(100*time.Nanosecond, 10*time.Second, time.Minute),
			testFn: func(t *testing.T, m *OTelManager, e *EventListener, exec *testExecution, managerCtxCancel context.CancelFunc, collectorRunErr chan error) {
				// ensure that it got healthy
				cfg := confmap.NewFromStringMap(testConfig)
				updateTime := time.Now()
				m.Update(cfg, nil)
				e.EnsureHealthy(t, updateTime)

				// stop it, this should be restarted by the manager
				updateTime = time.Now()
				execHandle := exec.getProcessHandle()
				require.NotNil(t, execHandle, "execModeFn handle should not be nil")
				execHandle.Stop(waitTimeForStop)
				e.EnsureHealthy(t, updateTime)
				assert.EqualValues(t, 0, countHealthCheckExtensionStatuses(e.getCollectorStatus()), "health check extension status count should be 0")

				// no configuration should stop the runner
				updateTime = time.Now()
				m.Update(nil, nil)
				e.EnsureOffWithoutError(t, updateTime)
				assert.True(t, m.recoveryTimer.IsStopped(), "restart timer should be stopped")
				assert.Equal(t, uint32(0), m.recoveryRetries.Load(), "recovery retries should be 0")
			},
		},
		{
			name: "subprocess collector killed outside manager",
			execModeFn: func(collectorRunErr chan error) (collectorExecution, error) {
				return newSubprocessExecution(logp.DebugLevel, testBinary, 0, 0)
			},
			restarter: newRecoveryBackoff(100*time.Nanosecond, 10*time.Second, time.Minute),
			testFn: func(t *testing.T, m *OTelManager, e *EventListener, exec *testExecution, managerCtxCancel context.CancelFunc, collectorRunErr chan error) {
				// ensure that it got healthy
				cfg := confmap.NewFromStringMap(testConfig)
				updateTime := time.Now()
				m.Update(cfg, nil)
				e.EnsureHealthy(t, updateTime)
				assert.EqualValues(t, 0, countHealthCheckExtensionStatuses(e.getCollectorStatus()), "health check extension status count should be 0")

				var oldPHandle *procHandle
				// repeatedly kill the collector
				for i := 0; i < 3; i++ {
					// kill it
					handle := exec.getProcessHandle()
					require.NotNil(t, handle, "execModeFn handle should not be nil, iteration ", i)
					pHandle, ok := handle.(*procHandle)
					require.True(t, ok, "execModeFn handle should be of type procHandle, iteration ", i)
					if oldPHandle != nil {
						require.NotEqual(t, pHandle.processInfo.PID, oldPHandle.processInfo.PID, "processes PIDs should be different, iteration ", i)
					}
					oldPHandle = pHandle
					require.NoError(t, pHandle.processInfo.Kill(), "failed to kill collector process, iteration ", i)
					// the collector should restart and report healthy
					updateTime = time.Now()
					e.EnsureHealthy(t, updateTime)
					assert.EqualValues(t, 0, countHealthCheckExtensionStatuses(e.getCollectorStatus()), "health check extension status count should be 0")
				}

				seenRecoveredTimes := m.recoveryRetries.Load()

				// no configuration should stop the runner
				updateTime = time.Now()
				m.Update(nil, nil)
				e.EnsureOffWithoutError(t, updateTime)
				assert.True(t, m.recoveryTimer.IsStopped(), "restart timer should be stopped")
				assert.Equal(t, uint32(3), seenRecoveredTimes, "recovery retries should be 3")
			},
		},
		{
			name: "subprocess collector panics",
			execModeFn: func(collectorRunErr chan error) (collectorExecution, error) {
				return newSubprocessExecution(logp.DebugLevel, testBinary, 0, 0)
			},
			restarter: newRecoveryBackoff(100*time.Nanosecond, 10*time.Second, time.Minute),
			testFn: func(t *testing.T, m *OTelManager, e *EventListener, exec *testExecution, managerCtxCancel context.CancelFunc, collectorRunErr chan error) {
				err := os.Setenv("TEST_SUPERVISED_COLLECTOR_PANIC", (3 * time.Second).String())
				require.NoError(t, err, "failed to set TEST_SUPERVISED_COLLECTOR_PANIC env var")
				t.Cleanup(func() {
					_ = os.Unsetenv("TEST_SUPERVISED_COLLECTOR_PANIC")
				})

				// ensure that it got healthy
				cfg := confmap.NewFromStringMap(testConfig)
				m.Update(cfg, nil)

				seenRecoveredTimes := uint32(0)
				require.Eventually(t, func() bool {
					seenRecoveredTimes = m.recoveryRetries.Load()
					return seenRecoveredTimes > 2
				}, time.Minute, time.Second, "expected recovered times to be at least 3, got %d", seenRecoveredTimes)

				err = os.Unsetenv("TEST_SUPERVISED_COLLECTOR_PANIC")
				require.NoError(t, err, "failed to unset TEST_SUPERVISED_COLLECTOR_PANIC env var")
				updateTime := time.Now()
				e.EnsureHealthy(t, updateTime)

				// no configuration should stop the runner
				updateTime = time.Now()
				m.Update(nil, nil)
				e.EnsureOffWithoutError(t, updateTime)
				require.True(t, m.recoveryTimer.IsStopped(), "restart timer should be stopped")
				assert.GreaterOrEqual(t, uint32(3), seenRecoveredTimes, "recovery retries should be 3")
			},
		},
		{
			name: "subprocess collector killed if delayed and manager is stopped",
			execModeFn: func(collectorRunErr chan error) (collectorExecution, error) {
				subprocessExec, err := newSubprocessExecution(logp.DebugLevel, testBinary, 0, 0)
				if err != nil {
					return nil, err
				}
				subprocessExec.reportErrFn = func(ctx context.Context, errCh chan error, err error) {
					// override the reportErrFn to send the error to this test collectorRunErr channel
					// so we can listen to subprocess run errors
					if errCh != collectorRunErr {
						// if the error channel is not the one we expect, forward the error to the original reportErrFn
						reportErr(ctx, errCh, err)
						return
					}
					collectorRunErr <- err
				}
				return &testExecution{exec: subprocessExec}, nil
			},
			restarter: newRecoveryBackoff(100*time.Nanosecond, 10*time.Second, time.Minute),
			testFn: func(t *testing.T, m *OTelManager, e *EventListener, exec *testExecution, managerCtxCancel context.CancelFunc, collectorRunErr chan error) {
				delayDuration := 40 * time.Second // the otel manager stop timeout is waitTimeForStop (30 seconds)
				t.Setenv("TEST_SUPERVISED_COLLECTOR_DELAY", delayDuration.String())

				// ensure that it got healthy
				cfg := confmap.NewFromStringMap(testConfig)
				updateTime := time.Now()
				m.Update(cfg, nil)
				e.EnsureHealthy(t, updateTime)

				// stop the manager to simulate that elastic-agent is shutting down
				managerCtxCancel()

				// wait for the manager to report done
				select {
				case <-m.doneChan:
				case <-time.After(10 * time.Second):
					require.Fail(t, "manager should have reported done")
				case <-t.Context().Done():
					return
				}

				// wait for the subprocess to exit by checking the collectorRunErr channel
				select {
				case err := <-collectorRunErr:
					require.Error(t, err, "process should have exited with an error")
				case <-t.Context().Done():
					return
				case <-time.After(2 * waitTimeForStop):
					require.Fail(t, "timeout waiting for process to exit")
				}
			},
		},
		{
			name: "subprocess collector gracefully exited if delayed a bit and manager is stopped",
			execModeFn: func(collectorRunErr chan error) (collectorExecution, error) {
				subprocessExec, err := newSubprocessExecution(logp.DebugLevel, testBinary, 0, 0)
				if err != nil {
					return nil, err
				}
				subprocessExec.reportErrFn = func(ctx context.Context, errCh chan error, err error) {
					// override the reportErrFn to send the error to this test collectorRunErr channel
					// so we can listen to subprocess run errors
					if errCh != collectorRunErr {
						// if the error channel is not the one we expect, forward the error to the original reportErrFn
						reportErr(ctx, errCh, err)
						return
					}
					collectorRunErr <- err
				}
				return &testExecution{exec: subprocessExec}, nil
			},
			restarter: newRecoveryBackoff(100*time.Nanosecond, 10*time.Second, time.Minute),
			testFn: func(t *testing.T, m *OTelManager, e *EventListener, exec *testExecution, managerCtxCancel context.CancelFunc, collectorRunErr chan error) {
				delayDuration := 5 * time.Second // the otel manager stop timeout is waitTimeForStop (30 seconds)
				t.Setenv("TEST_SUPERVISED_COLLECTOR_DELAY", delayDuration.String())

				// ensure that it got healthy
				cfg := confmap.NewFromStringMap(testConfig)
				updateTime := time.Now()
				m.Update(cfg, nil)
				e.EnsureHealthy(t, updateTime)

				// stop the manager to simulate that elastic-agent is shutting down
				managerCtxCancel()

				// wait for the manager to report done
				select {
				case <-m.doneChan:
				case <-time.After(10 * time.Second):
					require.Fail(t, "manager should have reported done")
				case <-t.Context().Done():
					return
				}

				// wait for the subprocess to exit by checking the collectorRunErr channel
				select {
				case err := <-collectorRunErr:
					require.NoError(t, err, "process should have exited without an error")
				case <-t.Context().Done():
					return
				case <-time.After(2 * waitTimeForStop):
					require.Fail(t, "timeout waiting for process to exit")
				}
			},
		},
		{
			name: "subprocess user has healthcheck extension",
			execModeFn: func(collectorRunErr chan error) (collectorExecution, error) {
				return newSubprocessExecution(logp.DebugLevel, testBinary, 0, 0)
			},
			restarter: newRecoveryBackoff(100*time.Nanosecond, 10*time.Second, time.Minute),
			testFn: func(t *testing.T, m *OTelManager, e *EventListener, exec *testExecution, managerCtxCancel context.CancelFunc, collectorRunErr chan error) {

				subprocessExec, ok := exec.exec.(*subprocessExecution)
				require.True(t, ok, "execution mode isn't subprocess")

				cfg := confmap.NewFromStringMap(testConfig)

				nsUUID, err := uuid.NewV4()
				require.NoError(t, err, "failed to create a uuid")

				componentType, err := otelComponent.NewType(healthCheckExtensionName)
				require.NoError(t, err, "failed to create component type")

				healthCheckExtensionID := otelComponent.NewIDWithName(componentType, nsUUID.String()).String()

				ports, err := findRandomTCPPorts(3)
				require.NoError(t, err, "failed to find random tcp ports")
				subprocessExec.collectorHealthCheckPort = ports[0]
				subprocessExec.collectorMetricsPort = ports[1]
				err = injectHeathCheckV2Extension(cfg, healthCheckExtensionID, ports[2])
				require.NoError(t, err, "failed to inject user health extension")

				updateTime := time.Now()
				m.Update(cfg, nil)
				e.EnsureHealthy(t, updateTime)

				assert.EqualValues(t, 1, countHealthCheckExtensionStatuses(e.getCollectorStatus()), "health check extension status count should be 1")
			},
		},
		{
			name: "subprocess collector invalid config",
			execModeFn: func(collectorRunErr chan error) (collectorExecution, error) {
				return newSubprocessExecution(logp.DebugLevel, testBinary, 0, 0)
			},
			restarter:           newRecoveryBackoff(100*time.Nanosecond, 10*time.Second, time.Minute),
			skipListeningErrors: true,
			testFn: func(t *testing.T, m *OTelManager, e *EventListener, exec *testExecution, managerCtxCancel context.CancelFunc, collectorRunErr chan error) {
				// Errors channel is non-blocking, should be able to send an Update that causes an error multiple
				// times without it blocking on sending over the errCh.
				for range 3 {
					cfg := confmap.New() // invalid config
					m.Update(cfg, nil)

					// delay between updates to ensure the collector will have to fail
					<-time.After(100 * time.Millisecond)
				}

				// because of the retry logic and timing we need to ensure
				// that this keeps retrying to see the error and only store
				// an actual error
				//
				// a nil error just means that the collector is trying to restart
				// which clears the error on the restart loop
				timeoutCh := time.After(time.Second * 5)
				var err error
			outer:
				for {
					select {
					case e := <-m.Errors():
						if e != nil {
							err = e
							break outer
						}
					case <-timeoutCh:
						break outer
					}
				}
				assert.Error(t, err, "otel manager should have returned an error")
			},
		},
	} {
		t.Run(tc.name, func(t *testing.T) {
			ctx, cancel := context.WithCancel(t.Context())
			defer cancel()
			l, _ := loggertest.New("otel")
			base, obs := loggertest.New("otel")

			m := &OTelManager{
				logger:            l,
				baseLogger:        base,
				errCh:             make(chan error, 1), // holds at most one error
				updateCh:          make(chan configUpdate, 1),
				collectorStatusCh: make(chan *status.AggregateStatus),
				componentStateCh:  make(chan []runtime.ComponentComponentState, 1),
				doneChan:          make(chan struct{}),
				collectorRunErr:   make(chan error),
				recoveryTimer:     tc.restarter,
				stopTimeout:       waitTimeForStop,
			}

			executionMode, err := tc.execModeFn(m.collectorRunErr)
			require.NoError(t, err, "failed to create execution mode")
			testExecutionMode := &testExecution{exec: executionMode}
			m.execution = testExecutionMode

			eListener := &EventListener{}
			defer func() {
				if !t.Failed() {
					return
				}
				t.Logf("latest received err: %s", eListener.getError())
				t.Logf("latest received status: %s", statusToYaml(eListener.getCollectorStatus()))
				for _, entry := range obs.All() {
					t.Logf("%+v", entry)
				}
			}()

			runWg := sync.WaitGroup{}
			runWg.Add(1)
			go func() {
				defer runWg.Done()
				if !tc.skipListeningErrors {
					eListener.Listen(ctx, m.Errors(), m.WatchCollector(), m.WatchComponents())
				} else {
					eListener.Listen(ctx, nil, m.WatchCollector(), m.WatchComponents())
				}
			}()

			var runErr error
			runWg.Add(1)
			managerCtx, managerCancel := context.WithCancel(ctx)
			go func() {
				defer runWg.Done()
				runErr = m.Run(managerCtx)
			}()

			tc.testFn(t, m, eListener, testExecutionMode, managerCancel, m.collectorRunErr)

			cancel()
			runWg.Wait()
			if !errors.Is(runErr, context.Canceled) {
				t.Errorf("otel manager returned unexpected error: %v", runErr)
			}
		})
	}
}

func TestOTelManager_Logging(t *testing.T) {
	wd, erWd := os.Getwd()
	require.NoError(t, erWd, "cannot get working directory")

	testBinary := filepath.Join(wd, "testing", "testing")
	require.FileExists(t, testBinary, "testing binary not found")

	ctx, cancel := context.WithCancel(context.Background())
	defer cancel()
	const waitTimeForStop = 30 * time.Second

	base, obs := loggertest.New("otel")
	l, _ := loggertest.New("otel-manager")

	for _, tc := range []struct {
		name       string
		execModeFn func(collectorRunErr chan error) (collectorExecution, error)
	}{
		{
			name: "subprocess execution",
			execModeFn: func(collectorRunErr chan error) (collectorExecution, error) {
				return newSubprocessExecution(logp.DebugLevel, testBinary, 0, 0)
			},
		},
	} {
		t.Run(tc.name, func(t *testing.T) {
			// the execution mode passed here is overridden below so it is irrelevant
<<<<<<< HEAD
			m, err := NewOTelManager(l, logp.DebugLevel, base, config.EmbeddedExecutionMode, nil, nil, nil, waitTimeForStop)
=======
			m, err := NewOTelManager(l, logp.DebugLevel, base, SubprocessExecutionMode, nil, nil, nil, waitTimeForStop)
>>>>>>> 44548f0c
			require.NoError(t, err, "could not create otel manager")

			executionMode, err := tc.execModeFn(m.collectorRunErr)
			require.NoError(t, err, "failed to create execution mode")
			testExecutionMode := &testExecution{exec: executionMode}
			m.execution = testExecutionMode

			go func() {
				err := m.Run(ctx)
				assert.ErrorIs(t, err, context.Canceled, "otel manager should be cancelled")
			}()

			// watch is synchronous, so we need to read from it to avoid blocking the manager
			go func() {
				for {
					select {
					case <-m.WatchCollector():
					case <-ctx.Done():
						return
					}
				}
			}()

			cfg := confmap.NewFromStringMap(testConfig)
			m.Update(cfg, nil)

			// the collector should log to the base logger
			assert.EventuallyWithT(t, func(collect *assert.CollectT) {
				logs := obs.All()
				require.NotEmpty(collect, logs, "Logs should not be empty")
				firstMessage := logs[0].Message
				assert.Equal(collect, "Internal metrics telemetry disabled", firstMessage)
			}, time.Second*10, time.Second)
		})
	}
}

func TestOTelManager_Ports(t *testing.T) {
	ports, err := findRandomTCPPorts(2)
	require.NoError(t, err)
	healthCheckPort, metricsPort := ports[0], ports[1]
	agentCollectorConfig := configuration.CollectorConfig{
		HealthCheckConfig: configuration.CollectorHealthCheckConfig{
			Endpoint: fmt.Sprintf("http://localhost:%d", healthCheckPort),
		},
		TelemetryConfig: configuration.CollectorTelemetryConfig{
			Endpoint: fmt.Sprintf("http://localhost:%d", metricsPort),
		},
	}

	wd, erWd := os.Getwd()
	require.NoError(t, erWd, "cannot get working directory")

	testBinary := filepath.Join(wd, "testing", "testing")
	require.FileExists(t, testBinary, "testing binary not found")

	const waitTimeForStop = 30 * time.Second

	for _, tc := range []struct {
		name               string
		execModeFn         func(collectorRunErr chan error) (collectorExecution, error)
		healthCheckEnabled bool
	}{
		{
			name: "subprocess execution",
			execModeFn: func(collectorRunErr chan error) (collectorExecution, error) {
				return newSubprocessExecution(logp.DebugLevel, testBinary, metricsPort, healthCheckPort)
			},
			healthCheckEnabled: true,
		},
	} {
		t.Run(tc.name, func(t *testing.T) {
			base, obs := loggertest.New("otel")
			l, _ := loggertest.New("otel-manager")
			ctx := t.Context()

			t.Cleanup(func() {
				if t.Failed() {
					for _, log := range obs.All() {
						t.Logf("%+v", log)
					}
				}
			})

			// the execution mode passed here is overridden below so it is irrelevant
			m, err := NewOTelManager(
				l,
				logp.DebugLevel,
<<<<<<< HEAD
				base, config.EmbeddedExecutionMode,
=======
				base, SubprocessExecutionMode,
>>>>>>> 44548f0c
				nil,
				&agentCollectorConfig,
				nil,
				waitTimeForStop,
			)
			require.NoError(t, err, "could not create otel manager")

			executionMode, err := tc.execModeFn(m.collectorRunErr)
			require.NoError(t, err, "failed to create execution mode")
			testExecutionMode := &testExecution{exec: executionMode}
			m.execution = testExecutionMode

			go func() {
				err := m.Run(ctx)
				assert.ErrorIs(t, err, context.Canceled, "otel manager should be cancelled")
			}()

			go func() {
				for {
					select {
					case colErr := <-m.Errors():
						require.NoError(t, colErr, "otel manager should not return errors")
					case <-m.WatchComponents(): // ensure we receive component updates
					case <-ctx.Done():
						return
					}
				}
			}()

			cfg := confmap.NewFromStringMap(testConfig)
			cfg.Delete("service::telemetry::metrics::level") // change this to default
			m.Update(cfg, nil)

			// wait until status reflects the config update
			require.EventuallyWithT(t, func(collect *assert.CollectT) {
				select {
				case collectorStatus := <-m.WatchCollector():
					require.NotNil(collect, collectorStatus, "collector status should not be nil")
					assert.Equal(collect, componentstatus.StatusOK, collectorStatus.Status())
					assert.NotEmpty(collect, collectorStatus.ComponentStatusMap)
				case <-ctx.Done():
					require.NoError(collect, ctx.Err())
				}
			}, time.Second*10, time.Second)

			// the collector should expose its status and metrics on the set ports
			healthCheckUrl := fmt.Sprintf("http://localhost:%d%s", healthCheckPort, healthCheckHealthStatusPath)
			metricsUrl := fmt.Sprintf("http://localhost:%d/metrics", metricsPort)
			urlsToCheck := []string{metricsUrl}
			if tc.healthCheckEnabled {
				urlsToCheck = append(urlsToCheck, healthCheckUrl)
			}
			for _, url := range urlsToCheck {
				assert.EventuallyWithT(t, func(collect *assert.CollectT) {
					req, err := http.NewRequestWithContext(ctx, http.MethodGet, url, nil)
					assert.NoError(collect, err)
					resp, err := http.DefaultClient.Do(req)
					require.NoError(collect, err)
					defer func() {
						_ = resp.Body.Close()
					}()
					assert.Equal(collect, http.StatusOK, resp.StatusCode)
				}, time.Second*10, time.Second)
			}
		})
	}
}

// TestOTelManager_PortConflict test verifies that the collector restarts and tries new ports if it encounters a port
// conflict.
func TestOTelManager_PortConflict(t *testing.T) {
	// switch the net.Listen implementation with one that returns test listeners that ignore the Close call the first
	// two times
	var timesCalled int
	var mx sync.Mutex
	netListen = func(network string, address string) (net.Listener, error) {
		mx.Lock()
		defer mx.Unlock()
		l, err := net.Listen(network, address)
		if err != nil {
			return nil, err
		}
		if timesCalled < 2 {
			// only actually close the listener after test completion, freeing the port
			t.Cleanup(func() {
				assert.NoError(t, l.Close())
			})
			// this listener won't free the port even after Close is called, leading to port binding conflicts later
			// in the test
			l = &fakeCloseListener{inner: l}
		}
		timesCalled++
		return l, err
	}
	t.Cleanup(func() {
		netListen = net.Listen
	})

	wd, erWd := os.Getwd()
	require.NoError(t, erWd, "cannot get working directory")

	testBinary := filepath.Join(wd, "testing", "testing")
	require.FileExists(t, testBinary, "testing binary not found")

	const waitTimeForStop = 30 * time.Second

	base, obs := loggertest.New("base")
	l := base.Named("otel-manager")
	ctx := t.Context()

	t.Cleanup(func() {
		if t.Failed() {
			for _, log := range obs.All() {
				t.Logf("%+v", log)
			}
		}
	})

	// the execution mode passed here is overridden below so it is irrelevant
	m, err := NewOTelManager(
		l,
		logp.DebugLevel,
		base, config.SubprocessExecutionMode,
		nil,
		nil,
		nil,
		waitTimeForStop,
	)
	require.NoError(t, err, "could not create otel manager")
	executionMode, err := newSubprocessExecution(logp.DebugLevel, testBinary, 0, 0)
	require.NoError(t, err, "could not create subprocess execution mode")
	m.execution = executionMode

	go func() {
		err := m.Run(ctx)
		assert.ErrorIs(t, err, context.Canceled, "otel manager should be cancelled")
	}()

	go func() {
		for {
			select {
			case <-m.Errors():
			case <-m.WatchComponents(): // ensure we receive component updates
			case <-ctx.Done():
				return
			}
		}
	}()

	cfg := confmap.NewFromStringMap(testConfig)
	cfg.Delete("service::telemetry::metrics::level") // change this to default

	// no retries, collector is not running
	assert.Equal(t, uint32(0), m.recoveryRetries.Load())

	m.Update(cfg, nil)

	// wait until status reflects the config update
	require.EventuallyWithT(t, func(collect *assert.CollectT) {
		select {
		case collectorStatus := <-m.WatchCollector():
			require.NotNil(collect, collectorStatus, "collector status should not be nil")
			assert.Equal(collect, componentstatus.StatusOK, collectorStatus.Status())
			assert.NotEmpty(collect, collectorStatus.ComponentStatusMap)
		case <-ctx.Done():
			require.NoError(collect, ctx.Err())
		}
	}, time.Second*10, time.Second)

	// collector must have retried exactly once
	assert.Equal(t, uint32(1), m.recoveryRetries.Load())
}

// statusToYaml converts the status.AggregateStatus to a YAML string representation.
func statusToYaml(s *status.AggregateStatus) string {
	printable := toSerializableStatus(s)
	yamlBytes, _ := yaml.Marshal(printable)
	return string(yamlBytes)
}

type serializableStatus struct {
	Status             string
	Error              error
	Timestamp          time.Time
	ComponentStatusMap map[string]serializableStatus
}

// converts the status.AggregateStatus to a serializable form. The normal status is structured in a way where
// serialization based on reflection doesn't give the right result.
func toSerializableStatus(s *status.AggregateStatus) *serializableStatus {
	if s == nil {
		return nil
	}

	outputComponentStatusMap := make(map[string]serializableStatus, len(s.ComponentStatusMap))
	for k, v := range s.ComponentStatusMap {
		outputComponentStatusMap[k] = *toSerializableStatus(v)
	}
	outputStruct := &serializableStatus{
		Status:             s.Status().String(),
		Error:              s.Err(),
		Timestamp:          s.Timestamp(),
		ComponentStatusMap: outputComponentStatusMap,
	}
	return outputStruct
}

// Mock function for BeatMonitoringConfigGetter
func mockBeatMonitoringConfigGetter(unitID, binary string) map[string]any {
	return map[string]any{"test": "config"}
}

// Helper function to create test logger
func newTestLogger() *logger.Logger {
	l, _ := loggertest.New("test")
	return l
}

func TestOTelManager_buildMergedConfig(t *testing.T) {
	// Common parameters used across all test cases
	commonAgentInfo := &info.AgentInfo{}
	commonBeatMonitoringConfigGetter := mockBeatMonitoringConfigGetter
	testComp := testComponent("test-component")

	tests := []struct {
		name                string
		collectorCfg        *confmap.Conf
		components          []component.Component
		expectedKeys        []string
		expectedErrorString string
	}{
		{
			name:         "nil config returns nil",
			collectorCfg: nil,
			components:   nil,
		},
		{
			name:         "empty config returns empty config",
			collectorCfg: nil,
			components:   nil,
			expectedKeys: []string{},
		},
		{
			name:         "collector config only",
			collectorCfg: confmap.NewFromStringMap(testConfig),
			components:   nil,
			expectedKeys: []string{"receivers", "exporters", "service", "processors"},
		},
		{
			name:         "components only",
			collectorCfg: nil,
			components:   []component.Component{testComp},
			expectedKeys: []string{"receivers", "exporters", "service"},
		},
		{
			name:         "both collector config and components",
			collectorCfg: confmap.NewFromStringMap(testConfig),
			components:   []component.Component{testComp},
			expectedKeys: []string{"receivers", "exporters", "service", "processors"},
		},
		{
			name:         "component config generation error",
			collectorCfg: nil,
			components: []component.Component{{
				ID:         "test-component",
				InputType:  "filestream",    // Supported input type
				OutputType: "elasticsearch", // Supported output type
				// Missing InputSpec which should cause an error during config generation
			}},
			expectedErrorString: "failed to generate otel config: unknown otel receiver type for input type: filestream",
		},
	}

	for _, tt := range tests {
		t.Run(tt.name, func(t *testing.T) {
			cfgUpdate := configUpdate{
				collectorCfg: tt.collectorCfg,
				components:   tt.components,
			}
			result, err := buildMergedConfig(cfgUpdate, commonAgentInfo, commonBeatMonitoringConfigGetter, logptest.NewTestingLogger(t, ""))

			if tt.expectedErrorString != "" {
				assert.Error(t, err)
				assert.Equal(t, tt.expectedErrorString, err.Error())
				assert.Nil(t, result)
				return
			}

			assert.NoError(t, err)

			if len(tt.expectedKeys) == 0 {
				assert.Nil(t, result)
				return
			}

			require.NotNil(t, result)
			for _, key := range tt.expectedKeys {
				assert.True(t, result.IsSet(key), "Expected key %s to be set", key)
			}
		})
	}
}

func TestOTelManager_handleOtelStatusUpdate(t *testing.T) {
	// Common test component used across test cases
	testComp := testComponent("test-component")

	tests := []struct {
		name                    string
		components              []component.Component
		inputStatus             *status.AggregateStatus
		expectedErrorString     string
		expectedCollectorStatus *status.AggregateStatus
		expectedComponentStates []runtime.ComponentComponentState
	}{
		{
			name:       "successful status update with component states",
			components: []component.Component{testComp},
			inputStatus: &status.AggregateStatus{
				Event: componentstatus.NewEvent(componentstatus.StatusOK),
				ComponentStatusMap: map[string]*status.AggregateStatus{
					// This represents a pipeline for our component (with OtelNamePrefix)
					"pipeline:logs/_agent-component/test-component": {
						Event: componentstatus.NewEvent(componentstatus.StatusOK),
						ComponentStatusMap: map[string]*status.AggregateStatus{
							"receiver:filebeat/_agent-component/test-component": {
								Event: componentstatus.NewEvent(componentstatus.StatusOK),
							},
							"exporter:elasticsearch/_agent-component/test-component": {
								Event: componentstatus.NewEvent(componentstatus.StatusOK),
							},
						},
					},
					// This represents a regular collector pipeline (should remain after cleaning)
					"pipeline:logs": {
						Event: componentstatus.NewEvent(componentstatus.StatusOK),
					},
					"extensions": {
						Event: componentstatus.NewEvent(componentstatus.StatusOK),
						ComponentStatusMap: map[string]*status.AggregateStatus{
							"extension:beatsauth/test": {
								Event: componentstatus.NewEvent(componentstatus.StatusOK),
							},
							"extension:elastic_diagnostics/test": {
								Event: componentstatus.NewEvent(componentstatus.StatusOK),
							},
						},
					},
				},
			},
			expectedCollectorStatus: &status.AggregateStatus{
				Event: componentstatus.NewEvent(componentstatus.StatusOK),
				ComponentStatusMap: map[string]*status.AggregateStatus{
					// This represents a regular collector pipeline (should remain after cleaning)
					"pipeline:logs": {
						Event: componentstatus.NewEvent(componentstatus.StatusOK),
					},
				},
			},
			expectedComponentStates: []runtime.ComponentComponentState{
				{
					Component: testComp,
					State: runtime.ComponentState{
						State:   client.UnitStateHealthy,
						Message: "HEALTHY",
						Units: map[runtime.ComponentUnitKey]runtime.ComponentUnitState{
							runtime.ComponentUnitKey{
								UnitID:   "filestream-unit",
								UnitType: client.UnitTypeInput,
							}: {
								State:   client.UnitStateHealthy,
								Message: "Healthy",
								Payload: map[string]any{
									"streams": map[string]map[string]string{
										"test-1": {
											"error":  "",
											"status": client.UnitStateHealthy.String(),
										},
										"test-2": {
											"error":  "",
											"status": client.UnitStateHealthy.String(),
										},
									},
								},
							},
							runtime.ComponentUnitKey{
								UnitID:   "filestream-default",
								UnitType: client.UnitTypeOutput,
							}: {
								State:   client.UnitStateHealthy,
								Message: "Healthy",
							},
						},
						VersionInfo: runtime.ComponentVersionInfo{
							Name: translate.OtelComponentName,
							Meta: map[string]string{
								"build_time": version.BuildTime().String(),
								"commit":     version.Commit(),
							},
							BuildHash: version.Commit(),
						},
					},
				},
			},
		},
		{
			name:                    "handles nil otel status",
			components:              []component.Component{},
			inputStatus:             nil,
			expectedCollectorStatus: nil,
			expectedComponentStates: nil,
		},
		{
			name:       "handles empty components list",
			components: []component.Component{},
			inputStatus: &status.AggregateStatus{
				Event: componentstatus.NewEvent(componentstatus.StatusOK),
			},
			expectedErrorString: "",
			expectedCollectorStatus: &status.AggregateStatus{
				Event: componentstatus.NewEvent(componentstatus.StatusOK),
			},
			expectedComponentStates: nil,
		},
	}

	for _, tt := range tests {
		t.Run(tt.name, func(t *testing.T) {
			mgr := &OTelManager{
				logger:                 newTestLogger(),
				components:             tt.components,
				currentComponentStates: make(map[string]runtime.ComponentComponentState),
			}

			componentStates, err := mgr.handleOtelStatusUpdate(tt.inputStatus)

			// Verify error expectation
			if tt.expectedErrorString != "" {
				require.Error(t, err)
				require.Contains(t, err.Error(), tt.expectedErrorString)
				return
			}

			require.NoError(t, err)

			// Compare component states
			assert.Equal(t, tt.expectedComponentStates, componentStates)

			// Compare collector status
			assertOtelStatusesEqualIgnoringTimestamps(t, tt.expectedCollectorStatus, mgr.currentCollectorStatus)
		})
	}
}

func TestOTelManager_processComponentStates(t *testing.T) {
	tests := []struct {
		name                       string
		currentComponentStates     map[string]runtime.ComponentComponentState
		inputComponentStates       []runtime.ComponentComponentState
		expectedOutputStates       []runtime.ComponentComponentState
		expectedCurrentStatesAfter map[string]runtime.ComponentComponentState
	}{
		{
			name:                       "empty input and current states",
			currentComponentStates:     map[string]runtime.ComponentComponentState{},
			inputComponentStates:       []runtime.ComponentComponentState{},
			expectedOutputStates:       []runtime.ComponentComponentState{},
			expectedCurrentStatesAfter: map[string]runtime.ComponentComponentState{},
		},
		{
			name:                   "new component state added",
			currentComponentStates: map[string]runtime.ComponentComponentState{},
			inputComponentStates: []runtime.ComponentComponentState{
				{
					Component: component.Component{ID: "comp1"},
					State:     runtime.ComponentState{State: client.UnitStateHealthy},
				},
			},
			expectedOutputStates: []runtime.ComponentComponentState{
				{
					Component: component.Component{ID: "comp1"},
					State:     runtime.ComponentState{State: client.UnitStateHealthy},
				},
			},
			expectedCurrentStatesAfter: map[string]runtime.ComponentComponentState{
				"comp1": {
					Component: component.Component{ID: "comp1"},
					State:     runtime.ComponentState{State: client.UnitStateHealthy},
				},
			},
		},
		{
			name: "component removed from config generates STOPPED state",
			currentComponentStates: map[string]runtime.ComponentComponentState{
				"comp1": {
					Component: component.Component{ID: "comp1"},
					State:     runtime.ComponentState{State: client.UnitStateHealthy},
				},
			},
			inputComponentStates: []runtime.ComponentComponentState{},
			expectedOutputStates: []runtime.ComponentComponentState{
				{
					Component: component.Component{ID: "comp1"},
					State:     runtime.ComponentState{State: client.UnitStateStopped},
				},
			},
			expectedCurrentStatesAfter: map[string]runtime.ComponentComponentState{},
		},
		{
			name: "component stopped removes from current states",
			currentComponentStates: map[string]runtime.ComponentComponentState{
				"comp1": {
					Component: component.Component{ID: "comp1"},
					State:     runtime.ComponentState{State: client.UnitStateHealthy},
				},
			},
			inputComponentStates: []runtime.ComponentComponentState{
				{
					Component: component.Component{ID: "comp1"},
					State:     runtime.ComponentState{State: client.UnitStateStopped},
				},
			},
			expectedOutputStates: []runtime.ComponentComponentState{
				{
					Component: component.Component{ID: "comp1"},
					State:     runtime.ComponentState{State: client.UnitStateStopped},
				},
			},
			expectedCurrentStatesAfter: map[string]runtime.ComponentComponentState{},
		},
	}

	for _, tt := range tests {
		t.Run(tt.name, func(t *testing.T) {
			mgr := &OTelManager{
				logger:                 newTestLogger(),
				currentComponentStates: tt.currentComponentStates,
			}

			result := mgr.processComponentStates(tt.inputComponentStates)

			assert.ElementsMatch(t, tt.expectedOutputStates, result)
			assert.Equal(t, tt.expectedCurrentStatesAfter, mgr.currentComponentStates)
		})
	}
}

// TestOTelManagerEndToEnd tests the full lifecycle of the OTelManager including configuration updates, status updates,
// and error handling. This test only uses synthetic errors and statuses, and the mock execution used doesn't behave
// exactly like the real executions.
func TestOTelManagerEndToEnd(t *testing.T) {
	// Setup test logger and dependencies
	testLogger, _ := loggertest.New("test")
	agentInfo := &info.AgentInfo{}
	beatMonitoringConfigGetter := mockBeatMonitoringConfigGetter
	collectorStarted := make(chan struct{})

	execution := &mockExecution{
		collectorStarted: collectorStarted,
	}

	// Create manager with test dependencies
	mgr := OTelManager{
		logger:                     testLogger,
		baseLogger:                 testLogger,
		errCh:                      make(chan error, 1), // holds at most one error
		updateCh:                   make(chan configUpdate, 1),
		collectorStatusCh:          make(chan *status.AggregateStatus, 1),
		componentStateCh:           make(chan []runtime.ComponentComponentState),
		doneChan:                   make(chan struct{}),
		recoveryTimer:              newRestarterNoop(),
		execution:                  execution,
		agentInfo:                  agentInfo,
		beatMonitoringConfigGetter: beatMonitoringConfigGetter,
		collectorRunErr:            make(chan error),
	}

	// Start manager in a goroutine
	ctx, cancel := context.WithTimeout(context.Background(), time.Minute*5)
	defer cancel()

	go func() {
		err := mgr.Run(ctx)
		assert.ErrorIs(t, err, context.Canceled)
	}()

	collectorCfg := confmap.NewFromStringMap(map[string]interface{}{
		"receivers": map[string]interface{}{
			"nop": map[string]interface{}{},
		},
		"exporters": map[string]interface{}{"nop": map[string]interface{}{}},
		"service": map[string]interface{}{
			"pipelines": map[string]interface{}{
				"metrics": map[string]interface{}{
					"receivers": []string{"nop"},
					"exporters": []string{"nop"},
				},
			},
		},
	})

	testComp := testComponent("test")
	components := []component.Component{testComp}

	t.Run("collector config is passed down to the collector execution", func(t *testing.T) {
		mgr.Update(collectorCfg, nil)
		select {
		case <-collectorStarted:
		case <-ctx.Done():
			t.Fatal("timeout waiting for collector config update")
		}
		expectedCfg := confmap.NewFromStringMap(collectorCfg.ToStringMap())
		assert.NoError(t, injectDiagnosticsExtension(expectedCfg))
		assert.NoError(t, addCollectorMetricsReader(expectedCfg))
		assert.Equal(t, expectedCfg, execution.cfg)

	})

	t.Run("collector status is passed up to the component manager", func(t *testing.T) {
		otelStatus := &status.AggregateStatus{
			Event: componentstatus.NewEvent(componentstatus.StatusOK),
		}

		select {
		case <-ctx.Done():
			t.Fatal("timeout waiting for collector status update")
		case execution.statusCh <- otelStatus:
		}

		componentStates, err := getFromChannelOrErrorWithContext(t, ctx, mgr.WatchComponents(), mgr.Errors())
		require.NoError(t, err)
		assert.Empty(t, componentStates)
		collectorStatus, err := getFromChannelOrErrorWithContext(t, ctx, mgr.WatchCollector(), mgr.Errors())
		require.NoError(t, err)
		assert.Equal(t, otelStatus, collectorStatus)
	})

	t.Run("component config is passed down to the otel manager", func(t *testing.T) {
		mgr.Update(collectorCfg, components)
		select {
		case <-collectorStarted:
		case <-ctx.Done():
			t.Fatal("timeout waiting for collector config update")
		}
		cfg := execution.cfg
		require.NotNil(t, cfg)
		receivers, err := cfg.Sub("receivers")
		require.NoError(t, err)
		require.NotNil(t, receivers)
		assert.True(t, receivers.IsSet("nop"))
		assert.True(t, receivers.IsSet("filebeatreceiver/_agent-component/test"))
	})

	t.Run("empty collector config leaves the component config running", func(t *testing.T) {
		mgr.Update(nil, components)
		select {
		case <-collectorStarted:
		case <-ctx.Done():
			t.Fatal("timeout waiting for collector config update")
		}
		cfg := execution.cfg
		require.NotNil(t, cfg)
		receivers, err := cfg.Sub("receivers")
		require.NoError(t, err)
		require.NotNil(t, receivers)
		assert.False(t, receivers.IsSet("nop"))
		assert.True(t, receivers.IsSet("filebeatreceiver/_agent-component/test"))
	})

	t.Run("collector status with components is passed up to the component manager", func(t *testing.T) {
		otelStatus := &status.AggregateStatus{
			Event: componentstatus.NewEvent(componentstatus.StatusOK),
			ComponentStatusMap: map[string]*status.AggregateStatus{
				// This represents a pipeline for our component (with OtelNamePrefix)
				"pipeline:logs/_agent-component/test": {
					Event: componentstatus.NewEvent(componentstatus.StatusOK),
					ComponentStatusMap: map[string]*status.AggregateStatus{
						"receiver:filebeatreceiver/_agent-component/test": {
							Event: componentstatus.NewEvent(componentstatus.StatusOK),
						},
						"exporter:elasticsearch/_agent-component/test": {
							Event: componentstatus.NewEvent(componentstatus.StatusOK),
						},
					},
				},
			},
		}

		select {
		case <-ctx.Done():
			t.Fatal("timeout waiting for collector status update")
		case execution.statusCh <- otelStatus:
		}

		componentState, err := getFromChannelOrErrorWithContext(t, ctx, mgr.WatchComponents(), mgr.Errors())
		require.NoError(t, err)
		require.NotNil(t, componentState)
		require.Len(t, componentState, 1)
		assert.Equal(t, componentState[0].Component, testComp)

		collectorStatus, err := getFromChannelOrErrorWithContext(t, ctx, mgr.WatchCollector(), mgr.Errors())
		require.NoError(t, err)
		require.NotNil(t, collectorStatus)
		assert.Len(t, collectorStatus.ComponentStatusMap, 0)
	})

	t.Run("collector error is passed up to the component manager", func(t *testing.T) {
		collectorErr := errors.New("collector error")

		select {
		case <-ctx.Done():
			t.Fatal("timeout waiting for collector status update")
		case execution.errCh <- collectorErr:
		}

		// we should get an error
		select {
		case <-ctx.Done():
			t.Fatal("timeout waiting for collector status update")
		case err := <-mgr.Errors():
			assert.Equal(t, collectorErr, err)
		}
	})
}

// TestManagerAlwaysEmitsStoppedStatesForComponents checks that the manager always emits a STOPPED state for a component
// at least once, even if we're slow to retrieve the state. This is part of the contract with the coordinator.
func TestManagerAlwaysEmitsStoppedStatesForComponents(t *testing.T) {
	// Setup test logger and dependencies
	testLogger, _ := loggertest.New("test")
	agentInfo := &info.AgentInfo{}
	beatMonitoringConfigGetter := mockBeatMonitoringConfigGetter
	collectorStarted := make(chan struct{})

	execution := &mockExecution{
		collectorStarted: collectorStarted,
	}

	// Create manager with test dependencies
	mgr, err := NewOTelManager(
		testLogger,
		logp.DebugLevel,
		testLogger,
		config.SubprocessExecutionMode, // irrelevant, we'll override it
		agentInfo,
		nil,
		beatMonitoringConfigGetter,
		time.Second,
	)
	require.NoError(t, err)
	mgr.recoveryTimer = newRestarterNoop()
	mgr.execution = execution

	// Start manager in a goroutine
	ctx, cancel := context.WithTimeout(context.Background(), time.Minute*5)
	defer cancel()

	go func() {
		err := mgr.Run(ctx)
		assert.ErrorIs(t, err, context.Canceled)
	}()

	testComp := testComponent("test")
	components := []component.Component{testComp}
	otelStatus := &status.AggregateStatus{
		Event: componentstatus.NewEvent(componentstatus.StatusOK),
		ComponentStatusMap: map[string]*status.AggregateStatus{
			// This represents a pipeline for our component (with OtelNamePrefix)
			"pipeline:logs/_agent-component/test": {
				Event: componentstatus.NewEvent(componentstatus.StatusOK),
				ComponentStatusMap: map[string]*status.AggregateStatus{
					"receiver:filebeatreceiver/_agent-component/test": {
						Event: componentstatus.NewEvent(componentstatus.StatusOK),
					},
					"exporter:elasticsearch/_agent-component/test": {
						Event: componentstatus.NewEvent(componentstatus.StatusOK),
					},
				},
			},
		},
	}
	// start the collector by giving it a mock config
	mgr.Update(nil, components)
	select {
	case <-ctx.Done():
		t.Fatal("timeout waiting for collector status update")
	case <-execution.collectorStarted:
	}

	// send the status from the execution
	select {
	case <-ctx.Done():
		t.Fatal("timeout waiting for collector status update")
	case execution.statusCh <- otelStatus:
	}

	// verify we get the component running state from the manager
	componentStates, err := getFromChannelOrErrorWithContext(t, ctx, mgr.WatchComponents(), mgr.Errors())
	require.NoError(t, err)
	require.NotNil(t, componentStates)
	require.Len(t, componentStates, 1)
	componentState := componentStates[0]
	assert.Equal(t, componentState.State.State, client.UnitStateHealthy)

	// stop the component by sending a nil config
	mgr.Update(nil, nil)

	// then send a nil status, indicating the collector is not running the component anymore
	// do this a few times to see if the STOPPED state isn't lost along the way
	for range 3 {
		reportCollectorStatus(ctx, execution.statusCh, nil)
		time.Sleep(time.Millisecond * 100) //  TODO: Replace this with synctest after we upgrade to Go 1.25
	}

	// verify that we get a STOPPED state for the component
	assert.EventuallyWithT(t, func(collect *assert.CollectT) {
		componentStates, err := getFromChannelOrErrorWithContext(t, ctx, mgr.WatchComponents(), mgr.Errors())
		require.NoError(collect, err)
		require.NotNil(collect, componentStates)
		require.Len(collect, componentStates, 1)
		componentState := componentStates[0]
		assert.Equal(collect, componentState.State.State, client.UnitStateStopped)
	}, time.Millisecond, time.Second*5)
}

func getFromChannelOrErrorWithContext[T any](t *testing.T, ctx context.Context, ch <-chan T, errCh <-chan error) (T, error) {
	t.Helper()
	var result T
	var err error
	for err == nil {
		select {
		case result = <-ch:
			return result, nil
		case err = <-errCh:
		case <-ctx.Done():
			err = ctx.Err()
		}
	}
	return result, err
}

func assertOtelStatusesEqualIgnoringTimestamps(t require.TestingT, a, b *status.AggregateStatus) bool {
	if a == nil || b == nil {
		return assert.Equal(t, a, b)
	}

	if !assert.Equal(t, a.Status(), b.Status()) {
		return false
	}

	if !assert.Equal(t, len(a.ComponentStatusMap), len(b.ComponentStatusMap)) {
		return false
	}

	for k, v := range a.ComponentStatusMap {
		if !assertOtelStatusesEqualIgnoringTimestamps(t, v, b.ComponentStatusMap[k]) {
			return false
		}
	}

	return true
}

func TestCalculateConfmapHash(t *testing.T) {
	t.Run("nil config returns zero", func(t *testing.T) {
		hash, err := calculateConfmapHash(nil)
		require.NoError(t, err)
		assert.Equal(t, []byte(nil), hash)
	})

	t.Run("same value gives same result", func(t *testing.T) {
		conf := confmap.NewFromStringMap(map[string]any{
			"key1": "value1",
			"key2": 123,
		})
		hash1, err := calculateConfmapHash(conf)
		require.NoError(t, err)
		hash2, err := calculateConfmapHash(conf)
		require.NoError(t, err)
		assert.Equal(t, hash1, hash2)
	})

	t.Run("different values give different results", func(t *testing.T) {
		conf1 := confmap.NewFromStringMap(map[string]any{
			"key1": "value1",
		})
		hash1, err := calculateConfmapHash(conf1)
		require.NoError(t, err)

		conf2 := confmap.NewFromStringMap(map[string]any{
			"key1": "value2",
		})
		hash2, err := calculateConfmapHash(conf2)
		require.NoError(t, err)

		assert.NotEqual(t, hash1, hash2)
	})

	t.Run("list of maps is processed correctly", func(t *testing.T) {
		conf1 := confmap.NewFromStringMap(map[string]any{
			"items": []any{
				map[string]any{"name": "A", "value": 1},
				map[string]any{"name": "B", "value": 2},
			},
		})
		hash1, err := calculateConfmapHash(conf1)
		require.NoError(t, err)

		t.Run("same list of maps gives same hash", func(t *testing.T) {
			conf2 := confmap.NewFromStringMap(map[string]any{
				"items": []any{
					map[string]any{"name": "A", "value": 1},
					map[string]any{"name": "B", "value": 2},
				},
			})
			hash2, err := calculateConfmapHash(conf2)
			require.NoError(t, err)
			assert.Equal(t, hash1, hash2)
		})

		t.Run("different order in list gives different hash", func(t *testing.T) {
			conf3 := confmap.NewFromStringMap(map[string]any{
				"items": []any{
					map[string]any{"name": "B", "value": 2},
					map[string]any{"name": "A", "value": 1},
				},
			})
			hash3, err := calculateConfmapHash(conf3)
			require.NoError(t, err)
			assert.NotEqual(t, hash1, hash3)
		})
	})
}

func TestOTelManager_maybeUpdateMergedConfig(t *testing.T) {
	t.Run("initial config", func(t *testing.T) {
		m := &OTelManager{}
		conf := confmap.NewFromStringMap(testConfig)

		updated, err := m.maybeUpdateMergedConfig(conf)

		require.NoError(t, err)
		assert.True(t, updated)
		assert.Equal(t, conf, m.mergedCollectorCfg)
		assert.NotEqual(t, uint64(0), m.mergedCollectorCfgHash)
	})

	t.Run("same config", func(t *testing.T) {
		conf := confmap.NewFromStringMap(testConfig)
		hash, err := calculateConfmapHash(conf)
		require.NoError(t, err)

		m := &OTelManager{
			mergedCollectorCfg:     conf,
			mergedCollectorCfgHash: hash,
		}

		updated, err := m.maybeUpdateMergedConfig(conf)

		require.NoError(t, err)
		assert.False(t, updated)
		assert.Equal(t, conf, m.mergedCollectorCfg)
		assert.Equal(t, hash, m.mergedCollectorCfgHash)
	})

	t.Run("different config", func(t *testing.T) {
		conf1 := confmap.NewFromStringMap(map[string]any{"key": "value1"})
		hash1, err := calculateConfmapHash(conf1)
		require.NoError(t, err)

		m := &OTelManager{
			mergedCollectorCfg:     conf1,
			mergedCollectorCfgHash: hash1,
		}

		conf2 := confmap.NewFromStringMap(map[string]any{"key": "value2"})
		hash2, err := calculateConfmapHash(conf2)
		require.NoError(t, err)

		updated, err := m.maybeUpdateMergedConfig(conf2)

		require.NoError(t, err)
		assert.True(t, updated)
		assert.Equal(t, conf2, m.mergedCollectorCfg)
		assert.Equal(t, hash2, m.mergedCollectorCfgHash)
		assert.NotEqual(t, hash1, m.mergedCollectorCfgHash)
	})

	t.Run("hashing error with previous config", func(t *testing.T) {
		conf1 := confmap.NewFromStringMap(map[string]any{"key": "value1"})
		hash1, err := calculateConfmapHash(conf1)
		require.NoError(t, err)

		m := &OTelManager{
			mergedCollectorCfg:     conf1,
			mergedCollectorCfgHash: hash1,
		}

		badConf := confmap.NewFromStringMap(map[string]any{"bad": make(chan int)})
		updated, err := m.maybeUpdateMergedConfig(badConf)

		require.Error(t, err)
		assert.True(t, updated, "update should proceed on hashing error")
		assert.Equal(t, badConf, m.mergedCollectorCfg)
		assert.Equal(t, []byte(nil), m.mergedCollectorCfgHash)
	})

	t.Run("hashing error with no previous config", func(t *testing.T) {
		m := &OTelManager{}

		badConf := confmap.NewFromStringMap(map[string]any{"bad": make(chan int)})
		updated, err := m.maybeUpdateMergedConfig(badConf)

		require.Error(t, err)
		assert.True(t, updated, "update should proceed on hashing error, even with no previous config")
		assert.Equal(t, badConf, m.mergedCollectorCfg)
		assert.Equal(t, []byte(nil), m.mergedCollectorCfgHash)
	})
}

func TestAddCollectorMetricsPort(t *testing.T) {
	expectedReader := map[string]any{
		"pull": map[string]any{
			"exporter": map[string]any{
				"prometheus": map[string]any{
					"host":                "localhost",
					"port":                fmt.Sprintf("${env:%s}", componentmonitoring.OtelCollectorMetricsPortEnvVarName),
					"without_scope_info":  true,
					"without_units":       true,
					"without_type_suffix": true,
				},
			},
		},
	}
	otelConfigWithReaders := func(readers any) *confmap.Conf {
		baseConf := confmap.NewFromStringMap(testConfig)
		err := baseConf.Merge(confmap.NewFromStringMap(map[string]any{
			"service": map[string]any{
				"telemetry": map[string]any{
					"metrics": map[string]any{
						"readers": readers,
					},
				},
			},
		}))
		require.NoError(t, err)
		return baseConf
	}

	t.Run("readers does not exist", func(t *testing.T) {
		conf := otelConfigWithReaders(nil)
		err := addCollectorMetricsReader(conf)
		require.NoError(t, err)

		readers := conf.Get("service::telemetry::metrics::readers")
		require.NotNil(t, readers)
		readersList, ok := readers.([]any)
		require.True(t, ok)
		require.Len(t, readersList, 1)

		assert.Equal(t, expectedReader, readersList[0])
	})

	t.Run("readers is an empty list", func(t *testing.T) {
		conf := otelConfigWithReaders([]any{})
		err := addCollectorMetricsReader(conf)
		require.NoError(t, err)

		readers := conf.Get("service::telemetry::metrics::readers")
		require.NotNil(t, readers)
		readersList, ok := readers.([]any)
		require.True(t, ok)
		require.Len(t, readersList, 1)

		assert.Equal(t, expectedReader, readersList[0])
	})

	t.Run("readers has existing items", func(t *testing.T) {
		existingReader := map[string]any{"foo": "bar"}
		conf := otelConfigWithReaders([]any{existingReader})
		err := addCollectorMetricsReader(conf)
		require.NoError(t, err)

		readers := conf.Get("service::telemetry::metrics::readers")
		require.NotNil(t, readers)
		readersList, ok := readers.([]any)
		require.True(t, ok)
		require.Len(t, readersList, 2)

		assert.Equal(t, existingReader, readersList[0])
		assert.Equal(t, expectedReader, readersList[1])
	})

	t.Run("readers is not a list", func(t *testing.T) {
		conf := otelConfigWithReaders("not a list")
		err := addCollectorMetricsReader(conf)
		require.Error(t, err)
		assert.Contains(t, err.Error(), "couldn't convert value of service::telemetry::metrics::readers to a list")
	})
}

// fakeCloseListener is a wrapper around a net.Listener that ignores the Close() method. This is used in a very particular
// port conflict test to ensure ports are not unbound while the otel collector tries to use them.
type fakeCloseListener struct {
	inner net.Listener
}

func (t *fakeCloseListener) Accept() (net.Conn, error) {
	return t.inner.Accept()
}

func (t *fakeCloseListener) Close() error {
	return nil
}

func (t *fakeCloseListener) Addr() net.Addr {
	return t.inner.Addr()
}<|MERGE_RESOLUTION|>--- conflicted
+++ resolved
@@ -733,11 +733,7 @@
 	} {
 		t.Run(tc.name, func(t *testing.T) {
 			// the execution mode passed here is overridden below so it is irrelevant
-<<<<<<< HEAD
-			m, err := NewOTelManager(l, logp.DebugLevel, base, config.EmbeddedExecutionMode, nil, nil, nil, waitTimeForStop)
-=======
-			m, err := NewOTelManager(l, logp.DebugLevel, base, SubprocessExecutionMode, nil, nil, nil, waitTimeForStop)
->>>>>>> 44548f0c
+			m, err := NewOTelManager(l, logp.DebugLevel, base, config.SubprocessExecutionMode, nil, nil, nil, waitTimeForStop)
 			require.NoError(t, err, "could not create otel manager")
 
 			executionMode, err := tc.execModeFn(m.collectorRunErr)
@@ -826,11 +822,7 @@
 			m, err := NewOTelManager(
 				l,
 				logp.DebugLevel,
-<<<<<<< HEAD
-				base, config.EmbeddedExecutionMode,
-=======
-				base, SubprocessExecutionMode,
->>>>>>> 44548f0c
+				base, config.SubprocessExecutionMode,
 				nil,
 				&agentCollectorConfig,
 				nil,
