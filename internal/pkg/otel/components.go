// Copyright Elasticsearch B.V. and/or licensed to Elasticsearch B.V. under one
// or more contributor license agreements. Licensed under the Elastic License;
// you may not use this file except in compliance with the Elastic License.

package otel

import (
	"go.opentelemetry.io/collector/exporter"
	"go.opentelemetry.io/collector/extension"
	"go.opentelemetry.io/collector/otelcol"
	"go.opentelemetry.io/collector/processor"
	"go.opentelemetry.io/collector/receiver"

	// Receivers:
	filelogreceiver "github.com/open-telemetry/opentelemetry-collector-contrib/receiver/filelogreceiver" // for collecting log files
	otlpreceiver "go.opentelemetry.io/collector/receiver/otlpreceiver"

	// Processors:
	attributesprocessor "github.com/open-telemetry/opentelemetry-collector-contrib/processor/attributesprocessor" // for modifying signal attributes
	"github.com/open-telemetry/opentelemetry-collector-contrib/processor/filterprocessor"
<<<<<<< HEAD
	"github.com/open-telemetry/opentelemetry-collector-contrib/processor/resourcedetectionprocessor"
	resourceprocessor "github.com/open-telemetry/opentelemetry-collector-contrib/processor/resourceprocessor"   // for modifying resource attributes
	transformprocessor "github.com/open-telemetry/opentelemetry-collector-contrib/processor/transformprocessor" // for OTTL processing on logs
	"go.opentelemetry.io/collector/processor/batchprocessor"                                                    // for batching events
=======
	k8sattributesprocessor "github.com/open-telemetry/opentelemetry-collector-contrib/processor/k8sattributesprocessor" // for adding k8s metadata
	resourceprocessor "github.com/open-telemetry/opentelemetry-collector-contrib/processor/resourceprocessor"           // for modifying resource attributes
	transformprocessor "github.com/open-telemetry/opentelemetry-collector-contrib/processor/transformprocessor"         // for OTTL processing on logs
	"go.opentelemetry.io/collector/processor/batchprocessor"                                                            // for batching events
>>>>>>> c45842a9

	// Exporters:
	"github.com/open-telemetry/opentelemetry-collector-contrib/exporter/elasticsearchexporter"
	fileexporter "github.com/open-telemetry/opentelemetry-collector-contrib/exporter/fileexporter" // for e2e tests
	debugexporter "go.opentelemetry.io/collector/exporter/debugexporter"                           // for dev
	"go.opentelemetry.io/collector/exporter/otlpexporter"

	// Extensions
	"go.opentelemetry.io/collector/extension/memorylimiterextension" // for putting backpressure when approach a memory limit
)

func components() (otelcol.Factories, error) {
	var err error
	factories := otelcol.Factories{}

	// Receivers
	factories.Receivers, err = receiver.MakeFactoryMap(
		otlpreceiver.NewFactory(),
		filelogreceiver.NewFactory(),
	)
	if err != nil {
		return otelcol.Factories{}, err
	}

	// Processors
	factories.Processors, err = processor.MakeFactoryMap(
		batchprocessor.NewFactory(),
		resourceprocessor.NewFactory(),
		attributesprocessor.NewFactory(),
		transformprocessor.NewFactory(),
		filterprocessor.NewFactory(),
<<<<<<< HEAD
		resourcedetectionprocessor.NewFactory(),
=======
		k8sattributesprocessor.NewFactory(),
>>>>>>> c45842a9
	)
	if err != nil {
		return otelcol.Factories{}, err
	}

	// Exporters
	factories.Exporters, err = exporter.MakeFactoryMap(
		otlpexporter.NewFactory(),
		debugexporter.NewFactory(),
		fileexporter.NewFactory(),
		elasticsearchexporter.NewFactory(),
	)
	if err != nil {
		return otelcol.Factories{}, err
	}

	factories.Extensions, err = extension.MakeFactoryMap(
		memorylimiterextension.NewFactory(),
	)
	if err != nil {
		return otelcol.Factories{}, err
	}

	return factories, err
}<|MERGE_RESOLUTION|>--- conflicted
+++ resolved
@@ -18,17 +18,11 @@
 	// Processors:
 	attributesprocessor "github.com/open-telemetry/opentelemetry-collector-contrib/processor/attributesprocessor" // for modifying signal attributes
 	"github.com/open-telemetry/opentelemetry-collector-contrib/processor/filterprocessor"
-<<<<<<< HEAD
+	k8sattributesprocessor "github.com/open-telemetry/opentelemetry-collector-contrib/processor/k8sattributesprocessor" // for adding k8s metadata
 	"github.com/open-telemetry/opentelemetry-collector-contrib/processor/resourcedetectionprocessor"
 	resourceprocessor "github.com/open-telemetry/opentelemetry-collector-contrib/processor/resourceprocessor"   // for modifying resource attributes
 	transformprocessor "github.com/open-telemetry/opentelemetry-collector-contrib/processor/transformprocessor" // for OTTL processing on logs
 	"go.opentelemetry.io/collector/processor/batchprocessor"                                                    // for batching events
-=======
-	k8sattributesprocessor "github.com/open-telemetry/opentelemetry-collector-contrib/processor/k8sattributesprocessor" // for adding k8s metadata
-	resourceprocessor "github.com/open-telemetry/opentelemetry-collector-contrib/processor/resourceprocessor"           // for modifying resource attributes
-	transformprocessor "github.com/open-telemetry/opentelemetry-collector-contrib/processor/transformprocessor"         // for OTTL processing on logs
-	"go.opentelemetry.io/collector/processor/batchprocessor"                                                            // for batching events
->>>>>>> c45842a9
 
 	// Exporters:
 	"github.com/open-telemetry/opentelemetry-collector-contrib/exporter/elasticsearchexporter"
@@ -60,11 +54,8 @@
 		attributesprocessor.NewFactory(),
 		transformprocessor.NewFactory(),
 		filterprocessor.NewFactory(),
-<<<<<<< HEAD
 		resourcedetectionprocessor.NewFactory(),
-=======
 		k8sattributesprocessor.NewFactory(),
->>>>>>> c45842a9
 	)
 	if err != nil {
 		return otelcol.Factories{}, err
