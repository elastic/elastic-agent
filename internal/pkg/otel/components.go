--- conflicted
+++ resolved
@@ -176,11 +176,8 @@
 			k8sobserver.NewFactory(),
 			apikeyauthextension.NewFactory(),
 			apmconfigextension.NewFactory(),
-<<<<<<< HEAD
 			headersetterextension.NewFactory(),
-=======
 			beatsauthextension.NewFactory(),
->>>>>>> 779fafdc
 		}
 		extensions = append(extensions, extensionFactories...)
 		factories.Extensions, err = otelcol.MakeFactoryMap[extension.Factory](extensions...)
