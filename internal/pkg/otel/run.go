// Copyright Elasticsearch B.V. and/or licensed to Elasticsearch B.V. under one
// or more contributor license agreements. Licensed under the Elastic License 2.0;
// you may not use this file except in compliance with the Elastic License 2.0.

package otel

import (
	"context"
	"fmt"
	"os"

<<<<<<< HEAD
	"go.opentelemetry.io/collector/component"
	"go.opentelemetry.io/collector/confmap"
=======
>>>>>>> 4bec23e4
	"go.opentelemetry.io/collector/confmap/provider/envprovider"
	"go.opentelemetry.io/collector/confmap/provider/fileprovider"
	"go.opentelemetry.io/collector/confmap/provider/httpprovider"
	"go.opentelemetry.io/collector/confmap/provider/httpsprovider"
	"go.opentelemetry.io/collector/confmap/provider/yamlprovider"
	"go.opentelemetry.io/collector/extension"

	"go.opentelemetry.io/collector/component"
	"go.opentelemetry.io/collector/confmap"
	"go.opentelemetry.io/collector/otelcol"

	"github.com/elastic/elastic-agent/internal/pkg/release"
)

const buildDescription = "Elastic opentelemetry-collector distribution"

func Run(ctx context.Context, stop chan bool, configFiles []string) error {
	fmt.Fprintln(os.Stdout, "Starting in otel mode")
	settings := NewSettings(release.Version(), configFiles)
	svc, err := otelcol.NewCollector(*settings)
	if err != nil {
		return err
	}

	// cancel context on stop from event manager
	cancelCtx, cancel := context.WithCancel(ctx)
	go func() {
		<-stop
		cancel()
	}()
	defer cancel()

	return svc.Run(cancelCtx)
}

type options struct {
	resolverConfigProviders    []confmap.ProviderFactory
	resolverConverterFactories []confmap.ConverterFactory
	extensionFactories         []extension.Factory
}

type SettingOpt func(o *options)

func WithConfigProviderFactory(provider confmap.ProviderFactory) SettingOpt {
	return func(o *options) {
		o.resolverConfigProviders = append(o.resolverConfigProviders, provider)
	}
}

func WithConfigConvertorFactory(converter confmap.ConverterFactory) SettingOpt {
	return func(o *options) {
		o.resolverConverterFactories = append(o.resolverConverterFactories, converter)
	}
}

func WithExtensionFactory(factory extension.Factory) SettingOpt {
	return func(o *options) {
		o.extensionFactories = append(o.extensionFactories, factory)
	}
}

func NewSettings(version string, configPaths []string, opts ...SettingOpt) *otelcol.CollectorSettings {
	buildInfo := component.BuildInfo{
		Command:     os.Args[0],
		Description: buildDescription,
		Version:     version,
	}

	var o options
	for _, opt := range opts {
		opt(&o)
	}

	providerFactories := []confmap.ProviderFactory{
		fileprovider.NewFactory(),
		envprovider.NewFactory(),
		yamlprovider.NewFactory(),
		httpprovider.NewFactory(),
		httpsprovider.NewFactory(),
	}
	providerFactories = append(providerFactories, o.resolverConfigProviders...)
	var converterFactories []confmap.ConverterFactory
	converterFactories = append(converterFactories, o.resolverConverterFactories...)
	configProviderSettings := otelcol.ConfigProviderSettings{
		ResolverSettings: confmap.ResolverSettings{
<<<<<<< HEAD
			URIs: configPaths,
			ProviderFactories: []confmap.ProviderFactory{
				fileprovider.NewFactory(),
				envprovider.NewFactory(),
				yamlprovider.NewFactory(),
				httpprovider.NewFactory(),
				httpsprovider.NewFactory(),
			},
=======
			URIs:               configPaths,
			ProviderFactories:  providerFactories,
			DefaultScheme:      "env",
			ConverterFactories: converterFactories,
>>>>>>> 4bec23e4
		},
	}

	return &otelcol.CollectorSettings{
		Factories:              components(o.extensionFactories...),
		BuildInfo:              buildInfo,
		ConfigProviderSettings: configProviderSettings,
		// we're handling DisableGracefulShutdown via the cancelCtx being passed
		// to the collector's Run method in the Run function
		DisableGracefulShutdown: true,
	}
}<|MERGE_RESOLUTION|>--- conflicted
+++ resolved
@@ -9,11 +9,8 @@
 	"fmt"
 	"os"
 
-<<<<<<< HEAD
 	"go.opentelemetry.io/collector/component"
 	"go.opentelemetry.io/collector/confmap"
-=======
->>>>>>> 4bec23e4
 	"go.opentelemetry.io/collector/confmap/provider/envprovider"
 	"go.opentelemetry.io/collector/confmap/provider/fileprovider"
 	"go.opentelemetry.io/collector/confmap/provider/httpprovider"
@@ -21,8 +18,6 @@
 	"go.opentelemetry.io/collector/confmap/provider/yamlprovider"
 	"go.opentelemetry.io/collector/extension"
 
-	"go.opentelemetry.io/collector/component"
-	"go.opentelemetry.io/collector/confmap"
 	"go.opentelemetry.io/collector/otelcol"
 
 	"github.com/elastic/elastic-agent/internal/pkg/release"
@@ -99,21 +94,10 @@
 	converterFactories = append(converterFactories, o.resolverConverterFactories...)
 	configProviderSettings := otelcol.ConfigProviderSettings{
 		ResolverSettings: confmap.ResolverSettings{
-<<<<<<< HEAD
-			URIs: configPaths,
-			ProviderFactories: []confmap.ProviderFactory{
-				fileprovider.NewFactory(),
-				envprovider.NewFactory(),
-				yamlprovider.NewFactory(),
-				httpprovider.NewFactory(),
-				httpsprovider.NewFactory(),
-			},
-=======
 			URIs:               configPaths,
 			ProviderFactories:  providerFactories,
 			DefaultScheme:      "env",
 			ConverterFactories: converterFactories,
->>>>>>> 4bec23e4
 		},
 	}
 
