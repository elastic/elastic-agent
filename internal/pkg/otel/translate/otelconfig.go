// Copyright Elasticsearch B.V. and/or licensed to Elasticsearch B.V. under one
// or more contributor license agreements. Licensed under the Elastic License 2.0;
// you may not use this file except in compliance with the Elastic License 2.0.

package translate

import (
	"errors"
	"fmt"
	"path/filepath"
	"slices"
	"strings"

	"github.com/go-viper/mapstructure/v2"
	koanfmaps "github.com/knadh/koanf/maps"

	"github.com/elastic/elastic-agent-client/v7/pkg/client"
	"github.com/elastic/elastic-agent/internal/pkg/agent/application/monitoring/monitoringhelpers"

	"github.com/elastic/elastic-agent-libs/logp"

	otelcomponent "go.opentelemetry.io/collector/component"
	"go.opentelemetry.io/collector/confmap"
	"go.opentelemetry.io/collector/pipeline"
	"golang.org/x/exp/maps"

	"github.com/elastic/beats/v7/libbeat/outputs/elasticsearch"
	"github.com/elastic/beats/v7/x-pack/filebeat/fbreceiver"
	"github.com/elastic/beats/v7/x-pack/libbeat/management"
	"github.com/elastic/beats/v7/x-pack/metricbeat/mbreceiver"
	"github.com/elastic/beats/v7/x-pack/otel/extension/beatsauthextension"
	"github.com/elastic/elastic-agent-libs/config"
	"github.com/elastic/elastic-agent/internal/pkg/agent/application/info"
	"github.com/elastic/elastic-agent/internal/pkg/agent/application/paths"
	"github.com/elastic/elastic-agent/pkg/component"
	"github.com/elastic/elastic-agent/pkg/component/runtime"
)

// This is a prefix we add to all names of Otel entities in the configuration. Its purpose is to avoid collisions with
// user-provided configuration
const (
	OtelNamePrefix                        = "_agent-component/"
	BeatsAuthExtensionType                = "beatsauth"
	outputOtelOverrideFieldName           = "otel"
	outputOtelOverrideExporterFieldName   = "exporter"
	outputOtelOverrideExtensionsFieldName = "extensions"
)

// BeatMonitoringConfigGetter is a function that returns the monitoring configuration for a beat receiver.
type (
	BeatMonitoringConfigGetter    func(unitID, binary string) map[string]any
	exporterConfigTranslationFunc func(*config.C, *logp.Logger) (map[string]any, error)
)

var (
	OtelSupportedOutputTypes        = []string{"elasticsearch"}
	OtelSupportedFilebeatInputTypes = []string{
		"filestream",
		"journald",
		"log",
		"winlog",
	}
<<<<<<< HEAD

	OtelSupportedInputTypes          = OtelSupportedFilebeatInputTypes
=======
	OtelSupportedMetricbeatInputTypes = []string{
		"beat/metrics",
		"http/metrics",
		"kubernetes/metrics",
		"linux/metrics",
		"prometheus/metrics",
		"system/metrics",
	}
	OtelSupportedInputTypes          = slices.Concat(OtelSupportedFilebeatInputTypes, OtelSupportedMetricbeatInputTypes)
>>>>>>> 55c694b6
	configTranslationFuncForExporter = map[otelcomponent.Type]exporterConfigTranslationFunc{
		otelcomponent.MustNewType("elasticsearch"): translateEsOutputToExporter,
	}
)

// GetOtelConfig returns the Otel collector configuration for the given component model.
// All added component and pipelines names are prefixed with OtelNamePrefix.
// Unsupported components are quietly ignored.
func GetOtelConfig(
	model *component.Model,
	info info.Agent,
	beatMonitoringConfigGetter BeatMonitoringConfigGetter,
	logger *logp.Logger,
) (*confmap.Conf, error) {
	components := getSupportedComponents(logger, model)
	if len(components) == 0 {
		return nil, nil
	}
	otelConfig := confmap.New()     // base config, nothing here for now
	extensions := map[string]bool{} // we have to manually handle extensions because otel does not merge lists, it overrides them. This is a known issue: see https://github.com/open-telemetry/opentelemetry-collector/issues/8754

	for _, comp := range components {
		componentConfig, compErr := getCollectorConfigForComponent(comp, info, beatMonitoringConfigGetter, logger)
		if compErr != nil {
			return nil, compErr
		}

		// save the extensions, we deduplicate and add this list at the end
		if componentConfig.IsSet("service::extensions") {
			for _, extension := range componentConfig.Get("service::extensions").([]any) {
				extensionName := extension.(string)
				extensions[extensionName] = true
			}
		}

		// the assumption here is that each component will define its own receivers, and the shared exporters
		// will be merged
		mergeErr := otelConfig.Merge(componentConfig)
		if mergeErr != nil {
			return nil, fmt.Errorf("error merging otel config for component %s: %w", comp.ID, mergeErr)
		}
	}
	// create a deduplicated extensions lists in a deterministic order
	extensionsSlice := maps.Keys(extensions)
	slices.Sort(extensionsSlice)
	// for consistency, we set this back as a slice of any
	untypedExtensions := make([]any, len(extensionsSlice))
	for i, ext := range extensionsSlice {
		untypedExtensions[i] = ext
	}
	extensionsConf := confmap.NewFromStringMap(map[string]any{"service::extensions": untypedExtensions})
	err := otelConfig.Merge(extensionsConf)
	if err != nil {
		return nil, fmt.Errorf("error merging otel extensions: %w", err)
	}
	return otelConfig, nil
}

// VerifyComponentIsOtelSupported verifies that the given component can be run in an Otel Collector. It returns an error
// indicating what the problem is, if it can't.
func VerifyComponentIsOtelSupported(comp *component.Component) error {
	if !slices.Contains(OtelSupportedOutputTypes, comp.OutputType) {
		return fmt.Errorf("unsupported output type: %s", comp.OutputType)
	}

	// check if given input is supported in OTel runtime
	// this includes all metricbeat inputs and some filebeat inputs for now
	if !slices.Contains(OtelSupportedInputTypes, comp.InputType) && !strings.HasSuffix(comp.InputType, "/metrics") {
		return fmt.Errorf("unsupported input type: %s", comp.InputType)
	}

	// check if the actual configuration is supported. We need to actually generate the config and look for
	// the right kind of error
	_, compErr := getCollectorConfigForComponent(comp, &info.AgentInfo{}, func(unitID, binary string) map[string]any {
		return nil
	}, logp.NewNopLogger())
	if errors.Is(compErr, errors.ErrUnsupported) {
		return fmt.Errorf("unsupported configuration for %s: %w", comp.ID, compErr)
	}

	return nil
}

// VerifyOutputIsOtelSupported verifies that the given output can be converted into an Otel Collector exporter. It
// returns an error indicating what the problem is, if it can't.
func VerifyOutputIsOtelSupported(outputType string, outputCfg map[string]any) error {
	if !slices.Contains(OtelSupportedOutputTypes, outputType) {
		return fmt.Errorf("unsupported output type: %s", outputType)
	}
	exporterType, err := OutputTypeToExporterType(outputType)
	if err != nil {
		return err
	}

	outputCfgC, err := config.NewConfigFrom(outputCfg)
	if err != nil {
		return err
	}

	_, err = OutputConfigToExporterConfig(logp.NewNopLogger(), exporterType, outputCfgC)
	if errors.Is(err, errors.ErrUnsupported) {
		return fmt.Errorf("unsupported configuration for %s: %w", outputType, err)
	}

	return nil
}

// getSupportedComponents returns components from the given model that can be run in an Otel Collector.
func getSupportedComponents(logger *logp.Logger, model *component.Model) []*component.Component {
	var supportedComponents []*component.Component

	for _, comp := range model.Components {
		if err := VerifyComponentIsOtelSupported(&comp); err == nil {
			supportedComponents = append(supportedComponents, &comp)
		} else {
			logger.Errorf("unsupported component %s submitted to otel manager, skipping: %v", comp.ID, err)
		}
	}

	return supportedComponents
}

// getPipelineID returns the pipeline id for the given component.
func getPipelineID(comp *component.Component) (pipeline.ID, error) {
	signal, err := getSignalForComponent(comp)
	if err != nil {
		return pipeline.ID{}, err
	}
	pipelineName := fmt.Sprintf("%s%s", OtelNamePrefix, comp.ID)
	return pipeline.NewIDWithName(signal, pipelineName), nil
}

// getReceiverID returns the receiver id for the given unit and exporter type.
func getReceiverID(receiverType otelcomponent.Type, unitID string) otelcomponent.ID {
	receiverName := fmt.Sprintf("%s%s", OtelNamePrefix, unitID)
	return otelcomponent.NewIDWithName(receiverType, receiverName)
}

// getExporterID returns the exporter id for the given exporter type and output name.
func getExporterID(exporterType otelcomponent.Type, outputName string) otelcomponent.ID {
	exporterName := fmt.Sprintf("%s%s", OtelNamePrefix, outputName)
	return otelcomponent.NewIDWithName(exporterType, exporterName)
}

// getBeatsAuthExtensionID returns the id for beatsauth extension
// outputName here is name of the output defined in elastic-agent.yml. For ex: default, monitoring
func getBeatsAuthExtensionID(outputName string) otelcomponent.ID {
	extensionName := fmt.Sprintf("%s%s", OtelNamePrefix, outputName)
	return otelcomponent.NewIDWithName(otelcomponent.MustNewType(BeatsAuthExtensionType), extensionName)
}

// getCollectorConfigForComponent returns the Otel collector config required to run the given component.
// This function returns a full, valid configuration that can then be merged with configurations for other components.
// Note: Lists are not merged and should be handled by the caller of the method
func getCollectorConfigForComponent(
	comp *component.Component,
	info info.Agent,
	beatMonitoringConfigGetter BeatMonitoringConfigGetter,
	logger *logp.Logger,
) (*confmap.Conf, error) {
	exportersConfig, outputQueueConfig, extensionConfig, err := getExportersConfigForComponent(comp, logger)
	if err != nil {
		return nil, err
	}
	receiversConfig, err := getReceiversConfigForComponent(comp, info, outputQueueConfig, beatMonitoringConfigGetter)
	if err != nil {
		return nil, err
	}
	pipelineID, err := getPipelineID(comp)
	if err != nil {
		return nil, err
	}
	pipelinesConfig := map[string]any{
		pipelineID.String(): map[string][]string{
			"exporters": maps.Keys(exportersConfig),
			"receivers": maps.Keys(receiversConfig),
		},
	}

	// we need to convert []string to []interface for this to work
	extensionKey := make([]any, len(maps.Keys(extensionConfig)))
	for i, v := range maps.Keys(extensionConfig) {
		extensionKey[i] = v
	}

	fullConfig := map[string]any{
		"receivers":  receiversConfig,
		"exporters":  exportersConfig,
		"extensions": extensionConfig,
		"service": map[string]any{
			"extensions": extensionKey,
			"pipelines":  pipelinesConfig,
		},
	}

	return confmap.NewFromStringMap(fullConfig), nil
}

// getReceiversConfigForComponent returns the receivers configuration for a component. Usually this will be a single
// receiver, but in principle it could be more.
func getReceiversConfigForComponent(
	comp *component.Component,
	info info.Agent,
	outputQueueConfig map[string]any,
	beatMonitoringConfigGetter BeatMonitoringConfigGetter,
) (map[string]any, error) {
	receiverType, err := getReceiverTypeForComponent(comp)
	if err != nil {
		return nil, err
	}
	// this is necessary to convert policy config format to beat config format
	defaultDataStreamType, err := getDefaultDatastreamTypeForComponent(comp)
	if err != nil {
		return nil, err
	}

	// get inputs for all the units
	// we run a single receiver for each component to mirror what beats processes do
	var inputs []map[string]any
	for _, unit := range comp.Units {
		if unit.Type == client.UnitTypeInput {
			unitInputs, err := getInputsForUnit(unit, info, defaultDataStreamType, comp.InputType)
			if err != nil {
				return nil, err
			}
			inputs = append(inputs, unitInputs...)
		}
	}

	receiverId := getReceiverID(receiverType, comp.ID)
	// Beat config inside a beat receiver is nested under an additional key. Not sure if this simple translation is
	// always safe. We should either ensure this is always the case, or have an explicit mapping.
	beatName := strings.TrimSuffix(receiverType.String(), "receiver")
	binaryName := GetBeatNameForComponent(comp)
	dataset := fmt.Sprintf("elastic_agent.%s", strings.ReplaceAll(strings.ReplaceAll(binaryName, "-", "_"), "/", "_"))

	receiverConfig := map[string]any{
		// the output needs to be otelconsumer
		"output": map[string]any{
			"otelconsumer": map[string]any{},
		},
		// just like we do for beats processes, each receiver needs its own data path
		"path": map[string]any{
			"data": BeatDataPath(comp.ID),
		},
		// adds additional context on logs emitted by beatreceivers to uniquely identify per component logs
		"logging": map[string]any{
			"with_fields": map[string]any{
				"component": map[string]any{
					"id":      comp.ID,
					"binary":  binaryName,
					"dataset": dataset,
					"type":    comp.InputType,
				},
				"log": map[string]any{
					"source": comp.ID,
				},
			},
		},
	}
	switch beatName {
	case "filebeat":
		receiverConfig[beatName] = map[string]any{
			"inputs": inputs,
		}
	case "metricbeat":
		receiverConfig[beatName] = map[string]any{
			"modules": inputs,
		}
	}
	// add the output queue config if present
	if outputQueueConfig != nil {
		receiverConfig["queue"] = outputQueueConfig
	}

	// add monitoring config if necessary
	// we enable the basic monitoring endpoint by default, because we want to use it for diagnostics even if
	// agent self-monitoring is disabled
	monitoringConfig := beatMonitoringConfigGetter(comp.ID, beatName)
	if monitoringConfig == nil {
		endpoint := monitoringhelpers.BeatsMonitoringEndpoint(comp.ID)
		monitoringConfig = map[string]any{
			"http": map[string]any{
				"enabled": true,
				"host":    endpoint,
			},
		}
	}
	// indicate that beat receivers are managed by the elastic-agent
	receiverConfig["management.otel.enabled"] = true
	koanfmaps.Merge(monitoringConfig, receiverConfig)

	return map[string]any{
		receiverId.String(): receiverConfig,
	}, nil
}

// getReceiversConfigForComponent returns the exporters configuration and queue settings for a component. Usually this will be a single
// exporter, but in principle it could be more.
func getExportersConfigForComponent(comp *component.Component, logger *logp.Logger) (exporterCfg map[string]any, queueCfg map[string]any, extensionCfg map[string]any, err error) {
	exportersConfig := map[string]any{}
	extensionConfig := map[string]any{}
	exporterType, err := OutputTypeToExporterType(comp.OutputType)
	if err != nil {
		return nil, nil, nil, err
	}
	var queueSettings map[string]any
	for _, unit := range comp.Units {
		if unit.Type == client.UnitTypeOutput {
			var unitExportersConfig map[string]any
			var unitExtensionConfig map[string]any
			unitExportersConfig, queueSettings, unitExtensionConfig, err = unitToExporterConfig(unit, exporterType, comp.InputType, logger)
			if err != nil {
				return nil, nil, nil, err
			}
			for k, v := range unitExportersConfig {
				exportersConfig[k] = v
			}
			for k, v := range unitExtensionConfig {
				extensionConfig[k] = v
			}
		}
	}
	return exportersConfig, queueSettings, extensionConfig, nil
}

// GetBeatNameForComponent returns the beat binary name that would be used to run this component.
func GetBeatNameForComponent(comp *component.Component) string {
	// TODO: Add this information directly to the spec?
	if comp.InputSpec == nil || comp.InputSpec.BinaryName != "agentbeat" {
		return ""
	}
	return comp.InputSpec.Spec.Command.Args[0]
}

// getSignalForComponent returns the otel signal for the given component. Currently, this is always logs, even for
// metricbeat.
func getSignalForComponent(comp *component.Component) (pipeline.Signal, error) {
	beatName := GetBeatNameForComponent(comp)
	switch beatName {
	case "filebeat", "metricbeat":
		return pipeline.SignalLogs, nil
	default:
		return pipeline.Signal{}, fmt.Errorf("unknown otel signal for input type: %s", comp.InputType)
	}
}

// getReceiverTypeForComponent returns the receiver type for the given component.
func getReceiverTypeForComponent(comp *component.Component) (otelcomponent.Type, error) {
	beatName := GetBeatNameForComponent(comp)
	switch beatName {
	case "filebeat":
		return otelcomponent.MustNewType(fbreceiver.Name), nil
	case "metricbeat":
		return otelcomponent.MustNewType(mbreceiver.Name), nil
	default:
		return otelcomponent.Type{}, fmt.Errorf("unknown otel receiver type for input type: %s", comp.InputType)
	}
}

// OutputTypeToExporterType returns the exporter type for the given output type.
func OutputTypeToExporterType(outputType string) (otelcomponent.Type, error) {
	switch outputType {
	case "elasticsearch":
		return otelcomponent.MustNewType("elasticsearch"), nil
	default:
		return otelcomponent.Type{}, fmt.Errorf("unknown otel exporter type for output type: %s", outputType)
	}
}

// unitToExporterConfig translates a component.Unit to return an otel exporter configuration and output queue settings
func unitToExporterConfig(unit component.Unit, exporterType otelcomponent.Type, inputType string, logger *logp.Logger) (exportersCfg map[string]any, queueSettings map[string]any, extensionCfg map[string]any, err error) {
	if unit.Type == client.UnitTypeInput {
		return nil, nil, nil, fmt.Errorf("unit type is an input, expected output: %v", unit)
	}

	// we'd like to use the same exporter for all outputs with the same name, so we parse out the name for the unit id
	// these will be deduplicated by the configuration merging process at the end
	outputName := strings.TrimPrefix(unit.ID, inputType+"-") // TODO: Use a more structured approach here
	exporterId := getExporterID(exporterType, outputName)

	// translate the configuration
	unitConfigMap := unit.Config.GetSource().AsMap() // this is what beats do in libbeat/management/generate.go
	outputCfgC, err := config.NewConfigFrom(unitConfigMap)
	if err != nil {
		return nil, nil, nil, fmt.Errorf("error translating config for output: %s, unit: %s, error: %w", outputName, unit.ID, err)
	}

	// if there's an otel override config, extract it, we'll apply it after the conversion
	otelOverrideCfgC, err := extractOutputOtelOverrideConfig(outputCfgC)
	if err != nil {
		return nil, nil, nil, err
	}

	// Config translation function can mutate queue settings defined under output config
	exporterConfig, err := OutputConfigToExporterConfig(logger, exporterType, outputCfgC)
	if err != nil {
		return nil, nil, nil, fmt.Errorf("error translating config for output: %s, unit: %s, error: %w", outputName, unit.ID, err)
	}

	// If output config contains queue settings defined by user/preset field, it should be promoted to the receiver section
	if ok := outputCfgC.HasField("queue"); ok {
		err := outputCfgC.Unpack(&queueSettings)
		if err != nil {
			return nil, nil, nil, fmt.Errorf("error unpacking queue settings for output: %s, unit: %s, error: %w", outputName, unit.ID, err)
		}
		if queue, ok := queueSettings["queue"].(map[string]any); ok {
			queueSettings = queue
		}
	}

	// if there's an otel override section for the exporter, we should apply it
	exporterOverrideCfg, err := getOutputOtelOverrideExporterConfig(otelOverrideCfgC)
	if err != nil {
		return nil, nil, nil, err
	}
	koanfmaps.Merge(exporterOverrideCfg, exporterConfig)

	// if there's an otel override section for extensions, extract it and apply it to individual extension configs
	extensionsOverrideCfg, err := getOutputOtelOverrideExtensionsConfig(otelOverrideCfgC)
	if err != nil {
		return nil, nil, nil, err
	}

	// beatsauth extension is not tested with output other than elasticsearch
	if exporterType.String() == "elasticsearch" {
		// get extension ID
		extensionID := getBeatsAuthExtensionID(outputName)
		extensionConfig, err := getBeatsAuthExtensionConfig(outputCfgC)
		if err != nil {
			return nil, nil, nil, fmt.Errorf("error supporting http parameters for output: %s, unit: %s, error: %w", outputName, unit.ID, err)
		}

		if beatsauthOverrideCfg, found := extensionsOverrideCfg[BeatsAuthExtensionType]; found {
			koanfmaps.Merge(beatsauthOverrideCfg, extensionConfig)
		}

		// sets extensionCfg
		extensionCfg = map[string]any{
			extensionID.String(): extensionConfig,
		}
		// add authenticator to ES config
		exporterConfig["auth"] = map[string]any{
			"authenticator": extensionID.String(),
		}

	}

	exportersCfg = map[string]any{
		exporterId.String(): exporterConfig,
	}

	return exportersCfg, queueSettings, extensionCfg, nil
}

// getInputsForUnit returns the beat inputs for a unit. These can directly be plugged into a beats receiver config.
// It mainly calls a conversion function from the control protocol client.
func getInputsForUnit(unit component.Unit, info info.Agent, defaultDataStreamType string, inputType string) ([]map[string]any, error) {
	agentInfo := &client.AgentInfo{
		ID:           info.AgentID(),
		Version:      info.Version(),
		Snapshot:     info.Snapshot(),
		ManagedMode:  runtime.ProtoAgentMode(info),
		Unprivileged: info.Unprivileged(),
	}
	inputs, err := management.CreateInputsFromStreams(unit.Config, defaultDataStreamType, agentInfo)
	if err != nil {
		return nil, err
	}
	// Add the type to each input. CreateInputsFromStreams doesn't do this, each beat does it on its own in a transform
	// function. For filebeat, see: https://github.com/elastic/beats/blob/main/x-pack/filebeat/cmd/agent.go

	for _, input := range inputs {
		// If inputType contains /metrics, use modules to create inputs
		if strings.Contains(inputType, "/metrics") {
			input["module"] = strings.TrimSuffix(inputType, "/metrics")
		} else if _, ok := input["type"]; !ok {
			input["type"] = inputType
		}
	}

	return inputs, nil
}

// OutputConfigToExporterConfig translates the output configuration to an exporter configuration.
func OutputConfigToExporterConfig(logger *logp.Logger, exporterType otelcomponent.Type, outputConfig *config.C) (map[string]any, error) {
	configTranslationFunc, ok := configTranslationFuncForExporter[exporterType]
	if !ok {
		return nil, fmt.Errorf("no config translation function for exporter type: %s", exporterType)
	}

	exporterConfig, err := configTranslationFunc(outputConfig, logger)
	if err != nil {
		return nil, err
	}

	return exporterConfig, nil
}

// getDefaultDatastreamTypeForComponent returns the default datastream type for a given component.
// This is needed to translate from the agent policy config format to the beats config format.
func getDefaultDatastreamTypeForComponent(comp *component.Component) (string, error) {
	beatName := GetBeatNameForComponent(comp)
	switch beatName {
	case "filebeat":
		return "logs", nil
	case "metricbeat":
		return "metrics", nil
	default:
		return "", fmt.Errorf("input type not supported by Otel: %s", comp.InputType)
	}
}

// translateEsOutputToExporter translates an elasticsearch output configuration to an elasticsearch exporter configuration.
func translateEsOutputToExporter(cfg *config.C, logger *logp.Logger) (map[string]any, error) {
	esConfig, err := ToOTelConfig(cfg, logger)
	if err != nil {
		return nil, err
	}

	// we want to use dynamic log ids
	esConfig["logs_dynamic_id"] = map[string]any{"enabled": true}

	esConfig["include_source_on_error"] = true

	return esConfig, nil
}

// extractOutputOtelOverrideConfig removes the configuration under the otel override key from the provided configuration
// and returns it.
func extractOutputOtelOverrideConfig(cfg *config.C) (*config.C, error) {
	if !cfg.HasField(outputOtelOverrideFieldName) {
		return nil, nil
	}
	otelCfg, err := cfg.Child(outputOtelOverrideFieldName, -1)
	if err != nil {
		return nil, err
	}
	_, err = cfg.Remove(outputOtelOverrideFieldName, -1)
	if err != nil {
		return nil, err
	}
	return otelCfg, nil
}

// getOutputOtelOverrideExporterConfig returns the exporter override configuration from the given otel override
// configuration as a map[string]any. It does not modify the input.
func getOutputOtelOverrideExporterConfig(otelOverrideCfg *config.C) (map[string]any, error) {
	if otelOverrideCfg == nil {
		return nil, nil
	}
	if !otelOverrideCfg.HasField(outputOtelOverrideExporterFieldName) {
		return nil, nil
	}
	exporterCfgC, err := otelOverrideCfg.Child(outputOtelOverrideExporterFieldName, -1)
	if err != nil {
		return nil, err
	}
	exporterCfgMap := make(map[string]any)
	err = exporterCfgC.Unpack(&exporterCfgMap)
	if err != nil {
		return nil, err
	}
	return exporterCfgMap, nil
}

// getOutputOtelOverrideExporterConfig returns the override configuration for extensions from the given otel override
// configuration. The return value is a map keyed by extension types, with configuration overrides as values.
func getOutputOtelOverrideExtensionsConfig(otelOverrideCfg *config.C) (map[string]map[string]any, error) {
	if otelOverrideCfg == nil {
		return nil, nil
	}
	if !otelOverrideCfg.HasField(outputOtelOverrideExtensionsFieldName) {
		return nil, nil
	}
	extensionsCfgC, err := otelOverrideCfg.Child(outputOtelOverrideExtensionsFieldName, -1)
	if err != nil {
		return nil, err
	}
	extensionsCfgMap := make(map[string]map[string]any)
	err = extensionsCfgC.Unpack(&extensionsCfgMap)
	if err != nil {
		return nil, err
	}
	return extensionsCfgMap, nil
}

func BeatDataPath(componentId string) string {
	return filepath.Join(paths.Run(), componentId)
}

// getBeatsAuthExtensionConfig sets http transport settings on beatsauth
// currently this is only supported for elasticsearch output
func getBeatsAuthExtensionConfig(outputCfg *config.C) (map[string]any, error) {

	authSettings := beatsauthextension.BeatsAuthConfig{
		Transport: elasticsearch.ESDefaultTransportSettings(),
	}

	var resultMap map[string]any
	if err := outputCfg.Unpack(&resultMap); err != nil {
		return nil, err
	}

	decoder, err := mapstructure.NewDecoder(&mapstructure.DecoderConfig{
		Result:          &authSettings,
		TagName:         "config",
		SquashTagOption: "inline",
		DecodeHook:      cfgDecodeHookFunc(),
	})
	if err != nil {
		return nil, err
	}

	if err = decoder.Decode(&resultMap); err != nil {
		return nil, err
	}

	newConfig, err := config.NewConfigFrom(authSettings)
	if err != nil {
		return nil, err
	}

	// proxy_url on newConfig is of type url.URL. Beatsauth extension expects it to be of string type instead
	// this logic here converts url.URL to string type similar to what a user would set on filebeat config
	if authSettings.Transport.Proxy.URL != nil {
		err = newConfig.SetString("proxy_url", -1, authSettings.Transport.Proxy.URL.String())
		if err != nil {
			return nil, fmt.Errorf("error settingg proxy url:%w ", err)
		}
	}

	if authSettings.Kerberos != nil {
		err = newConfig.SetString("kerberos.auth_type", -1, authSettings.Kerberos.AuthType.String())
		if err != nil {
			return nil, fmt.Errorf("error setting kerberos auth type url:%w ", err)
		}
	}

	var newMap map[string]any
	err = newConfig.Unpack(&newMap)
	if err != nil {
		return nil, err
	}

	// required to make the extension not cause the collector to fail and exit
	// on startup
	newMap["continue_on_error"] = true

	return newMap, nil
}<|MERGE_RESOLUTION|>--- conflicted
+++ resolved
@@ -60,20 +60,8 @@
 		"log",
 		"winlog",
 	}
-<<<<<<< HEAD
 
 	OtelSupportedInputTypes          = OtelSupportedFilebeatInputTypes
-=======
-	OtelSupportedMetricbeatInputTypes = []string{
-		"beat/metrics",
-		"http/metrics",
-		"kubernetes/metrics",
-		"linux/metrics",
-		"prometheus/metrics",
-		"system/metrics",
-	}
-	OtelSupportedInputTypes          = slices.Concat(OtelSupportedFilebeatInputTypes, OtelSupportedMetricbeatInputTypes)
->>>>>>> 55c694b6
 	configTranslationFuncForExporter = map[otelcomponent.Type]exporterConfigTranslationFunc{
 		otelcomponent.MustNewType("elasticsearch"): translateEsOutputToExporter,
 	}
