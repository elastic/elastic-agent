// Copyright Elasticsearch B.V. and/or licensed to Elasticsearch B.V. under one
// or more contributor license agreements. Licensed under the Elastic License 2.0;
// you may not use this file except in compliance with the Elastic License 2.0.

package translate

import (
	"fmt"
	"path/filepath"
	"testing"
	"time"

	"github.com/stretchr/testify/require"

	"go.opentelemetry.io/collector/confmap"

	"github.com/elastic/elastic-agent-client/v7/pkg/client"
	"github.com/elastic/elastic-agent-libs/logp"
	"github.com/elastic/elastic-agent-libs/mapstr"

	"github.com/elastic/elastic-agent/internal/pkg/agent/application/info"
	"github.com/elastic/elastic-agent/internal/pkg/agent/application/paths"

	"github.com/stretchr/testify/assert"
	"go.opentelemetry.io/collector/pipeline"

	"github.com/elastic/elastic-agent/pkg/component"
)

func TestBeatNameToDefaultDatastreamType(t *testing.T) {
	tests := []struct {
		beatName      string
		expectedType  string
		expectedError error
	}{
		{
			beatName:     "filebeat",
			expectedType: "logs",
		},
		{
			beatName:     "metricbeat",
			expectedType: "metrics",
		},
		{
			beatName:      "cloudbeat",
			expectedError: fmt.Errorf("input type not supported by Otel: "),
		},
	}

	for _, tt := range tests {
		t.Run(fmt.Sprintf("%v", tt.beatName), func(t *testing.T) {
			comp := component.Component{
				InputSpec: &component.InputRuntimeSpec{
					BinaryName: "agentbeat",
					Spec: component.InputSpec{
						Command: &component.CommandSpec{
							Args: []string{tt.beatName},
						},
					},
				},
			}
			actualType, actualError := getDefaultDatastreamTypeForComponent(&comp)
			assert.Equal(t, tt.expectedType, actualType)

			if tt.expectedError != nil {
				assert.Error(t, actualError)
				assert.EqualError(t, actualError, tt.expectedError.Error())
			} else {
				assert.NoError(t, actualError)
			}
		})
	}
}

func TestGetSignalForComponent(t *testing.T) {
	tests := []struct {
		name           string
		component      component.Component
		expectedSignal pipeline.Signal
		expectedError  error
	}{
		{
			name:          "no input spec",
			component:     component.Component{InputType: "test"},
			expectedError: fmt.Errorf("unknown otel signal for input type: %s", "test"),
		},
		{
			name: "not agentbeat",
			component: component.Component{
				InputType: "test",
				InputSpec: &component.InputRuntimeSpec{
					BinaryName: "cloudbeat",
				},
			},
			expectedError: fmt.Errorf("unknown otel signal for input type: %s", "test"),
		},
		{
			name: "filebeat",
			component: component.Component{
				InputType: "filestream",
				InputSpec: &component.InputRuntimeSpec{
					BinaryName: "agentbeat",
					Spec: component.InputSpec{
						Command: &component.CommandSpec{
							Args: []string{"filebeat"},
						},
					},
				},
			},
			expectedSignal: pipeline.SignalLogs,
		},
		{
			name: "metricbeat",
			component: component.Component{
				InputType: "filestream",
				InputSpec: &component.InputRuntimeSpec{
					BinaryName: "agentbeat",
					Spec: component.InputSpec{
						Command: &component.CommandSpec{
							Args: []string{"metricbeat"},
						},
					},
				},
			},
			expectedSignal: pipeline.SignalLogs,
		},
	}

	for _, tt := range tests {
		t.Run(tt.name, func(t *testing.T) {
			actualSignal, actualError := getSignalForComponent(&tt.component)
			assert.Equal(t, tt.expectedSignal, actualSignal)

			if tt.expectedError != nil {
				assert.Error(t, actualError)
				assert.EqualError(t, actualError, tt.expectedError.Error())
			} else {
				assert.NoError(t, actualError)
			}
		})
	}
}

func TestGetOtelConfig(t *testing.T) {
	agentInfo := &info.AgentInfo{}
	fileStreamConfig := map[string]any{
		"id":         "test",
		"use_output": "default",
		"streams": []any{
			map[string]any{
				"id": "test-1",
				"data_stream": map[string]any{
					"dataset": "generic-1",
				},
				"paths": []any{
					"/var/log/*.log",
				},
			},
			map[string]any{
				"id": "test-2",
				"data_stream": map[string]any{
					"dataset": "generic-2",
				},
				"paths": []any{
					"/var/log/*.log",
				},
			},
		},
	}
	beatMetricsConfig := map[string]any{
		"id":         "test",
		"use_output": "default",
		"type":       "beat/metrics",
		"streams": []any{
			map[string]any{
				"id": "test-1",
				"data_stream": map[string]any{
					"dataset": "generic-1",
				},
				"hosts":      "http://localhost:5066",
				"metricsets": []interface{}{"stats"},
				"period":     "60s",
			},
		},
	}
	systemMetricsConfig := map[string]any{
		"id":         "test",
		"use_output": "default",
		"type":       "system/metrics",
		"streams": []any{
			map[string]any{
				"id": "test-1",
				"data_stream": map[string]any{
					"dataset": "generic-1",
				},
				"metricsets": map[string]any{
					"cpu": map[string]any{
						"data_stream.dataset": "system.cpu",
					},
					"memory": map[string]any{
						"data_stream.dataset": "system.memory",
					},
					"network": map[string]any{
						"data_stream.dataset": "system.network",
					},
					"filesystem": map[string]any{
						"data_stream.dataset": "system.filesystem",
					},
				},
			},
		},
	}

	type extraParams struct {
		key   string
		value any
	}
	// pass ssl params as extra args to this method
	esOutputConfig := func(extra ...extraParams) map[string]any {
		finalOutput := map[string]any{
			"type":             "elasticsearch",
			"hosts":            []any{"localhost:9200"},
			"username":         "elastic",
			"password":         "password",
			"preset":           "balanced",
			"queue.mem.events": 3200,
			"ssl.enabled":      true,
		}

		for _, v := range extra {
			finalOutput[v.key] = v.value
		}
		return finalOutput
	}

<<<<<<< HEAD
	expectedExtensionConfig := func(extra ...extraParams) map[string]any {
		finalOutput := map[string]any{
			"idle_connection_timeout": "3s",
			"proxy_disable":           false,
			"ssl": map[string]interface{}{
				"ca_sha256":               []interface{}{},
				"ca_trusted_fingerprint":  "",
				"certificate":             "",
				"certificate_authorities": []interface{}{},
				"cipher_suites":           []interface{}{},
				"curve_types":             []interface{}{},
				"enabled":                 true,
				"key":                     "",
				"key_passphrase":          "",
				"key_passphrase_path":     "",
				"renegotiation":           int64(0),
				"supported_protocols":     []interface{}{},
				"verification_mode":       uint64(0),
			},
			"timeout": "1m30s",
		}
		for _, v := range extra {
			// accepts one level deep parameters to replace
			if _, ok := v.value.(map[string]any); ok {
				for newkey, newvalue := range v.value.(map[string]any) {
					// this is brittle - it is expected that developers will pass expected params correctly here
					finalOutput[v.key].(map[string]any)[newkey] = newvalue
				}
				continue
			}
			finalOutput[v.key] = v.value
		}
		return finalOutput
	}

	expectedESConfig := func(outputName string) map[string]any {
		return map[string]any{
			"batcher": map[string]any{
				"enabled":  true,
				"max_size": 1600,
				"min_size": 0,
			},
=======
	expectedESConfig := map[string]any{
		"elasticsearch/_agent-component/default": map[string]any{
>>>>>>> 531f2fac
			"compression": "gzip",
			"compression_params": map[string]any{
				"level": 1,
			},
			"mapping": map[string]any{
				"mode": "bodymap",
			},
			"endpoints":          []string{"http://localhost:9200"},
			"password":           "password",
			"user":               "elastic",
			"max_conns_per_host": 1,
			"retry": map[string]any{
				"enabled":          true,
				"initial_interval": 1 * time.Second,
				"max_interval":     1 * time.Minute,
				"max_retries":      3,
			},
			"sending_queue": map[string]any{
				"enabled":           true,
				"num_consumers":     1,
				"queue_size":        3200,
				"block_on_overflow": true,
				"wait_for_result":   true,
				"batch": map[string]any{
					"max_size": 1600,
					"min_size": 0,
					"sizer":    "items",
				},
			},
			"logs_dynamic_id": map[string]any{
				"enabled": true,
			},
			"timeout":           90 * time.Second,
			"idle_conn_timeout": 3 * time.Second,
			"auth": map[string]any{
				"authenticator": "beatsauth/_agent-component/" + outputName,
			},
			"tls": map[string]any{
				"min_version": "1.2",
				"max_version": "1.3",
			},
		}
	}

	defaultProcessors := func(streamId, dataset string, namespace string) []any {
		return []any{
			mapstr.M{
				"add_fields": mapstr.M{
					"fields": mapstr.M{
						"input_id": "test",
					},
					"target": "@metadata",
				},
			},
			mapstr.M{
				"add_fields": mapstr.M{
					"fields": mapstr.M{
						"dataset":   dataset,
						"namespace": "default",
						"type":      namespace,
					},
					"target": "data_stream",
				},
			},
			mapstr.M{
				"add_fields": mapstr.M{
					"fields": mapstr.M{
						"dataset": dataset,
					},
					"target": "event",
				},
			},
			mapstr.M{
				"add_fields": mapstr.M{
					"fields": mapstr.M{
						"stream_id": streamId,
					},
					"target": "@metadata",
				},
			},
			mapstr.M{
				"add_fields": mapstr.M{
					"fields": mapstr.M{
						"id":       agentInfo.AgentID(),
						"snapshot": agentInfo.Snapshot(),
						"version":  agentInfo.Version(),
					},
					"target": "elastic_agent",
				},
			},
			mapstr.M{
				"add_fields": mapstr.M{
					"fields": mapstr.M{
						"id": agentInfo.AgentID(),
					},
					"target": "agent",
				},
			},
		}
	}

	// expects input id
	expectedFilestreamConfig := func(id string) map[string]any {
		return map[string]any{
			"filebeat": map[string]any{
				"inputs": []map[string]any{
					{
						"id":   "test-1",
						"type": "filestream",
						"data_stream": map[string]any{
							"dataset": "generic-1",
						},
						"paths": []any{
							"/var/log/*.log",
						},
						"index":      "logs-generic-1-default",
						"processors": defaultProcessors("test-1", "generic-1", "logs"),
					},
					{
						"id":   "test-2",
						"type": "filestream",
						"data_stream": map[string]any{
							"dataset": "generic-2",
						},
						"paths": []any{
							"/var/log/*.log",
						},
						"index":      "logs-generic-2-default",
						"processors": defaultProcessors("test-2", "generic-2", "logs"),
					},
				},
			},
			"output": map[string]any{
				"otelconsumer": map[string]any{},
			},
			"path": map[string]any{
				"data": filepath.Join(paths.Run(), id),
			},
			"queue": map[string]any{
				"mem": map[string]any{
					"events": uint64(3200),
					"flush": map[string]any{
						"min_events": uint64(1600),
						"timeout":    "10s",
					},
				},
			},
			"logging": map[string]any{
				"with_fields": map[string]any{
					"component": map[string]any{
						"binary":  "filebeat",
						"dataset": "elastic_agent.filebeat",
						"type":    "filestream",
						"id":      id,
					},
					"log": map[string]any{
						"source": id,
					},
				},
			},
			"http": map[string]any{
				"enabled": true,
				"host":    "localhost",
			},
		}

	}

	getBeatMonitoringConfig := func(_, _ string) map[string]any {
		return map[string]any{
			"http": map[string]any{
				"enabled": true,
				"host":    "localhost",
			},
		}
	}

	tests := []struct {
		name           string
		model          *component.Model
		expectedConfig *confmap.Conf
		expectedError  error
	}{
		{
			name: "no supported components",
			model: &component.Model{
				Components: []component.Component{
					{
						InputType: "test",
						InputSpec: &component.InputRuntimeSpec{
							BinaryName: "cloudbeat",
						},
					},
				},
			},
		},
		{
			name: "filestream",
			model: &component.Model{
				Components: []component.Component{
					{
						ID:         "filestream-default",
						InputType:  "filestream",
						OutputType: "elasticsearch",
						InputSpec: &component.InputRuntimeSpec{
							BinaryName: "agentbeat",
							Spec: component.InputSpec{
								Command: &component.CommandSpec{
									Args: []string{"filebeat"},
								},
							},
						},
						Units: []component.Unit{
							{
								ID:     "filestream-unit",
								Type:   client.UnitTypeInput,
								Config: component.MustExpectedConfig(fileStreamConfig),
							},
							{
								ID:     "filestream-default",
								Type:   client.UnitTypeOutput,
								Config: component.MustExpectedConfig(esOutputConfig()),
							},
						},
					},
				},
			},
			expectedConfig: confmap.NewFromStringMap(map[string]any{
				"exporters": map[string]any{
					"elasticsearch/_agent-component/default": expectedESConfig("default"),
				},
				"extensions": map[string]any{
					"beatsauth/_agent-component/default": expectedExtensionConfig(),
				},
				"receivers": map[string]any{
					"filebeatreceiver/_agent-component/filestream-default": expectedFilestreamConfig("filestream-default"),
				},
				"service": map[string]any{
					"extensions": []interface{}{"beatsauth/_agent-component/default"},
					"pipelines": map[string]any{
						"logs/_agent-component/filestream-default": map[string][]string{
							"exporters": []string{"elasticsearch/_agent-component/default"},
							"receivers": []string{"filebeatreceiver/_agent-component/filestream-default"},
						},
					},
				},
			}),
		},
		{
			name: "multiple filestream inputs and output types",
			model: &component.Model{
				Components: []component.Component{
					{
						ID:         "filestream-primaryOutput",
						InputType:  "filestream",
						OutputType: "elasticsearch",
						InputSpec: &component.InputRuntimeSpec{
							BinaryName: "agentbeat",
							Spec: component.InputSpec{
								Command: &component.CommandSpec{
									Args: []string{"filebeat"},
								},
							},
						},
						Units: []component.Unit{
							{
								ID:     "filestream-unit",
								Type:   client.UnitTypeInput,
								Config: component.MustExpectedConfig(fileStreamConfig),
							},
							{
								ID:     "filestream-primaryOutput",
								Type:   client.UnitTypeOutput,
								Config: component.MustExpectedConfig(esOutputConfig(extraParams{"ssl.verification_mode", "certificate"})),
							},
						},
					},
					{
						ID:         "filestream-secondaryOutput",
						InputType:  "filestream",
						OutputType: "elasticsearch",
						InputSpec: &component.InputRuntimeSpec{
							BinaryName: "agentbeat",
							Spec: component.InputSpec{
								Command: &component.CommandSpec{
									Args: []string{"filebeat"},
								},
							},
						},
						Units: []component.Unit{
							{
								ID:     "filestream-unit-2",
								Type:   client.UnitTypeInput,
								Config: component.MustExpectedConfig(fileStreamConfig),
							},
							{
								ID:     "filestream-secondaryOutput",
								Type:   client.UnitTypeOutput,
								Config: component.MustExpectedConfig(esOutputConfig(extraParams{"ssl.ca_trusted_fingerprint", "b9a10bbe64ee9826abeda6546fc988c8bf798b41957c33d05db736716513dc9c"})),
							},
						},
					},
				},
			},
			expectedConfig: confmap.NewFromStringMap(map[string]any{
				"exporters": map[string]any{
					"elasticsearch/_agent-component/primaryOutput":   expectedESConfig("primaryOutput"),
					"elasticsearch/_agent-component/secondaryOutput": expectedESConfig("secondaryOutput"),
				},
				"extensions": map[string]any{
					"beatsauth/_agent-component/primaryOutput":   expectedExtensionConfig(extraParams{"ssl", map[string]any{"verification_mode": uint64(2)}}),
					"beatsauth/_agent-component/secondaryOutput": expectedExtensionConfig(extraParams{"ssl", map[string]any{"ca_trusted_fingerprint": "b9a10bbe64ee9826abeda6546fc988c8bf798b41957c33d05db736716513dc9c"}}),
				},
				"receivers": map[string]any{
					"filebeatreceiver/_agent-component/filestream-primaryOutput":   expectedFilestreamConfig("filestream-primaryOutput"),
					"filebeatreceiver/_agent-component/filestream-secondaryOutput": expectedFilestreamConfig("filestream-secondaryOutput"),
				},
				"service": map[string]any{
					"extensions": []interface{}{"beatsauth/_agent-component/primaryOutput", "beatsauth/_agent-component/secondaryOutput"},
					"pipelines": map[string]any{
						"logs/_agent-component/filestream-primaryOutput": map[string][]string{
							"exporters": []string{"elasticsearch/_agent-component/primaryOutput"},
							"receivers": []string{"filebeatreceiver/_agent-component/filestream-primaryOutput"},
						},
						"logs/_agent-component/filestream-secondaryOutput": map[string][]string{
							"exporters": []string{"elasticsearch/_agent-component/secondaryOutput"},
							"receivers": []string{"filebeatreceiver/_agent-component/filestream-secondaryOutput"},
						},
					},
				},
			}),
		},
		{
			name: "beat/metrics",
			model: &component.Model{
				Components: []component.Component{
					{
						ID:         "beat-metrics-monitoring",
						InputType:  "beat/metrics",
						OutputType: "elasticsearch",
						InputSpec: &component.InputRuntimeSpec{
							BinaryName: "agentbeat",
							Spec: component.InputSpec{
								Command: &component.CommandSpec{
									Args: []string{"metricbeat"},
								},
							},
						},
						Units: []component.Unit{
							{
								ID:     "beat/metrics-monitoring",
								Type:   client.UnitTypeInput,
								Config: component.MustExpectedConfig(beatMetricsConfig),
							},
							{
								ID:     "beat/metrics-default",
								Type:   client.UnitTypeOutput,
								Config: component.MustExpectedConfig(esOutputConfig()),
							},
						},
					},
				},
			},
			expectedConfig: confmap.NewFromStringMap(map[string]any{
				"exporters": map[string]any{
					"elasticsearch/_agent-component/default": expectedESConfig("default"),
				},
				"extensions": map[string]any{
					"beatsauth/_agent-component/default": expectedExtensionConfig(),
				},
				"receivers": map[string]any{
					"metricbeatreceiver/_agent-component/beat-metrics-monitoring": map[string]any{
						"metricbeat": map[string]any{
							"modules": []map[string]any{
								{
									"data_stream": map[string]any{"dataset": "generic-1"},
									"hosts":       "http://localhost:5066",
									"id":          "test-1",
									"index":       "metrics-generic-1-default",
									"metricsets":  []interface{}{"stats"},
									"period":      "60s",
									"processors":  defaultProcessors("test-1", "generic-1", "metrics"),
									"module":      "beat",
								},
							},
						},
						"output": map[string]any{
							"otelconsumer": map[string]any{},
						},
						"path": map[string]any{
							"data": filepath.Join(paths.Run(), "beat-metrics-monitoring"),
						},
						"queue": map[string]any{
							"mem": map[string]any{
								"events": uint64(3200),
								"flush": map[string]any{
									"min_events": uint64(1600),
									"timeout":    "10s",
								},
							},
						},
						"logging": map[string]any{
							"with_fields": map[string]any{
								"component": map[string]any{
									"binary":  "metricbeat",
									"dataset": "elastic_agent.metricbeat",
									"type":    "beat/metrics",
									"id":      "beat-metrics-monitoring",
								},
								"log": map[string]any{
									"source": "beat-metrics-monitoring",
								},
							},
						},
						"http": map[string]any{
							"enabled": true,
							"host":    "localhost",
						},
					},
				},
				"service": map[string]any{
					"extensions": []interface{}{"beatsauth/_agent-component/default"},
					"pipelines": map[string]any{
						"logs/_agent-component/beat-metrics-monitoring": map[string][]string{
							"exporters": []string{"elasticsearch/_agent-component/default"},
							"receivers": []string{"metricbeatreceiver/_agent-component/beat-metrics-monitoring"},
						},
					},
				},
			}),
		},
		{
			name: "system/metrics",
			model: &component.Model{
				Components: []component.Component{
					{
						ID:         "system-metrics",
						InputType:  "system/metrics",
						OutputType: "elasticsearch",
						InputSpec: &component.InputRuntimeSpec{
							BinaryName: "agentbeat",
							Spec: component.InputSpec{
								Command: &component.CommandSpec{
									Args: []string{"metricbeat"},
								},
							},
						},
						Units: []component.Unit{
							{
								ID:     "system/metrics",
								Type:   client.UnitTypeInput,
								Config: component.MustExpectedConfig(systemMetricsConfig),
							},
							{
								ID:     "system/metrics-default",
								Type:   client.UnitTypeOutput,
								Config: component.MustExpectedConfig(esOutputConfig()),
							},
						},
					},
				},
			},
			expectedConfig: confmap.NewFromStringMap(map[string]any{
				"exporters": map[string]any{
					"elasticsearch/_agent-component/default": expectedESConfig("default"),
				},
				"extensions": map[string]any{
					"beatsauth/_agent-component/default": expectedExtensionConfig(),
				},
				"receivers": map[string]any{
					"metricbeatreceiver/_agent-component/system-metrics": map[string]any{
						"metricbeat": map[string]any{
							"modules": []map[string]any{
								{
									"module":      "system",
									"data_stream": map[string]any{"dataset": "generic-1"},
									"id":          "test-1",
									"index":       "metrics-generic-1-default",
									"metricsets": map[string]any{
										"cpu": map[string]any{
											"data_stream.dataset": "system.cpu",
										},
										"memory": map[string]any{
											"data_stream.dataset": "system.memory",
										},
										"network": map[string]any{
											"data_stream.dataset": "system.network",
										},
										"filesystem": map[string]any{
											"data_stream.dataset": "system.filesystem",
										},
									},
									"processors": defaultProcessors("test-1", "generic-1", "metrics"),
								},
							},
						},
						"output": map[string]any{
							"otelconsumer": map[string]any{},
						},
						"path": map[string]any{
							"data": filepath.Join(paths.Run(), "system-metrics"),
						},
						"queue": map[string]any{
							"mem": map[string]any{
								"events": uint64(3200),
								"flush": map[string]any{
									"min_events": uint64(1600),
									"timeout":    "10s",
								},
							},
						},
						"logging": map[string]any{
							"with_fields": map[string]any{
								"component": map[string]any{
									"binary":  "metricbeat",
									"dataset": "elastic_agent.metricbeat",
									"type":    "system/metrics",
									"id":      "system-metrics",
								},
								"log": map[string]any{
									"source": "system-metrics",
								},
							},
						},
						"http": map[string]any{
							"enabled": true,
							"host":    "localhost",
						},
					},
				},
				"service": map[string]any{
					"extensions": []interface{}{"beatsauth/_agent-component/default"},
					"pipelines": map[string]any{
						"logs/_agent-component/system-metrics": map[string][]string{
							"exporters": []string{"elasticsearch/_agent-component/default"},
							"receivers": []string{"metricbeatreceiver/_agent-component/system-metrics"},
						},
					},
				},
			}),
		},
	}
	for _, tt := range tests {
		t.Run(tt.name, func(t *testing.T) {
			actualConf, actualError := GetOtelConfig(tt.model, agentInfo, getBeatMonitoringConfig, logp.NewNopLogger())
			if actualConf == nil || tt.expectedConfig == nil {
				assert.Equal(t, tt.expectedConfig, actualConf)
			} else { // this gives a nicer diff
				assert.Equal(t, tt.expectedConfig.ToStringMap(), actualConf.ToStringMap())
			}

			if tt.expectedError != nil {
				assert.Error(t, actualError)
				assert.EqualError(t, actualError, tt.expectedError.Error())
			} else {
				assert.NoError(t, actualError)
			}
		})
	}
}

func TestGetReceiversConfigForComponent(t *testing.T) {
	testAgentInfo := &info.AgentInfo{}
	mockBeatMonitoringConfigGetter := func(componentID, beatName string) map[string]any {
		return nil // Behavior when self-monitoring is disabled
	}

	customBeatMonitoringConfigGetter := func(componentID, beatName string) map[string]any {
		return map[string]any{
			"http": map[string]any{
				"enabled": true,
				"host":    "custom-host:5067",
				"port":    5067,
			},
		}
	}

	// Create proper component configurations that match existing test patterns
	filebeatComponent := &component.Component{
		ID:        "filebeat-test-id",
		InputType: "filestream",
		InputSpec: &component.InputRuntimeSpec{
			BinaryName: "agentbeat",
			Spec: component.InputSpec{
				Name: "filestream",
				Command: &component.CommandSpec{
					Args: []string{"filebeat"},
				},
			},
		},
		Units: []component.Unit{
			{
				ID:   "filebeat-test-id-unit",
				Type: client.UnitTypeInput,
				Config: component.MustExpectedConfig(map[string]any{
					"id":         "test",
					"use_output": "default",
					"streams": []any{
						map[string]any{
							"id": "test-1",
							"data_stream": map[string]any{
								"dataset": "generic-1",
							},
							"paths": []any{
								"/var/log/*.log",
							},
						},
					},
				}),
			},
		},
	}

	metricbeatComponent := &component.Component{
		ID:        "metricbeat-test-id",
		InputType: "system/metrics",
		InputSpec: &component.InputRuntimeSpec{
			BinaryName: "agentbeat",
			Spec: component.InputSpec{
				Name: "system/metrics",
				Command: &component.CommandSpec{
					Args: []string{"metricbeat"},
				},
			},
		},
		Units: []component.Unit{
			{
				ID:   "metricbeat-test-id-unit",
				Type: client.UnitTypeInput,
				Config: component.MustExpectedConfig(map[string]any{
					"id":         "test",
					"use_output": "default",
					"type":       "system/metrics",
					"streams": []any{
						map[string]any{
							"id": "test-1",
							"data_stream": map[string]any{
								"dataset": "generic-1",
							},
							"metricsets": map[string]any{
								"cpu": map[string]any{
									"data_stream.dataset": "system.cpu",
								},
							},
						},
					},
				}),
			},
		},
	}

	tests := []struct {
		name                       string
		component                  *component.Component
		outputQueueConfig          map[string]any
		beatMonitoringConfigGetter BeatMonitoringConfigGetter
		expectedError              string
		expectedReceiverType       string
		expectedBeatName           string
	}{
		{
			name:                       "filebeat component with default monitoring",
			component:                  filebeatComponent,
			outputQueueConfig:          nil,
			beatMonitoringConfigGetter: mockBeatMonitoringConfigGetter,
			expectedReceiverType:       "filebeatreceiver",
			expectedBeatName:           "filebeat",
		},
		{
			name:      "metricbeat component with custom monitoring and queue config",
			component: metricbeatComponent,
			outputQueueConfig: map[string]any{
				"type": "memory",
				"size": 1000,
			},
			beatMonitoringConfigGetter: customBeatMonitoringConfigGetter,
			expectedReceiverType:       "metricbeatreceiver",
			expectedBeatName:           "metricbeat",
		},
		{
			name: "component with no input units",
			component: &component.Component{
				ID:        "no-inputs-test-id",
				InputType: "filestream",
				InputSpec: &component.InputRuntimeSpec{
					BinaryName: "agentbeat",
					Spec: component.InputSpec{
						Name: "filestream",
						Command: &component.CommandSpec{
							Args: []string{"filebeat"},
						},
					},
				},
				Units: []component.Unit{
					{
						ID:   "output-unit",
						Type: client.UnitTypeOutput,
						Config: component.MustExpectedConfig(map[string]any{
							"type": "elasticsearch",
						}),
					},
				},
			},
			outputQueueConfig:          nil,
			beatMonitoringConfigGetter: mockBeatMonitoringConfigGetter,
			expectedReceiverType:       "filebeatreceiver",
			expectedBeatName:           "filebeat",
		},
		{
			name: "unsupported component type",
			component: &component.Component{
				ID:        "unsupported-test-id",
				InputType: "unsupported",
			},
			outputQueueConfig:          nil,
			beatMonitoringConfigGetter: mockBeatMonitoringConfigGetter,
			expectedError:              "unknown otel receiver type for input type: unsupported",
		},
	}

	for _, tt := range tests {
		t.Run(tt.name, func(t *testing.T) {
			result, err := getReceiversConfigForComponent(
				tt.component,
				testAgentInfo,
				tt.outputQueueConfig,
				tt.beatMonitoringConfigGetter,
			)

			if tt.expectedError != "" {
				assert.Error(t, err)
				assert.ErrorContains(t, err, tt.expectedError)
				assert.Nil(t, result)
				return
			}

			require.NoError(t, err)
			assert.NotNil(t, result)

			// Verify the receiver ID is present
			receiverID := fmt.Sprintf("%s/_agent-component/%s", tt.expectedReceiverType, tt.component.ID)
			assert.Contains(t, result, receiverID)

			receiverConfig, ok := result[receiverID].(map[string]any)
			assert.True(t, ok, "receiver config should be a map")

			// Verify configuration section presence
			assert.Contains(t, receiverConfig, "output", "output config should be present")
			assert.Contains(t, receiverConfig, "path", "path config should be present")
			assert.Contains(t, receiverConfig, "logging", "logging config should be present")
			assert.Contains(t, receiverConfig, tt.expectedBeatName, fmt.Sprintf("%s config should be present", tt.expectedBeatName))

			// Verify queue configuration presence
			if tt.outputQueueConfig != nil {
				assert.Contains(t, receiverConfig, "queue", "queue config should be present")
			} else {
				assert.NotContains(t, receiverConfig, "queue", "queue config should not be present")
			}

			// Verify monitoring configuration is present (http section should exist)
			assert.Contains(t, receiverConfig, "http", "http monitoring config should be present")
			expectedMonitoringConfig := tt.beatMonitoringConfigGetter(tt.component.ID, tt.component.InputSpec.BinaryName)
			// If the monitoring getter is not nil, verify the http section is the same
			if expectedMonitoringConfig != nil {
				assert.Equal(t, expectedMonitoringConfig["http"], receiverConfig["http"])
			}
		})
	}
}<|MERGE_RESOLUTION|>--- conflicted
+++ resolved
@@ -233,7 +233,6 @@
 		return finalOutput
 	}
 
-<<<<<<< HEAD
 	expectedExtensionConfig := func(extra ...extraParams) map[string]any {
 		finalOutput := map[string]any{
 			"idle_connection_timeout": "3s",
@@ -276,10 +275,6 @@
 				"max_size": 1600,
 				"min_size": 0,
 			},
-=======
-	expectedESConfig := map[string]any{
-		"elasticsearch/_agent-component/default": map[string]any{
->>>>>>> 531f2fac
 			"compression": "gzip",
 			"compression_params": map[string]any{
 				"level": 1,
