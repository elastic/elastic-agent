// Copyright Elasticsearch B.V. and/or licensed to Elasticsearch B.V. under one
// or more contributor license agreements. Licensed under the Elastic License 2.0;
// you may not use this file except in compliance with the Elastic License 2.0.

package translate

import (
	"fmt"
	"path/filepath"
	"testing"
	"time"

	"go.opentelemetry.io/collector/confmap"

	"github.com/elastic/elastic-agent-client/v7/pkg/client"
	"github.com/elastic/elastic-agent-libs/logp"
	"github.com/elastic/elastic-agent-libs/mapstr"

	"github.com/elastic/elastic-agent/internal/pkg/agent/application/info"
	"github.com/elastic/elastic-agent/internal/pkg/agent/application/paths"

	"github.com/stretchr/testify/assert"
	"go.opentelemetry.io/collector/pipeline"

	"github.com/elastic/elastic-agent/pkg/component"
)

func TestBeatNameToDefaultDatastreamType(t *testing.T) {
	tests := []struct {
		beatName      string
		expectedType  string
		expectedError error
	}{
		{
			beatName:     "filebeat",
			expectedType: "logs",
		},
		{
			beatName:     "metricbeat",
			expectedType: "metrics",
		},
		{
			beatName:      "cloudbeat",
			expectedError: fmt.Errorf("input type not supported by Otel: "),
		},
	}

	for _, tt := range tests {
		t.Run(fmt.Sprintf("%v", tt.beatName), func(t *testing.T) {
			comp := component.Component{
				InputSpec: &component.InputRuntimeSpec{
					BinaryName: "agentbeat",
					Spec: component.InputSpec{
						Command: &component.CommandSpec{
							Args: []string{tt.beatName},
						},
					},
				},
			}
			actualType, actualError := getDefaultDatastreamTypeForComponent(&comp)
			assert.Equal(t, tt.expectedType, actualType)

			if tt.expectedError != nil {
				assert.Error(t, actualError)
				assert.EqualError(t, actualError, tt.expectedError.Error())
			} else {
				assert.NoError(t, actualError)
			}
		})
	}
}

func TestGetSignalForComponent(t *testing.T) {
	tests := []struct {
		name           string
		component      component.Component
		expectedSignal pipeline.Signal
		expectedError  error
	}{
		{
			name:          "no input spec",
			component:     component.Component{InputType: "test"},
			expectedError: fmt.Errorf("unknown otel signal for input type: %s", "test"),
		},
		{
			name: "not agentbeat",
			component: component.Component{
				InputType: "test",
				InputSpec: &component.InputRuntimeSpec{
					BinaryName: "cloudbeat",
				},
			},
			expectedError: fmt.Errorf("unknown otel signal for input type: %s", "test"),
		},
		{
			name: "filebeat",
			component: component.Component{
				InputType: "filestream",
				InputSpec: &component.InputRuntimeSpec{
					BinaryName: "agentbeat",
					Spec: component.InputSpec{
						Command: &component.CommandSpec{
							Args: []string{"filebeat"},
						},
					},
				},
			},
			expectedSignal: pipeline.SignalLogs,
		},
		{
			name: "metricbeat",
			component: component.Component{
				InputType: "filestream",
				InputSpec: &component.InputRuntimeSpec{
					BinaryName: "agentbeat",
					Spec: component.InputSpec{
						Command: &component.CommandSpec{
							Args: []string{"metricbeat"},
						},
					},
				},
			},
			expectedSignal: pipeline.SignalLogs,
		},
	}

	for _, tt := range tests {
		t.Run(tt.name, func(t *testing.T) {
			actualSignal, actualError := getSignalForComponent(&tt.component)
			assert.Equal(t, tt.expectedSignal, actualSignal)

			if tt.expectedError != nil {
				assert.Error(t, actualError)
				assert.EqualError(t, actualError, tt.expectedError.Error())
			} else {
				assert.NoError(t, actualError)
			}
		})
	}
}

func TestGetOtelConfig(t *testing.T) {
	agentInfo := &info.AgentInfo{}
	fileStreamConfig := map[string]any{
		"id":         "test",
		"use_output": "default",
		"streams": []any{
			map[string]any{
				"id": "test-1",
				"data_stream": map[string]any{
					"dataset": "generic-1",
				},
				"paths": []any{
					"/var/log/*.log",
				},
			},
			map[string]any{
				"id": "test-2",
				"data_stream": map[string]any{
					"dataset": "generic-2",
				},
				"paths": []any{
					"/var/log/*.log",
				},
			},
		},
	}
	beatMetricsConfig := map[string]any{
		"id":         "test",
		"use_output": "default",
		"type":       "beat/metrics",
		"streams": []any{
			map[string]any{
				"id": "test-1",
				"data_stream": map[string]any{
					"dataset": "generic-1",
				},
				"hosts":      "http://localhost:5066",
				"metricsets": []interface{}{"stats"},
				"period":     "60s",
			},
		},
	}
	systemMetricsConfig := map[string]any{
		"id":         "test",
		"use_output": "default",
		"type":       "system/metrics",
		"streams": []any{
			map[string]any{
				"id": "test-1",
				"data_stream": map[string]any{
					"dataset": "generic-1",
				},
				"metricsets": map[string]any{
					"cpu": map[string]any{
						"data_stream.dataset": "system.cpu",
					},
					"memory": map[string]any{
						"data_stream.dataset": "system.memory",
					},
					"network": map[string]any{
						"data_stream.dataset": "system.network",
					},
					"filesystem": map[string]any{
						"data_stream.dataset": "system.filesystem",
					},
				},
			},
		},
	}

	type extraParams struct {
		key   string
		value any
	}
	// pass ssl params as extra args to this method
	esOutputConfig := func(extra ...extraParams) map[string]any {
		finalOutput := map[string]any{
			"type":             "elasticsearch",
			"hosts":            []any{"localhost:9200"},
			"username":         "elastic",
			"password":         "password",
			"preset":           "balanced",
			"queue.mem.events": 3200,
			"ssl.enabled":      true,
		}

		for _, v := range extra {
			finalOutput[v.key] = v.value
		}
		return finalOutput
	}

<<<<<<< HEAD
	expectedExtensionConfig := func(extra ...extraParams) map[string]any {
		finalOutput := map[string]any{
			"idle_connection_timeout": "3s",
			"proxy_disable":           false,
			"ssl": map[string]interface{}{
				"ca_sha256":               []interface{}{},
				"ca_trusted_fingerprint":  "",
				"certificate":             "",
				"certificate_authorities": []interface{}{},
				"cipher_suites":           []interface{}{},
				"curve_types":             []interface{}{},
				"enabled":                 true,
				"key":                     "",
				"key_passphrase":          "",
				"key_passphrase_path":     "",
				"renegotiation":           int64(0),
				"supported_protocols":     []interface{}{},
				"verification_mode":       uint64(0),
			},
			"timeout": "1m30s",
		}
		for _, v := range extra {
			// accepts one level deep parameters to replace
			if _, ok := v.value.(map[string]any); ok {
				for newkey, newvalue := range v.value.(map[string]any) {
					// this is brittle - it is expected that developers will pass expected params correctly here
					finalOutput[v.key].(map[string]any)[newkey] = newvalue
				}
				continue
			}
			finalOutput[v.key] = v.value
		}
		return finalOutput
	}

	expectedESConfig := func(outputName string) map[string]any {
		return map[string]any{
=======
	expectedESConfig := map[string]any{
		"elasticsearch/_agent-component/default": map[string]any{
>>>>>>> 8670431b
			"compression": "gzip",
			"compression_params": map[string]any{
				"level": 1,
			},
			"mapping": map[string]any{
				"mode": "bodymap",
			},
			"endpoints":          []string{"http://localhost:9200"},
			"password":           "password",
			"user":               "elastic",
			"max_conns_per_host": 1,
			"retry": map[string]any{
				"enabled":          true,
				"initial_interval": 1 * time.Second,
				"max_interval":     1 * time.Minute,
				"max_retries":      3,
			},
			"sending_queue": map[string]any{
				"enabled":           true,
				"num_consumers":     1,
				"queue_size":        3200,
				"block_on_overflow": true,
				"wait_for_result":   true,
				"batch": map[string]any{
					"max_size": 1600,
					"min_size": 0,
					"sizer":    "items",
				},
			},
			"logs_dynamic_id": map[string]any{
				"enabled": true,
			},
			"timeout":           90 * time.Second,
			"idle_conn_timeout": 3 * time.Second,
			"auth": map[string]any{
				"authenticator": "beatsauth/_agent-component/" + outputName,
			},
			"tls": map[string]any{
				"min_version": "1.2",
				"max_version": "1.3",
			},
		}
	}

	defaultProcessors := func(streamId, dataset string, namespace string) []any {
		return []any{
			mapstr.M{
				"add_fields": mapstr.M{
					"fields": mapstr.M{
						"input_id": "test",
					},
					"target": "@metadata",
				},
			},
			mapstr.M{
				"add_fields": mapstr.M{
					"fields": mapstr.M{
						"dataset":   dataset,
						"namespace": "default",
						"type":      namespace,
					},
					"target": "data_stream",
				},
			},
			mapstr.M{
				"add_fields": mapstr.M{
					"fields": mapstr.M{
						"dataset": dataset,
					},
					"target": "event",
				},
			},
			mapstr.M{
				"add_fields": mapstr.M{
					"fields": mapstr.M{
						"stream_id": streamId,
					},
					"target": "@metadata",
				},
			},
			mapstr.M{
				"add_fields": mapstr.M{
					"fields": mapstr.M{
						"id":       agentInfo.AgentID(),
						"snapshot": agentInfo.Snapshot(),
						"version":  agentInfo.Version(),
					},
					"target": "elastic_agent",
				},
			},
			mapstr.M{
				"add_fields": mapstr.M{
					"fields": mapstr.M{
						"id": agentInfo.AgentID(),
					},
					"target": "agent",
				},
			},
		}
	}

	// expects input id
	expectedFilestreamConfig := func(id string) map[string]any {
		return map[string]any{
			"filebeat": map[string]any{
				"inputs": []map[string]any{
					{
						"id":   "test-1",
						"type": "filestream",
						"data_stream": map[string]any{
							"dataset": "generic-1",
						},
						"paths": []any{
							"/var/log/*.log",
						},
						"index":      "logs-generic-1-default",
						"processors": defaultProcessors("test-1", "generic-1", "logs"),
					},
					{
						"id":   "test-2",
						"type": "filestream",
						"data_stream": map[string]any{
							"dataset": "generic-2",
						},
						"paths": []any{
							"/var/log/*.log",
						},
						"index":      "logs-generic-2-default",
						"processors": defaultProcessors("test-2", "generic-2", "logs"),
					},
				},
			},
			"output": map[string]any{
				"otelconsumer": map[string]any{},
			},
			"path": map[string]any{
				"data": filepath.Join(paths.Run(), id),
			},
			"queue": map[string]any{
				"mem": map[string]any{
					"events": uint64(3200),
					"flush": map[string]any{
						"min_events": uint64(1600),
						"timeout":    "10s",
					},
				},
			},
			"logging": map[string]any{
				"with_fields": map[string]any{
					"component": map[string]any{
						"binary":  "filebeat",
						"dataset": "elastic_agent.filebeat",
						"type":    "filestream",
						"id":      id,
					},
					"log": map[string]any{
						"source": id,
					},
				},
			},
			"http": map[string]any{
				"enabled": true,
				"host":    "localhost",
			},
		}

	}

	getBeatMonitoringConfig := func(_, _ string) map[string]any {
		return map[string]any{
			"http": map[string]any{
				"enabled": true,
				"host":    "localhost",
			},
		}
	}

	tests := []struct {
		name           string
		model          *component.Model
		expectedConfig *confmap.Conf
		expectedError  error
	}{
		{
			name: "no supported components",
			model: &component.Model{
				Components: []component.Component{
					{
						InputType: "test",
						InputSpec: &component.InputRuntimeSpec{
							BinaryName: "cloudbeat",
						},
					},
				},
			},
		},
		{
			name: "filestream",
			model: &component.Model{
				Components: []component.Component{
					{
						ID:         "filestream-default",
						InputType:  "filestream",
						OutputType: "elasticsearch",
						InputSpec: &component.InputRuntimeSpec{
							BinaryName: "agentbeat",
							Spec: component.InputSpec{
								Command: &component.CommandSpec{
									Args: []string{"filebeat"},
								},
							},
						},
						Units: []component.Unit{
							{
								ID:     "filestream-unit",
								Type:   client.UnitTypeInput,
								Config: component.MustExpectedConfig(fileStreamConfig),
							},
							{
								ID:     "filestream-default",
								Type:   client.UnitTypeOutput,
								Config: component.MustExpectedConfig(esOutputConfig()),
							},
						},
					},
				},
			},
			expectedConfig: confmap.NewFromStringMap(map[string]any{
				"exporters": map[string]any{
					"elasticsearch/_agent-component/default": expectedESConfig("default"),
				},
				"extensions": map[string]any{
					"beatsauth/_agent-component/default": expectedExtensionConfig(),
				},
				"receivers": map[string]any{
					"filebeatreceiver/_agent-component/filestream-default": expectedFilestreamConfig("filestream-default"),
				},
				"service": map[string]any{
					"extensions": []interface{}{"beatsauth/_agent-component/default"},
					"pipelines": map[string]any{
						"logs/_agent-component/filestream-default": map[string][]string{
							"exporters": []string{"elasticsearch/_agent-component/default"},
							"receivers": []string{"filebeatreceiver/_agent-component/filestream-default"},
						},
					},
				},
			}),
		},
		{
			name: "multiple filestream inputs and output types",
			model: &component.Model{
				Components: []component.Component{
					{
						ID:         "filestream-primaryOutput",
						InputType:  "filestream",
						OutputType: "elasticsearch",
						InputSpec: &component.InputRuntimeSpec{
							BinaryName: "agentbeat",
							Spec: component.InputSpec{
								Command: &component.CommandSpec{
									Args: []string{"filebeat"},
								},
							},
						},
						Units: []component.Unit{
							{
								ID:     "filestream-unit",
								Type:   client.UnitTypeInput,
								Config: component.MustExpectedConfig(fileStreamConfig),
							},
							{
								ID:     "filestream-primaryOutput",
								Type:   client.UnitTypeOutput,
								Config: component.MustExpectedConfig(esOutputConfig(extraParams{"ssl.verification_mode", "certificate"})),
							},
						},
					},
					{
						ID:         "filestream-secondaryOutput",
						InputType:  "filestream",
						OutputType: "elasticsearch",
						InputSpec: &component.InputRuntimeSpec{
							BinaryName: "agentbeat",
							Spec: component.InputSpec{
								Command: &component.CommandSpec{
									Args: []string{"filebeat"},
								},
							},
						},
						Units: []component.Unit{
							{
								ID:     "filestream-unit-2",
								Type:   client.UnitTypeInput,
								Config: component.MustExpectedConfig(fileStreamConfig),
							},
							{
								ID:     "filestream-secondaryOutput",
								Type:   client.UnitTypeOutput,
								Config: component.MustExpectedConfig(esOutputConfig(extraParams{"ssl.ca_trusted_fingerprint", "b9a10bbe64ee9826abeda6546fc988c8bf798b41957c33d05db736716513dc9c"})),
							},
						},
					},
				},
			},
			expectedConfig: confmap.NewFromStringMap(map[string]any{
				"exporters": map[string]any{
					"elasticsearch/_agent-component/primaryOutput":   expectedESConfig("primaryOutput"),
					"elasticsearch/_agent-component/secondaryOutput": expectedESConfig("secondaryOutput"),
				},
				"extensions": map[string]any{
					"beatsauth/_agent-component/primaryOutput":   expectedExtensionConfig(extraParams{"ssl", map[string]any{"verification_mode": uint64(2)}}),
					"beatsauth/_agent-component/secondaryOutput": expectedExtensionConfig(extraParams{"ssl", map[string]any{"ca_trusted_fingerprint": "b9a10bbe64ee9826abeda6546fc988c8bf798b41957c33d05db736716513dc9c"}}),
				},
				"receivers": map[string]any{
					"filebeatreceiver/_agent-component/filestream-primaryOutput":   expectedFilestreamConfig("filestream-primaryOutput"),
					"filebeatreceiver/_agent-component/filestream-secondaryOutput": expectedFilestreamConfig("filestream-secondaryOutput"),
				},
				"service": map[string]any{
					"extensions": []interface{}{"beatsauth/_agent-component/primaryOutput", "beatsauth/_agent-component/secondaryOutput"},
					"pipelines": map[string]any{
						"logs/_agent-component/filestream-primaryOutput": map[string][]string{
							"exporters": []string{"elasticsearch/_agent-component/primaryOutput"},
							"receivers": []string{"filebeatreceiver/_agent-component/filestream-primaryOutput"},
						},
						"logs/_agent-component/filestream-secondaryOutput": map[string][]string{
							"exporters": []string{"elasticsearch/_agent-component/secondaryOutput"},
							"receivers": []string{"filebeatreceiver/_agent-component/filestream-secondaryOutput"},
						},
					},
				},
			}),
		},
		{
			name: "beat/metrics",
			model: &component.Model{
				Components: []component.Component{
					{
						ID:         "beat-metrics-monitoring",
						InputType:  "beat/metrics",
						OutputType: "elasticsearch",
						InputSpec: &component.InputRuntimeSpec{
							BinaryName: "agentbeat",
							Spec: component.InputSpec{
								Command: &component.CommandSpec{
									Args: []string{"metricbeat"},
								},
							},
						},
						Units: []component.Unit{
							{
								ID:     "beat/metrics-monitoring",
								Type:   client.UnitTypeInput,
								Config: component.MustExpectedConfig(beatMetricsConfig),
							},
							{
								ID:     "beat/metrics-default",
								Type:   client.UnitTypeOutput,
								Config: component.MustExpectedConfig(esOutputConfig()),
							},
						},
					},
				},
			},
			expectedConfig: confmap.NewFromStringMap(map[string]any{
				"exporters": map[string]any{
					"elasticsearch/_agent-component/default": expectedESConfig("default"),
				},
				"extensions": map[string]any{
					"beatsauth/_agent-component/default": expectedExtensionConfig(),
				},
				"receivers": map[string]any{
					"metricbeatreceiver/_agent-component/beat-metrics-monitoring": map[string]any{
						"metricbeat": map[string]any{
							"modules": []map[string]any{
								{
									"data_stream": map[string]any{"dataset": "generic-1"},
									"hosts":       "http://localhost:5066",
									"id":          "test-1",
									"index":       "metrics-generic-1-default",
									"metricsets":  []interface{}{"stats"},
									"period":      "60s",
									"processors":  defaultProcessors("test-1", "generic-1", "metrics"),
									"module":      "beat",
								},
							},
						},
						"output": map[string]any{
							"otelconsumer": map[string]any{},
						},
						"path": map[string]any{
							"data": filepath.Join(paths.Run(), "beat-metrics-monitoring"),
						},
						"queue": map[string]any{
							"mem": map[string]any{
								"events": uint64(3200),
								"flush": map[string]any{
									"min_events": uint64(1600),
									"timeout":    "10s",
								},
							},
						},
						"logging": map[string]any{
							"with_fields": map[string]any{
								"component": map[string]any{
									"binary":  "metricbeat",
									"dataset": "elastic_agent.metricbeat",
									"type":    "beat/metrics",
									"id":      "beat-metrics-monitoring",
								},
								"log": map[string]any{
									"source": "beat-metrics-monitoring",
								},
							},
						},
						"http": map[string]any{
							"enabled": true,
							"host":    "localhost",
						},
					},
				},
				"service": map[string]any{
					"extensions": []interface{}{"beatsauth/_agent-component/default"},
					"pipelines": map[string]any{
						"logs/_agent-component/beat-metrics-monitoring": map[string][]string{
							"exporters": []string{"elasticsearch/_agent-component/default"},
							"receivers": []string{"metricbeatreceiver/_agent-component/beat-metrics-monitoring"},
						},
					},
				},
			}),
		},
		{
			name: "system/metrics",
			model: &component.Model{
				Components: []component.Component{
					{
						ID:         "system-metrics",
						InputType:  "system/metrics",
						OutputType: "elasticsearch",
						InputSpec: &component.InputRuntimeSpec{
							BinaryName: "agentbeat",
							Spec: component.InputSpec{
								Command: &component.CommandSpec{
									Args: []string{"metricbeat"},
								},
							},
						},
						Units: []component.Unit{
							{
								ID:     "system/metrics",
								Type:   client.UnitTypeInput,
								Config: component.MustExpectedConfig(systemMetricsConfig),
							},
							{
								ID:     "system/metrics-default",
								Type:   client.UnitTypeOutput,
								Config: component.MustExpectedConfig(esOutputConfig()),
							},
						},
					},
				},
			},
			expectedConfig: confmap.NewFromStringMap(map[string]any{
				"exporters": map[string]any{
					"elasticsearch/_agent-component/default": expectedESConfig("default"),
				},
				"extensions": map[string]any{
					"beatsauth/_agent-component/default": expectedExtensionConfig(),
				},
				"receivers": map[string]any{
					"metricbeatreceiver/_agent-component/system-metrics": map[string]any{
						"metricbeat": map[string]any{
							"modules": []map[string]any{
								{
									"module":      "system",
									"data_stream": map[string]any{"dataset": "generic-1"},
									"id":          "test-1",
									"index":       "metrics-generic-1-default",
									"metricsets": map[string]any{
										"cpu": map[string]any{
											"data_stream.dataset": "system.cpu",
										},
										"memory": map[string]any{
											"data_stream.dataset": "system.memory",
										},
										"network": map[string]any{
											"data_stream.dataset": "system.network",
										},
										"filesystem": map[string]any{
											"data_stream.dataset": "system.filesystem",
										},
									},
									"processors": defaultProcessors("test-1", "generic-1", "metrics"),
								},
							},
						},
						"output": map[string]any{
							"otelconsumer": map[string]any{},
						},
						"path": map[string]any{
							"data": filepath.Join(paths.Run(), "system-metrics"),
						},
						"queue": map[string]any{
							"mem": map[string]any{
								"events": uint64(3200),
								"flush": map[string]any{
									"min_events": uint64(1600),
									"timeout":    "10s",
								},
							},
						},
						"logging": map[string]any{
							"with_fields": map[string]any{
								"component": map[string]any{
									"binary":  "metricbeat",
									"dataset": "elastic_agent.metricbeat",
									"type":    "system/metrics",
									"id":      "system-metrics",
								},
								"log": map[string]any{
									"source": "system-metrics",
								},
							},
						},
						"http": map[string]any{
							"enabled": true,
							"host":    "localhost",
						},
					},
				},
				"service": map[string]any{
					"extensions": []interface{}{"beatsauth/_agent-component/default"},
					"pipelines": map[string]any{
						"logs/_agent-component/system-metrics": map[string][]string{
							"exporters": []string{"elasticsearch/_agent-component/default"},
							"receivers": []string{"metricbeatreceiver/_agent-component/system-metrics"},
						},
					},
				},
			}),
		},
	}
	for _, tt := range tests {
		t.Run(tt.name, func(t *testing.T) {
			actualConf, actualError := GetOtelConfig(tt.model, agentInfo, getBeatMonitoringConfig, logp.NewNopLogger())
			if actualConf == nil || tt.expectedConfig == nil {
				assert.Equal(t, tt.expectedConfig, actualConf)
			} else { // this gives a nicer diff
				assert.Equal(t, tt.expectedConfig.ToStringMap(), actualConf.ToStringMap())
			}

			if tt.expectedError != nil {
				assert.Error(t, actualError)
				assert.EqualError(t, actualError, tt.expectedError.Error())
			} else {
				assert.NoError(t, actualError)
			}
		})
	}
}

// TODO: Add unit tests for other config generation functions<|MERGE_RESOLUTION|>--- conflicted
+++ resolved
@@ -231,7 +231,6 @@
 		return finalOutput
 	}
 
-<<<<<<< HEAD
 	expectedExtensionConfig := func(extra ...extraParams) map[string]any {
 		finalOutput := map[string]any{
 			"idle_connection_timeout": "3s",
@@ -269,10 +268,6 @@
 
 	expectedESConfig := func(outputName string) map[string]any {
 		return map[string]any{
-=======
-	expectedESConfig := map[string]any{
-		"elasticsearch/_agent-component/default": map[string]any{
->>>>>>> 8670431b
 			"compression": "gzip",
 			"compression_params": map[string]any{
 				"level": 1,
