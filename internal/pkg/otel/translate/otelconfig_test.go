// Copyright Elasticsearch B.V. and/or licensed to Elasticsearch B.V. under one
// or more contributor license agreements. Licensed under the Elastic License 2.0;
// you may not use this file except in compliance with the Elastic License 2.0.

package translate

import (
	"fmt"
	"path/filepath"
	"testing"
	"time"

	"github.com/stretchr/testify/require"

	"go.opentelemetry.io/collector/confmap"

	"github.com/elastic/elastic-agent-client/v7/pkg/client"
	"github.com/elastic/elastic-agent-libs/logp"
	"github.com/elastic/elastic-agent-libs/mapstr"

	"github.com/elastic/elastic-agent/internal/pkg/agent/application/info"
	"github.com/elastic/elastic-agent/internal/pkg/agent/application/paths"

	"github.com/stretchr/testify/assert"
	"go.opentelemetry.io/collector/pipeline"

	"github.com/elastic/elastic-agent/pkg/component"
)

func TestBeatNameToDefaultDatastreamType(t *testing.T) {
	tests := []struct {
		beatName      string
		expectedType  string
		expectedError error
	}{
		{
			beatName:     "filebeat",
			expectedType: "logs",
		},
		{
			beatName:     "metricbeat",
			expectedType: "metrics",
		},
		{
			beatName:      "cloudbeat",
			expectedError: fmt.Errorf("input type not supported by Otel: "),
		},
	}

	for _, tt := range tests {
		t.Run(fmt.Sprintf("%v", tt.beatName), func(t *testing.T) {
			comp := component.Component{
				InputSpec: &component.InputRuntimeSpec{
					BinaryName: "agentbeat",
					Spec: component.InputSpec{
						Command: &component.CommandSpec{
							Args: []string{tt.beatName},
						},
					},
				},
			}
			actualType, actualError := getDefaultDatastreamTypeForComponent(&comp)
			assert.Equal(t, tt.expectedType, actualType)

			if tt.expectedError != nil {
				assert.Error(t, actualError)
				assert.EqualError(t, actualError, tt.expectedError.Error())
			} else {
				assert.NoError(t, actualError)
			}
		})
	}
}

func TestGetSignalForComponent(t *testing.T) {
	tests := []struct {
		name           string
		component      component.Component
		expectedSignal pipeline.Signal
		expectedError  error
	}{
		{
			name:          "no input spec",
			component:     component.Component{InputType: "test"},
			expectedError: fmt.Errorf("unknown otel signal for input type: %s", "test"),
		},
		{
			name: "not agentbeat",
			component: component.Component{
				InputType: "test",
				InputSpec: &component.InputRuntimeSpec{
					BinaryName: "cloudbeat",
				},
			},
			expectedError: fmt.Errorf("unknown otel signal for input type: %s", "test"),
		},
		{
			name: "filebeat",
			component: component.Component{
				InputType: "filestream",
				InputSpec: &component.InputRuntimeSpec{
					BinaryName: "agentbeat",
					Spec: component.InputSpec{
						Command: &component.CommandSpec{
							Args: []string{"filebeat"},
						},
					},
				},
			},
			expectedSignal: pipeline.SignalLogs,
		},
		{
			name: "metricbeat",
			component: component.Component{
				InputType: "filestream",
				InputSpec: &component.InputRuntimeSpec{
					BinaryName: "agentbeat",
					Spec: component.InputSpec{
						Command: &component.CommandSpec{
							Args: []string{"metricbeat"},
						},
					},
				},
			},
			expectedSignal: pipeline.SignalLogs,
		},
	}

	for _, tt := range tests {
		t.Run(tt.name, func(t *testing.T) {
			actualSignal, actualError := getSignalForComponent(&tt.component)
			assert.Equal(t, tt.expectedSignal, actualSignal)

			if tt.expectedError != nil {
				assert.Error(t, actualError)
				assert.EqualError(t, actualError, tt.expectedError.Error())
			} else {
				assert.NoError(t, actualError)
			}
		})
	}
}

func TestGetOtelConfig(t *testing.T) {
	agentInfo := &info.AgentInfo{}
	fileStreamConfig := map[string]any{
		"id":         "test",
		"use_output": "default",
		"streams": []any{
			map[string]any{
				"id": "test-1",
				"data_stream": map[string]any{
					"dataset": "generic-1",
				},
				"paths": []any{
					"/var/log/*.log",
				},
			},
			map[string]any{
				"id": "test-2",
				"data_stream": map[string]any{
					"dataset": "generic-2",
				},
				"paths": []any{
					"/var/log/*.log",
				},
			},
		},
	}
	beatMetricsConfig := map[string]any{
		"id":         "test",
		"use_output": "default",
		"type":       "beat/metrics",
		"streams": []any{
			map[string]any{
				"id": "test-1",
				"data_stream": map[string]any{
					"dataset": "generic-1",
				},
				"hosts":      "http://localhost:5066",
				"metricsets": []interface{}{"stats"},
				"period":     "60s",
			},
		},
	}
	systemMetricsConfig := map[string]any{
		"id":         "test",
		"use_output": "default",
		"type":       "system/metrics",
		"streams": []any{
			map[string]any{
				"id": "test-1",
				"data_stream": map[string]any{
					"dataset": "generic-1",
				},
				"metricsets": map[string]any{
					"cpu": map[string]any{
						"data_stream.dataset": "system.cpu",
					},
					"memory": map[string]any{
						"data_stream.dataset": "system.memory",
					},
					"network": map[string]any{
						"data_stream.dataset": "system.network",
					},
					"filesystem": map[string]any{
						"data_stream.dataset": "system.filesystem",
					},
				},
			},
		},
	}

	type extraParams struct {
		key   string
		value any
	}
	// pass ssl params as extra args to this method
	esOutputConfig := func(extra ...extraParams) map[string]any {
		finalOutput := map[string]any{
			"type":             "elasticsearch",
			"hosts":            []any{"localhost:9200"},
			"username":         "elastic",
			"password":         "password",
			"preset":           "balanced",
			"queue.mem.events": 3200,
			"ssl.enabled":      true,
		}

		for _, v := range extra {
			finalOutput[v.key] = v.value
		}
		return finalOutput
	}

	expectedExtensionConfig := func(extra ...extraParams) map[string]any {
		finalOutput := map[string]any{
			"idle_connection_timeout": "3s",
			"proxy_disable":           false,
			"ssl": map[string]interface{}{
				"ca_sha256":               []interface{}{},
				"ca_trusted_fingerprint":  "",
				"certificate":             "",
				"certificate_authorities": []interface{}{},
				"cipher_suites":           []interface{}{},
				"curve_types":             []interface{}{},
				"enabled":                 true,
				"key":                     "",
				"key_passphrase":          "",
				"key_passphrase_path":     "",
				"renegotiation":           int64(0),
				"supported_protocols":     []interface{}{},
				"verification_mode":       uint64(0),
			},
			"timeout": "1m30s",
		}
		for _, v := range extra {
			// accepts one level deep parameters to replace
			if _, ok := v.value.(map[string]any); ok {
				for newkey, newvalue := range v.value.(map[string]any) {
					// this is brittle - it is expected that developers will pass expected params correctly here
					finalOutput[v.key].(map[string]any)[newkey] = newvalue
				}
				continue
			}
			finalOutput[v.key] = v.value
		}
		return finalOutput
	}

	expectedESConfig := func(outputName string) map[string]any {
		return map[string]any{
			"compression": "gzip",
			"compression_params": map[string]any{
				"level": 1,
			},
			"mapping": map[string]any{
				"mode": "bodymap",
			},
			"endpoints":          []string{"http://localhost:9200"},
			"password":           "password",
			"user":               "elastic",
			"max_conns_per_host": 1,
			"retry": map[string]any{
				"enabled":          true,
				"initial_interval": 1 * time.Second,
				"max_interval":     1 * time.Minute,
				"max_retries":      3,
			},
			"sending_queue": map[string]any{
				"enabled":           true,
				"num_consumers":     1,
				"queue_size":        3200,
				"block_on_overflow": true,
				"wait_for_result":   true,
				"batch": map[string]any{
					"flush_timeout": "10s",
					"max_size":      1600,
					"min_size":      0,
					"sizer":         "items",
				},
			},
			"logs_dynamic_id": map[string]any{
				"enabled": true,
			},
<<<<<<< HEAD
			"timeout":           90 * time.Second,
			"idle_conn_timeout": 3 * time.Second,
			"telemetry": map[string]any{
				"log_failed_docs_input": true,
			},
		},
=======
			"auth": map[string]any{
				"authenticator": "beatsauth/_agent-component/" + outputName,
			},
		}
>>>>>>> 0c2b5d5b
	}

	defaultProcessors := func(streamId, dataset string, namespace string) []any {
		return []any{
			mapstr.M{
				"add_fields": mapstr.M{
					"fields": mapstr.M{
						"input_id": "test",
					},
					"target": "@metadata",
				},
			},
			mapstr.M{
				"add_fields": mapstr.M{
					"fields": mapstr.M{
						"dataset":   dataset,
						"namespace": "default",
						"type":      namespace,
					},
					"target": "data_stream",
				},
			},
			mapstr.M{
				"add_fields": mapstr.M{
					"fields": mapstr.M{
						"dataset": dataset,
					},
					"target": "event",
				},
			},
			mapstr.M{
				"add_fields": mapstr.M{
					"fields": mapstr.M{
						"stream_id": streamId,
					},
					"target": "@metadata",
				},
			},
			mapstr.M{
				"add_fields": mapstr.M{
					"fields": mapstr.M{
						"id":       agentInfo.AgentID(),
						"snapshot": agentInfo.Snapshot(),
						"version":  agentInfo.Version(),
					},
					"target": "elastic_agent",
				},
			},
			mapstr.M{
				"add_fields": mapstr.M{
					"fields": mapstr.M{
						"id": agentInfo.AgentID(),
					},
					"target": "agent",
				},
			},
		}
	}

	// expects input id
	expectedFilestreamConfig := func(id string) map[string]any {
		return map[string]any{
			"filebeat": map[string]any{
				"inputs": []map[string]any{
					{
						"id":   "test-1",
						"type": "filestream",
						"data_stream": map[string]any{
							"dataset": "generic-1",
						},
						"paths": []any{
							"/var/log/*.log",
						},
						"index":      "logs-generic-1-default",
						"processors": defaultProcessors("test-1", "generic-1", "logs"),
					},
					{
						"id":   "test-2",
						"type": "filestream",
						"data_stream": map[string]any{
							"dataset": "generic-2",
						},
						"paths": []any{
							"/var/log/*.log",
						},
						"index":      "logs-generic-2-default",
						"processors": defaultProcessors("test-2", "generic-2", "logs"),
					},
				},
			},
			"output": map[string]any{
				"otelconsumer": map[string]any{},
			},
			"path": map[string]any{
				"data": filepath.Join(paths.Run(), id),
			},
			"queue": map[string]any{
				"mem": map[string]any{
					"events": uint64(3200),
					"flush": map[string]any{
						"min_events": uint64(1600),
						"timeout":    "10s",
					},
				},
			},
			"logging": map[string]any{
				"with_fields": map[string]any{
					"component": map[string]any{
						"binary":  "filebeat",
						"dataset": "elastic_agent.filebeat",
						"type":    "filestream",
						"id":      id,
					},
					"log": map[string]any{
						"source": id,
					},
				},
			},
			"http": map[string]any{
				"enabled": true,
				"host":    "localhost",
			},
			"management.otel.enabled": true,
		}
	}

	getBeatMonitoringConfig := func(_, _ string) map[string]any {
		return map[string]any{
			"http": map[string]any{
				"enabled": true,
				"host":    "localhost",
			},
		}
	}

	tests := []struct {
		name           string
		model          *component.Model
		expectedConfig *confmap.Conf
		expectedError  error
	}{
		{
			name: "no supported components",
			model: &component.Model{
				Components: []component.Component{
					{
						InputType: "test",
						InputSpec: &component.InputRuntimeSpec{
							BinaryName: "cloudbeat",
						},
					},
				},
			},
		},
		{
			name: "filestream",
			model: &component.Model{
				Components: []component.Component{
					{
						ID:         "filestream-default",
						InputType:  "filestream",
						OutputType: "elasticsearch",
						InputSpec: &component.InputRuntimeSpec{
							BinaryName: "agentbeat",
							Spec: component.InputSpec{
								Command: &component.CommandSpec{
									Args: []string{"filebeat"},
								},
							},
						},
						Units: []component.Unit{
							{
								ID:     "filestream-unit",
								Type:   client.UnitTypeInput,
								Config: component.MustExpectedConfig(fileStreamConfig),
							},
							{
								ID:     "filestream-default",
								Type:   client.UnitTypeOutput,
								Config: component.MustExpectedConfig(esOutputConfig()),
							},
						},
					},
				},
			},
			expectedConfig: confmap.NewFromStringMap(map[string]any{
				"exporters": map[string]any{
					"elasticsearch/_agent-component/default": expectedESConfig("default"),
				},
				"extensions": map[string]any{
					"beatsauth/_agent-component/default": expectedExtensionConfig(),
				},
				"receivers": map[string]any{
					"filebeatreceiver/_agent-component/filestream-default": expectedFilestreamConfig("filestream-default"),
				},
				"service": map[string]any{
					"extensions": []any{"beatsauth/_agent-component/default"},
					"pipelines": map[string]any{
						"logs/_agent-component/filestream-default": map[string][]string{
							"exporters": {"elasticsearch/_agent-component/default"},
							"receivers": {"filebeatreceiver/_agent-component/filestream-default"},
						},
					},
				},
			}),
		},
		{
			name: "multiple filestream inputs and output types",
			model: &component.Model{
				Components: []component.Component{
					{
						ID:         "filestream-primaryOutput",
						InputType:  "filestream",
						OutputType: "elasticsearch",
						InputSpec: &component.InputRuntimeSpec{
							BinaryName: "agentbeat",
							Spec: component.InputSpec{
								Command: &component.CommandSpec{
									Args: []string{"filebeat"},
								},
							},
						},
						Units: []component.Unit{
							{
								ID:     "filestream-unit",
								Type:   client.UnitTypeInput,
								Config: component.MustExpectedConfig(fileStreamConfig),
							},
							{
								ID:     "filestream-primaryOutput",
								Type:   client.UnitTypeOutput,
								Config: component.MustExpectedConfig(esOutputConfig(extraParams{"ssl.verification_mode", "certificate"})),
							},
						},
					},
					{
						ID:         "filestream-secondaryOutput",
						InputType:  "filestream",
						OutputType: "elasticsearch",
						InputSpec: &component.InputRuntimeSpec{
							BinaryName: "agentbeat",
							Spec: component.InputSpec{
								Command: &component.CommandSpec{
									Args: []string{"filebeat"},
								},
							},
						},
						Units: []component.Unit{
							{
								ID:     "filestream-unit-2",
								Type:   client.UnitTypeInput,
								Config: component.MustExpectedConfig(fileStreamConfig),
							},
							{
								ID:     "filestream-secondaryOutput",
								Type:   client.UnitTypeOutput,
								Config: component.MustExpectedConfig(esOutputConfig(extraParams{"ssl.ca_trusted_fingerprint", "b9a10bbe64ee9826abeda6546fc988c8bf798b41957c33d05db736716513dc9c"})),
							},
						},
					},
				},
			},
			expectedConfig: confmap.NewFromStringMap(map[string]any{
				"exporters": map[string]any{
					"elasticsearch/_agent-component/primaryOutput":   expectedESConfig("primaryOutput"),
					"elasticsearch/_agent-component/secondaryOutput": expectedESConfig("secondaryOutput"),
				},
				"extensions": map[string]any{
					"beatsauth/_agent-component/primaryOutput":   expectedExtensionConfig(extraParams{"ssl", map[string]any{"verification_mode": uint64(2)}}),
					"beatsauth/_agent-component/secondaryOutput": expectedExtensionConfig(extraParams{"ssl", map[string]any{"ca_trusted_fingerprint": "b9a10bbe64ee9826abeda6546fc988c8bf798b41957c33d05db736716513dc9c"}}),
				},
				"receivers": map[string]any{
					"filebeatreceiver/_agent-component/filestream-primaryOutput":   expectedFilestreamConfig("filestream-primaryOutput"),
					"filebeatreceiver/_agent-component/filestream-secondaryOutput": expectedFilestreamConfig("filestream-secondaryOutput"),
				},
				"service": map[string]any{
					"extensions": []any{"beatsauth/_agent-component/primaryOutput", "beatsauth/_agent-component/secondaryOutput"},
					"pipelines": map[string]any{
						"logs/_agent-component/filestream-primaryOutput": map[string][]string{
							"exporters": {"elasticsearch/_agent-component/primaryOutput"},
							"receivers": {"filebeatreceiver/_agent-component/filestream-primaryOutput"},
						},
						"logs/_agent-component/filestream-secondaryOutput": map[string][]string{
							"exporters": {"elasticsearch/_agent-component/secondaryOutput"},
							"receivers": {"filebeatreceiver/_agent-component/filestream-secondaryOutput"},
						},
					},
				},
			}),
		},
		{
			name: "multiple filestream inputs and one output",
			model: &component.Model{
				Components: []component.Component{
					{
						ID:         "filestream1-default",
						InputType:  "filestream",
						OutputType: "elasticsearch",
						InputSpec: &component.InputRuntimeSpec{
							BinaryName: "agentbeat",
							Spec: component.InputSpec{
								Command: &component.CommandSpec{
									Args: []string{"filebeat"},
								},
							},
						},
						Units: []component.Unit{
							{
								ID:     "filestream-unit",
								Type:   client.UnitTypeInput,
								Config: component.MustExpectedConfig(fileStreamConfig),
							},
							{
								ID:     "filestream-default",
								Type:   client.UnitTypeOutput,
								Config: component.MustExpectedConfig(esOutputConfig()),
							},
						},
					},
					{
						ID:         "filestream2-default",
						InputType:  "filestream",
						OutputType: "elasticsearch",
						InputSpec: &component.InputRuntimeSpec{
							BinaryName: "agentbeat",
							Spec: component.InputSpec{
								Command: &component.CommandSpec{
									Args: []string{"filebeat"},
								},
							},
						},
						Units: []component.Unit{
							{
								ID:     "filestream-unit",
								Type:   client.UnitTypeInput,
								Config: component.MustExpectedConfig(fileStreamConfig),
							},
							{
								ID:     "filestream-default",
								Type:   client.UnitTypeOutput,
								Config: component.MustExpectedConfig(esOutputConfig()),
							},
						},
					},
				},
			},
			expectedConfig: confmap.NewFromStringMap(map[string]any{
				"exporters": map[string]any{
					"elasticsearch/_agent-component/default": expectedESConfig("default"),
				},
				"extensions": map[string]any{
					"beatsauth/_agent-component/default": expectedExtensionConfig(),
				},
				"receivers": map[string]any{
					"filebeatreceiver/_agent-component/filestream1-default": expectedFilestreamConfig("filestream1-default"),
					"filebeatreceiver/_agent-component/filestream2-default": expectedFilestreamConfig("filestream2-default"),
				},
				"service": map[string]any{
					"extensions": []any{"beatsauth/_agent-component/default"},
					"pipelines": map[string]any{
						"logs/_agent-component/filestream1-default": map[string][]string{
							"exporters": {"elasticsearch/_agent-component/default"},
							"receivers": {"filebeatreceiver/_agent-component/filestream1-default"},
						},
						"logs/_agent-component/filestream2-default": map[string][]string{
							"exporters": {"elasticsearch/_agent-component/default"},
							"receivers": {"filebeatreceiver/_agent-component/filestream2-default"},
						},
					},
				},
			}),
		},
		{
			name: "beat/metrics",
			model: &component.Model{
				Components: []component.Component{
					{
						ID:         "beat-metrics-monitoring",
						InputType:  "beat/metrics",
						OutputType: "elasticsearch",
						InputSpec: &component.InputRuntimeSpec{
							BinaryName: "agentbeat",
							Spec: component.InputSpec{
								Command: &component.CommandSpec{
									Args: []string{"metricbeat"},
								},
							},
						},
						Units: []component.Unit{
							{
								ID:     "beat/metrics-monitoring",
								Type:   client.UnitTypeInput,
								Config: component.MustExpectedConfig(beatMetricsConfig),
							},
							{
								ID:     "beat/metrics-default",
								Type:   client.UnitTypeOutput,
								Config: component.MustExpectedConfig(esOutputConfig()),
							},
						},
					},
				},
			},
			expectedConfig: confmap.NewFromStringMap(map[string]any{
				"exporters": map[string]any{
					"elasticsearch/_agent-component/default": expectedESConfig("default"),
				},
				"extensions": map[string]any{
					"beatsauth/_agent-component/default": expectedExtensionConfig(),
				},
				"receivers": map[string]any{
					"metricbeatreceiver/_agent-component/beat-metrics-monitoring": map[string]any{
						"metricbeat": map[string]any{
							"modules": []map[string]any{
								{
									"data_stream": map[string]any{"dataset": "generic-1"},
									"hosts":       "http://localhost:5066",
									"id":          "test-1",
									"index":       "metrics-generic-1-default",
									"metricsets":  []interface{}{"stats"},
									"period":      "60s",
									"processors":  defaultProcessors("test-1", "generic-1", "metrics"),
									"module":      "beat",
								},
							},
						},
						"output": map[string]any{
							"otelconsumer": map[string]any{},
						},
						"path": map[string]any{
							"data": filepath.Join(paths.Run(), "beat-metrics-monitoring"),
						},
						"queue": map[string]any{
							"mem": map[string]any{
								"events": uint64(3200),
								"flush": map[string]any{
									"min_events": uint64(1600),
									"timeout":    "10s",
								},
							},
						},
						"logging": map[string]any{
							"with_fields": map[string]any{
								"component": map[string]any{
									"binary":  "metricbeat",
									"dataset": "elastic_agent.metricbeat",
									"type":    "beat/metrics",
									"id":      "beat-metrics-monitoring",
								},
								"log": map[string]any{
									"source": "beat-metrics-monitoring",
								},
							},
						},
						"http": map[string]any{
							"enabled": true,
							"host":    "localhost",
						},
						"management.otel.enabled": true,
					},
				},
				"service": map[string]any{
					"extensions": []any{"beatsauth/_agent-component/default"},
					"pipelines": map[string]any{
						"logs/_agent-component/beat-metrics-monitoring": map[string][]string{
							"exporters": {"elasticsearch/_agent-component/default"},
							"receivers": {"metricbeatreceiver/_agent-component/beat-metrics-monitoring"},
						},
					},
				},
			}),
		},
		{
			name: "system/metrics",
			model: &component.Model{
				Components: []component.Component{
					{
						ID:         "system-metrics",
						InputType:  "system/metrics",
						OutputType: "elasticsearch",
						InputSpec: &component.InputRuntimeSpec{
							BinaryName: "agentbeat",
							Spec: component.InputSpec{
								Command: &component.CommandSpec{
									Args: []string{"metricbeat"},
								},
							},
						},
						Units: []component.Unit{
							{
								ID:     "system/metrics",
								Type:   client.UnitTypeInput,
								Config: component.MustExpectedConfig(systemMetricsConfig),
							},
							{
								ID:     "system/metrics-default",
								Type:   client.UnitTypeOutput,
								Config: component.MustExpectedConfig(esOutputConfig()),
							},
						},
					},
				},
			},
			expectedConfig: confmap.NewFromStringMap(map[string]any{
				"exporters": map[string]any{
					"elasticsearch/_agent-component/default": expectedESConfig("default"),
				},
				"extensions": map[string]any{
					"beatsauth/_agent-component/default": expectedExtensionConfig(),
				},
				"receivers": map[string]any{
					"metricbeatreceiver/_agent-component/system-metrics": map[string]any{
						"metricbeat": map[string]any{
							"modules": []map[string]any{
								{
									"module":      "system",
									"data_stream": map[string]any{"dataset": "generic-1"},
									"id":          "test-1",
									"index":       "metrics-generic-1-default",
									"metricsets": map[string]any{
										"cpu": map[string]any{
											"data_stream.dataset": "system.cpu",
										},
										"memory": map[string]any{
											"data_stream.dataset": "system.memory",
										},
										"network": map[string]any{
											"data_stream.dataset": "system.network",
										},
										"filesystem": map[string]any{
											"data_stream.dataset": "system.filesystem",
										},
									},
									"processors": defaultProcessors("test-1", "generic-1", "metrics"),
								},
							},
						},
						"output": map[string]any{
							"otelconsumer": map[string]any{},
						},
						"path": map[string]any{
							"data": filepath.Join(paths.Run(), "system-metrics"),
						},
						"queue": map[string]any{
							"mem": map[string]any{
								"events": uint64(3200),
								"flush": map[string]any{
									"min_events": uint64(1600),
									"timeout":    "10s",
								},
							},
						},
						"logging": map[string]any{
							"with_fields": map[string]any{
								"component": map[string]any{
									"binary":  "metricbeat",
									"dataset": "elastic_agent.metricbeat",
									"type":    "system/metrics",
									"id":      "system-metrics",
								},
								"log": map[string]any{
									"source": "system-metrics",
								},
							},
						},
						"http": map[string]any{
							"enabled": true,
							"host":    "localhost",
						},
						"management.otel.enabled": true,
					},
				},
				"service": map[string]any{
					"extensions": []any{"beatsauth/_agent-component/default"},
					"pipelines": map[string]any{
						"logs/_agent-component/system-metrics": map[string][]string{
							"exporters": {"elasticsearch/_agent-component/default"},
							"receivers": {"metricbeatreceiver/_agent-component/system-metrics"},
						},
					},
				},
			}),
		},
	}
	for _, tt := range tests {
		t.Run(tt.name, func(t *testing.T) {
			actualConf, actualError := GetOtelConfig(tt.model, agentInfo, getBeatMonitoringConfig, logp.NewNopLogger())
			if actualConf == nil || tt.expectedConfig == nil {
				assert.Equal(t, tt.expectedConfig, actualConf)
			} else { // this gives a nicer diff
				assert.Equal(t, tt.expectedConfig.ToStringMap(), actualConf.ToStringMap())
			}

			if tt.expectedError != nil {
				assert.Error(t, actualError)
				assert.EqualError(t, actualError, tt.expectedError.Error())
			} else {
				assert.NoError(t, actualError)
			}
		})
	}
}

func TestGetReceiversConfigForComponent(t *testing.T) {
	testAgentInfo := &info.AgentInfo{}
	mockBeatMonitoringConfigGetter := func(componentID, beatName string) map[string]any {
		return nil // Behavior when self-monitoring is disabled
	}

	customBeatMonitoringConfigGetter := func(componentID, beatName string) map[string]any {
		return map[string]any{
			"http": map[string]any{
				"enabled": true,
				"host":    "custom-host:5067",
				"port":    5067,
			},
		}
	}

	// Create proper component configurations that match existing test patterns
	filebeatComponent := &component.Component{
		ID:        "filebeat-test-id",
		InputType: "filestream",
		InputSpec: &component.InputRuntimeSpec{
			BinaryName: "agentbeat",
			Spec: component.InputSpec{
				Name: "filestream",
				Command: &component.CommandSpec{
					Args: []string{"filebeat"},
				},
			},
		},
		Units: []component.Unit{
			{
				ID:   "filebeat-test-id-unit",
				Type: client.UnitTypeInput,
				Config: component.MustExpectedConfig(map[string]any{
					"id":         "test",
					"use_output": "default",
					"streams": []any{
						map[string]any{
							"id": "test-1",
							"data_stream": map[string]any{
								"dataset": "generic-1",
							},
							"paths": []any{
								"/var/log/*.log",
							},
						},
					},
				}),
			},
		},
	}

	metricbeatComponent := &component.Component{
		ID:        "metricbeat-test-id",
		InputType: "system/metrics",
		InputSpec: &component.InputRuntimeSpec{
			BinaryName: "agentbeat",
			Spec: component.InputSpec{
				Name: "system/metrics",
				Command: &component.CommandSpec{
					Args: []string{"metricbeat"},
				},
			},
		},
		Units: []component.Unit{
			{
				ID:   "metricbeat-test-id-unit",
				Type: client.UnitTypeInput,
				Config: component.MustExpectedConfig(map[string]any{
					"id":         "test",
					"use_output": "default",
					"type":       "system/metrics",
					"streams": []any{
						map[string]any{
							"id": "test-1",
							"data_stream": map[string]any{
								"dataset": "generic-1",
							},
							"metricsets": map[string]any{
								"cpu": map[string]any{
									"data_stream.dataset": "system.cpu",
								},
							},
						},
					},
				}),
			},
		},
	}

	tests := []struct {
		name                       string
		component                  *component.Component
		outputQueueConfig          map[string]any
		beatMonitoringConfigGetter BeatMonitoringConfigGetter
		expectedError              string
		expectedReceiverType       string
		expectedBeatName           string
	}{
		{
			name:                       "filebeat component with default monitoring",
			component:                  filebeatComponent,
			outputQueueConfig:          nil,
			beatMonitoringConfigGetter: mockBeatMonitoringConfigGetter,
			expectedReceiverType:       "filebeatreceiver",
			expectedBeatName:           "filebeat",
		},
		{
			name:      "metricbeat component with custom monitoring and queue config",
			component: metricbeatComponent,
			outputQueueConfig: map[string]any{
				"type": "memory",
				"size": 1000,
			},
			beatMonitoringConfigGetter: customBeatMonitoringConfigGetter,
			expectedReceiverType:       "metricbeatreceiver",
			expectedBeatName:           "metricbeat",
		},
		{
			name: "component with no input units",
			component: &component.Component{
				ID:        "no-inputs-test-id",
				InputType: "filestream",
				InputSpec: &component.InputRuntimeSpec{
					BinaryName: "agentbeat",
					Spec: component.InputSpec{
						Name: "filestream",
						Command: &component.CommandSpec{
							Args: []string{"filebeat"},
						},
					},
				},
				Units: []component.Unit{
					{
						ID:   "output-unit",
						Type: client.UnitTypeOutput,
						Config: component.MustExpectedConfig(map[string]any{
							"type": "elasticsearch",
						}),
					},
				},
			},
			outputQueueConfig:          nil,
			beatMonitoringConfigGetter: mockBeatMonitoringConfigGetter,
			expectedReceiverType:       "filebeatreceiver",
			expectedBeatName:           "filebeat",
		},
		{
			name: "unsupported component type",
			component: &component.Component{
				ID:        "unsupported-test-id",
				InputType: "unsupported",
			},
			outputQueueConfig:          nil,
			beatMonitoringConfigGetter: mockBeatMonitoringConfigGetter,
			expectedError:              "unknown otel receiver type for input type: unsupported",
		},
	}

	for _, tt := range tests {
		t.Run(tt.name, func(t *testing.T) {
			result, err := getReceiversConfigForComponent(
				tt.component,
				testAgentInfo,
				tt.outputQueueConfig,
				tt.beatMonitoringConfigGetter,
			)

			if tt.expectedError != "" {
				assert.Error(t, err)
				assert.ErrorContains(t, err, tt.expectedError)
				assert.Nil(t, result)
				return
			}

			require.NoError(t, err)
			assert.NotNil(t, result)

			// Verify the receiver ID is present
			receiverID := fmt.Sprintf("%s/_agent-component/%s", tt.expectedReceiverType, tt.component.ID)
			assert.Contains(t, result, receiverID)

			receiverConfig, ok := result[receiverID].(map[string]any)
			assert.True(t, ok, "receiver config should be a map")

			// Verify configuration section presence
			assert.Contains(t, receiverConfig, "output", "output config should be present")
			assert.Contains(t, receiverConfig, "path", "path config should be present")
			assert.Contains(t, receiverConfig, "logging", "logging config should be present")
			assert.Contains(t, receiverConfig, tt.expectedBeatName, fmt.Sprintf("%s config should be present", tt.expectedBeatName))

			// Verify queue configuration presence
			if tt.outputQueueConfig != nil {
				assert.Contains(t, receiverConfig, "queue", "queue config should be present")
			} else {
				assert.NotContains(t, receiverConfig, "queue", "queue config should not be present")
			}

			// Verify monitoring configuration is present (http section should exist)
			assert.Contains(t, receiverConfig, "http", "http monitoring config should be present")
			expectedMonitoringConfig := tt.beatMonitoringConfigGetter(tt.component.ID, tt.component.InputSpec.BinaryName)
			// If the monitoring getter is not nil, verify the http section is the same
			if expectedMonitoringConfig != nil {
				assert.Equal(t, expectedMonitoringConfig["http"], receiverConfig["http"])
			}
		})
	}
}

func TestVerifyComponentIsOtelSupported(t *testing.T) {
	tests := []struct {
		name          string
		component     *component.Component
		expectedError string
	}{
		{
			name: "supported component",
			component: &component.Component{
				ID:         "supported-comp",
				InputType:  "filestream",
				OutputType: "elasticsearch",
				InputSpec: &component.InputRuntimeSpec{
					BinaryName: "agentbeat",
					Spec: component.InputSpec{
						Command: &component.CommandSpec{
							Args: []string{"filebeat"},
						},
					},
				},
				Units: []component.Unit{
					{
						ID:   "filestream-unit",
						Type: client.UnitTypeInput,
						Config: component.MustExpectedConfig(map[string]any{
							"streams": []any{
								map[string]any{
									"paths": []any{"/var/log/*.log"},
								},
							},
						}),
					},
					{
						ID:   "filestream-default",
						Type: client.UnitTypeOutput,
						Config: component.MustExpectedConfig(map[string]any{
							"type":  "elasticsearch",
							"hosts": []any{"localhost:9200"},
						}),
					},
				},
			},
		},
		{
			name: "unsupported output type - kafka",
			component: &component.Component{
				ID:         "unsupported-output",
				InputType:  "filestream",
				OutputType: "kafka", // unsupported
			},
			expectedError: "unsupported output type: kafka",
		},
		{
			name: "unsupported output type - logstash",
			component: &component.Component{
				ID:         "unsupported-output",
				InputType:  "filestream",
				OutputType: "logstash", // unsupported
			},
			expectedError: "unsupported output type: logstash",
		},
		{
			name: "unsupported input type",
			component: &component.Component{
				ID:         "unsupported-input",
				InputType:  "log", // unsupported
				OutputType: "elasticsearch",
			},
			expectedError: "unsupported input type: log",
		},
		{
			name: "unsupported configuration",
			component: &component.Component{
				ID:         "unsupported-config",
				InputType:  "filestream",
				OutputType: "elasticsearch",
				InputSpec: &component.InputRuntimeSpec{
					BinaryName: "agentbeat",
					Spec: component.InputSpec{
						Command: &component.CommandSpec{
							Args: []string{"filebeat"},
						},
					},
				},
				Units: []component.Unit{
					{
						ID:   "filestream-unit",
						Type: client.UnitTypeInput,
						Config: component.MustExpectedConfig(map[string]any{
							"streams": []any{
								map[string]any{
									"paths": []any{"/var/log/*.log"},
								},
							},
						}),
					},
					{
						ID:   "filestream-default",
						Type: client.UnitTypeOutput,
						Config: component.MustExpectedConfig(map[string]any{
							"type":    "elasticsearch",
							"hosts":   []any{"localhost:9200"},
							"indices": []any{},
						}),
					},
				},
			},
			expectedError: "unsupported configuration for unsupported-config: error translating config for output: default, unit: filestream-default, error: indices is currently not supported: unsupported operation",
		},
	}

	for _, tt := range tests {
		t.Run(tt.name, func(t *testing.T) {
			err := VerifyComponentIsOtelSupported(tt.component)
			if tt.expectedError != "" {
				require.Error(t, err)
				assert.Equal(t, err.Error(), tt.expectedError)
			} else {
				require.NoError(t, err)
			}
		})
	}
}<|MERGE_RESOLUTION|>--- conflicted
+++ resolved
@@ -303,19 +303,13 @@
 			"logs_dynamic_id": map[string]any{
 				"enabled": true,
 			},
-<<<<<<< HEAD
-			"timeout":           90 * time.Second,
-			"idle_conn_timeout": 3 * time.Second,
 			"telemetry": map[string]any{
 				"log_failed_docs_input": true,
 			},
-		},
-=======
 			"auth": map[string]any{
 				"authenticator": "beatsauth/_agent-component/" + outputName,
 			},
 		}
->>>>>>> 0c2b5d5b
 	}
 
 	defaultProcessors := func(streamId, dataset string, namespace string) []any {
