--- conflicted
+++ resolved
@@ -307,7 +307,7 @@
 				"authenticator": "beatsauth/_agent-component/" + outputName,
 			},
 			"tls": map[string]any{
-				"min_version": "1.2",
+				"min_version": "1.1",
 				"max_version": "1.3",
 			},
 		}
@@ -1037,8 +1037,6 @@
 			}
 		})
 	}
-<<<<<<< HEAD
-=======
 }
 
 func TestVerifyComponentIsOtelSupported(t *testing.T) {
@@ -1163,5 +1161,4 @@
 			}
 		})
 	}
->>>>>>> 3efe39cf
 }