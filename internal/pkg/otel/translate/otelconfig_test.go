// Copyright Elasticsearch B.V. and/or licensed to Elasticsearch B.V. under one
// or more contributor license agreements. Licensed under the Elastic License 2.0;
// you may not use this file except in compliance with the Elastic License 2.0.

package translate

import (
	"fmt"
	"path/filepath"
	"testing"
	"time"

	"go.opentelemetry.io/collector/confmap"

	"github.com/elastic/elastic-agent-client/v7/pkg/client"
	"github.com/elastic/elastic-agent-libs/logp"
	"github.com/elastic/elastic-agent-libs/mapstr"

	"github.com/elastic/elastic-agent/internal/pkg/agent/application/info"
	"github.com/elastic/elastic-agent/internal/pkg/agent/application/paths"

	"github.com/stretchr/testify/assert"
	"go.opentelemetry.io/collector/pipeline"

	"github.com/elastic/elastic-agent/pkg/component"
)

func TestBeatNameToDefaultDatastreamType(t *testing.T) {
	tests := []struct {
		beatName      string
		expectedType  string
		expectedError error
	}{
		{
			beatName:     "filebeat",
			expectedType: "logs",
		},
		{
			beatName:     "metricbeat",
			expectedType: "metrics",
		},
		{
			beatName:      "cloudbeat",
			expectedError: fmt.Errorf("input type not supported by Otel: "),
		},
	}

	for _, tt := range tests {
		t.Run(fmt.Sprintf("%v", tt.beatName), func(t *testing.T) {
			comp := component.Component{
				InputSpec: &component.InputRuntimeSpec{
					BinaryName: "agentbeat",
					Spec: component.InputSpec{
						Command: &component.CommandSpec{
							Args: []string{tt.beatName},
						},
					},
				},
			}
			actualType, actualError := getDefaultDatastreamTypeForComponent(&comp)
			assert.Equal(t, tt.expectedType, actualType)

			if tt.expectedError != nil {
				assert.Error(t, actualError)
				assert.EqualError(t, actualError, tt.expectedError.Error())
			} else {
				assert.NoError(t, actualError)
			}
		})
	}
}

func TestGetSignalForComponent(t *testing.T) {
	tests := []struct {
		name           string
		component      component.Component
		expectedSignal pipeline.Signal
		expectedError  error
	}{
		{
			name:          "no input spec",
			component:     component.Component{InputType: "test"},
			expectedError: fmt.Errorf("unknown otel signal for input type: %s", "test"),
		},
		{
			name: "not agentbeat",
			component: component.Component{
				InputType: "test",
				InputSpec: &component.InputRuntimeSpec{
					BinaryName: "cloudbeat",
				},
			},
			expectedError: fmt.Errorf("unknown otel signal for input type: %s", "test"),
		},
		{
			name: "filebeat",
			component: component.Component{
				InputType: "filestream",
				InputSpec: &component.InputRuntimeSpec{
					BinaryName: "agentbeat",
					Spec: component.InputSpec{
						Command: &component.CommandSpec{
							Args: []string{"filebeat"},
						},
					},
				},
			},
			expectedSignal: pipeline.SignalLogs,
		},
		{
			name: "metricbeat",
			component: component.Component{
				InputType: "filestream",
				InputSpec: &component.InputRuntimeSpec{
					BinaryName: "agentbeat",
					Spec: component.InputSpec{
						Command: &component.CommandSpec{
							Args: []string{"metricbeat"},
						},
					},
				},
			},
			expectedSignal: pipeline.SignalLogs,
		},
	}

	for _, tt := range tests {
		t.Run(tt.name, func(t *testing.T) {
			actualSignal, actualError := getSignalForComponent(&tt.component)
			assert.Equal(t, tt.expectedSignal, actualSignal)

			if tt.expectedError != nil {
				assert.Error(t, actualError)
				assert.EqualError(t, actualError, tt.expectedError.Error())
			} else {
				assert.NoError(t, actualError)
			}
		})
	}
}

func TestGetOtelConfig(t *testing.T) {
	agentInfo := &info.AgentInfo{}
	fileStreamConfig := map[string]any{
		"id":         "test",
		"use_output": "default",
		"streams": []any{
			map[string]any{
				"id": "test-1",
				"data_stream": map[string]any{
					"dataset": "generic-1",
				},
				"paths": []any{
					"/var/log/*.log",
				},
			},
			map[string]any{
				"id": "test-2",
				"data_stream": map[string]any{
					"dataset": "generic-2",
				},
				"paths": []any{
					"/var/log/*.log",
				},
			},
		},
	}
	beatMetricsConfig := map[string]any{
		"id":         "test",
		"use_output": "default",
		"type":       "beat/metrics",
		"streams": []any{
			map[string]any{
				"id": "test-1",
				"data_stream": map[string]any{
					"dataset": "generic-1",
				},
				"hosts":      "http://localhost:5066",
				"metricsets": []interface{}{"stats"},
				"period":     "60s",
			},
		},
	}
	systemMetricsConfig := map[string]any{
		"id":         "test",
		"use_output": "default",
		"type":       "system/metrics",
		"streams": []any{
			map[string]any{
				"id": "test-1",
				"data_stream": map[string]any{
					"dataset": "generic-1",
				},
				"metricsets": map[string]any{
					"cpu": map[string]any{
						"data_stream.dataset": "system.cpu",
					},
					"memory": map[string]any{
						"data_stream.dataset": "system.memory",
					},
					"network": map[string]any{
						"data_stream.dataset": "system.network",
					},
					"filesystem": map[string]any{
						"data_stream.dataset": "system.filesystem",
					},
				},
			},
		},
	}

	type extraParams struct {
		key   string
		value any
	}
	// pass ssl params as extra args to this method
	esOutputConfig := func(extra ...extraParams) map[string]any {
		finalOutput := map[string]any{
			"type":             "elasticsearch",
			"hosts":            []any{"localhost:9200"},
			"username":         "elastic",
			"password":         "password",
			"preset":           "balanced",
			"queue.mem.events": 3200,
			"ssl.enabled":      true,
		}

		for _, v := range extra {
			finalOutput[v.key] = v.value
		}
		return finalOutput
	}

	expectedExtensionConfig := func(extra ...extraParams) map[string]any {
		finalOutput := map[string]any{
			"idle_connection_timeout": "3s",
			"proxy_disable":           false,
			"ssl": map[string]interface{}{
				"ca_sha256":               []interface{}{},
				"ca_trusted_fingerprint":  "",
				"certificate":             "",
				"certificate_authorities": []interface{}{},
				"cipher_suites":           []interface{}{},
				"curve_types":             []interface{}{},
				"enabled":                 true,
				"key":                     "",
				"key_passphrase":          "",
				"key_passphrase_path":     "",
				"renegotiation":           int64(0),
				"supported_protocols":     []interface{}{},
				"verification_mode":       uint64(0),
			},
			"timeout": "1m30s",
		}
		for _, v := range extra {
			// accepts one level deep parameters to replace
			if _, ok := v.value.(map[string]any); ok {
				for newkey, newvalue := range v.value.(map[string]any) {
					// this is brittle - it is expected that developers will pass expected params correctly here
					finalOutput[v.key].(map[string]any)[newkey] = newvalue
				}
				continue
			}
			finalOutput[v.key] = v.value
		}
		return finalOutput
	}

	expectedESConfig := func(outputName string) map[string]any {
		return map[string]any{
			"compression": "gzip",
			"compression_params": map[string]any{
				"level": 1,
			},
			"mapping": map[string]any{
				"mode": "bodymap",
			},
			"endpoints":          []string{"http://localhost:9200"},
			"password":           "password",
			"user":               "elastic",
			"max_conns_per_host": 1,
			"retry": map[string]any{
				"enabled":          true,
				"initial_interval": 1 * time.Second,
				"max_interval":     1 * time.Minute,
				"max_retries":      3,
			},
			"sending_queue": map[string]any{
				"enabled":           true,
				"num_consumers":     1,
				"queue_size":        3200,
				"block_on_overflow": true,
				"wait_for_result":   true,
				"batch": map[string]any{
					"flush_timeout": "10s",
					"max_size":      1600,
					"min_size":      0,
					"sizer":         "items",
				},
			},
			"logs_dynamic_id": map[string]any{
				"enabled": true,
			},
<<<<<<< HEAD
			"telemetry": map[string]any{
				"log_failed_docs_input": true,
			},
=======
>>>>>>> a425190b
			"auth": map[string]any{
				"authenticator": "beatsauth/_agent-component/" + outputName,
			},
		}
	}

	defaultProcessors := func(streamId, dataset string, namespace string) []any {
		return []any{
			mapstr.M{
				"add_fields": mapstr.M{
					"fields": mapstr.M{
						"input_id": "test",
					},
					"target": "@metadata",
				},
			},
			mapstr.M{
				"add_fields": mapstr.M{
					"fields": mapstr.M{
						"dataset":   dataset,
						"namespace": "default",
						"type":      namespace,
					},
					"target": "data_stream",
				},
			},
			mapstr.M{
				"add_fields": mapstr.M{
					"fields": mapstr.M{
						"dataset": dataset,
					},
					"target": "event",
				},
			},
			mapstr.M{
				"add_fields": mapstr.M{
					"fields": mapstr.M{
						"stream_id": streamId,
					},
					"target": "@metadata",
				},
			},
			mapstr.M{
				"add_fields": mapstr.M{
					"fields": mapstr.M{
						"id":       agentInfo.AgentID(),
						"snapshot": agentInfo.Snapshot(),
						"version":  agentInfo.Version(),
					},
					"target": "elastic_agent",
				},
			},
			mapstr.M{
				"add_fields": mapstr.M{
					"fields": mapstr.M{
						"id": agentInfo.AgentID(),
					},
					"target": "agent",
				},
			},
		}
	}

	// expects input id
	expectedFilestreamConfig := func(id string) map[string]any {
		return map[string]any{
			"filebeat": map[string]any{
				"inputs": []map[string]any{
					{
						"id":   "test-1",
						"type": "filestream",
						"data_stream": map[string]any{
							"dataset": "generic-1",
						},
						"paths": []any{
							"/var/log/*.log",
						},
						"index":      "logs-generic-1-default",
						"processors": defaultProcessors("test-1", "generic-1", "logs"),
					},
					{
						"id":   "test-2",
						"type": "filestream",
						"data_stream": map[string]any{
							"dataset": "generic-2",
						},
						"paths": []any{
							"/var/log/*.log",
						},
						"index":      "logs-generic-2-default",
						"processors": defaultProcessors("test-2", "generic-2", "logs"),
					},
				},
			},
			"output": map[string]any{
				"otelconsumer": map[string]any{},
			},
			"path": map[string]any{
				"data": filepath.Join(paths.Run(), id),
			},
			"queue": map[string]any{
				"mem": map[string]any{
					"events": uint64(3200),
					"flush": map[string]any{
						"min_events": uint64(1600),
						"timeout":    "10s",
					},
				},
			},
			"logging": map[string]any{
				"with_fields": map[string]any{
					"component": map[string]any{
						"binary":  "filebeat",
						"dataset": "elastic_agent.filebeat",
						"type":    "filestream",
						"id":      id,
					},
					"log": map[string]any{
						"source": id,
					},
				},
			},
			"http": map[string]any{
				"enabled": true,
				"host":    "localhost",
			},
		}

	}

	getBeatMonitoringConfig := func(_, _ string) map[string]any {
		return map[string]any{
			"http": map[string]any{
				"enabled": true,
				"host":    "localhost",
			},
		}
	}

	tests := []struct {
		name           string
		model          *component.Model
		expectedConfig *confmap.Conf
		expectedError  error
	}{
		{
			name: "no supported components",
			model: &component.Model{
				Components: []component.Component{
					{
						InputType: "test",
						InputSpec: &component.InputRuntimeSpec{
							BinaryName: "cloudbeat",
						},
					},
				},
			},
		},
		{
			name: "filestream",
			model: &component.Model{
				Components: []component.Component{
					{
						ID:         "filestream-default",
						InputType:  "filestream",
						OutputType: "elasticsearch",
						InputSpec: &component.InputRuntimeSpec{
							BinaryName: "agentbeat",
							Spec: component.InputSpec{
								Command: &component.CommandSpec{
									Args: []string{"filebeat"},
								},
							},
						},
						Units: []component.Unit{
							{
								ID:     "filestream-unit",
								Type:   client.UnitTypeInput,
								Config: component.MustExpectedConfig(fileStreamConfig),
							},
							{
								ID:     "filestream-default",
								Type:   client.UnitTypeOutput,
								Config: component.MustExpectedConfig(esOutputConfig()),
							},
						},
					},
				},
			},
			expectedConfig: confmap.NewFromStringMap(map[string]any{
				"exporters": map[string]any{
					"elasticsearch/_agent-component/default": expectedESConfig("default"),
				},
				"extensions": map[string]any{
					"beatsauth/_agent-component/default": expectedExtensionConfig(),
				},
				"receivers": map[string]any{
					"filebeatreceiver/_agent-component/filestream-default": expectedFilestreamConfig("filestream-default"),
				},
				"service": map[string]any{
					"extensions": []any{"beatsauth/_agent-component/default"},
					"pipelines": map[string]any{
						"logs/_agent-component/filestream-default": map[string][]string{
							"exporters": {"elasticsearch/_agent-component/default"},
							"receivers": {"filebeatreceiver/_agent-component/filestream-default"},
						},
					},
				},
			}),
		},
		{
			name: "multiple filestream inputs and output types",
			model: &component.Model{
				Components: []component.Component{
					{
						ID:         "filestream-primaryOutput",
						InputType:  "filestream",
						OutputType: "elasticsearch",
						InputSpec: &component.InputRuntimeSpec{
							BinaryName: "agentbeat",
							Spec: component.InputSpec{
								Command: &component.CommandSpec{
									Args: []string{"filebeat"},
								},
							},
						},
						Units: []component.Unit{
							{
								ID:     "filestream-unit",
								Type:   client.UnitTypeInput,
								Config: component.MustExpectedConfig(fileStreamConfig),
							},
							{
								ID:     "filestream-primaryOutput",
								Type:   client.UnitTypeOutput,
								Config: component.MustExpectedConfig(esOutputConfig(extraParams{"ssl.verification_mode", "certificate"})),
							},
						},
					},
					{
						ID:         "filestream-secondaryOutput",
						InputType:  "filestream",
						OutputType: "elasticsearch",
						InputSpec: &component.InputRuntimeSpec{
							BinaryName: "agentbeat",
							Spec: component.InputSpec{
								Command: &component.CommandSpec{
									Args: []string{"filebeat"},
								},
							},
						},
						Units: []component.Unit{
							{
								ID:     "filestream-unit-2",
								Type:   client.UnitTypeInput,
								Config: component.MustExpectedConfig(fileStreamConfig),
							},
							{
								ID:     "filestream-secondaryOutput",
								Type:   client.UnitTypeOutput,
								Config: component.MustExpectedConfig(esOutputConfig(extraParams{"ssl.ca_trusted_fingerprint", "b9a10bbe64ee9826abeda6546fc988c8bf798b41957c33d05db736716513dc9c"})),
							},
						},
					},
				},
			},
			expectedConfig: confmap.NewFromStringMap(map[string]any{
				"exporters": map[string]any{
					"elasticsearch/_agent-component/primaryOutput":   expectedESConfig("primaryOutput"),
					"elasticsearch/_agent-component/secondaryOutput": expectedESConfig("secondaryOutput"),
				},
				"extensions": map[string]any{
					"beatsauth/_agent-component/primaryOutput":   expectedExtensionConfig(extraParams{"ssl", map[string]any{"verification_mode": uint64(2)}}),
					"beatsauth/_agent-component/secondaryOutput": expectedExtensionConfig(extraParams{"ssl", map[string]any{"ca_trusted_fingerprint": "b9a10bbe64ee9826abeda6546fc988c8bf798b41957c33d05db736716513dc9c"}}),
				},
				"receivers": map[string]any{
					"filebeatreceiver/_agent-component/filestream-primaryOutput":   expectedFilestreamConfig("filestream-primaryOutput"),
					"filebeatreceiver/_agent-component/filestream-secondaryOutput": expectedFilestreamConfig("filestream-secondaryOutput"),
				},
				"service": map[string]any{
					"extensions": []any{"beatsauth/_agent-component/primaryOutput", "beatsauth/_agent-component/secondaryOutput"},
					"pipelines": map[string]any{
						"logs/_agent-component/filestream-primaryOutput": map[string][]string{
							"exporters": {"elasticsearch/_agent-component/primaryOutput"},
							"receivers": {"filebeatreceiver/_agent-component/filestream-primaryOutput"},
						},
						"logs/_agent-component/filestream-secondaryOutput": map[string][]string{
							"exporters": {"elasticsearch/_agent-component/secondaryOutput"},
							"receivers": {"filebeatreceiver/_agent-component/filestream-secondaryOutput"},
						},
					},
				},
			}),
		},
		{
			name: "multiple filestream inputs and one output",
			model: &component.Model{
				Components: []component.Component{
					{
						ID:         "filestream1-default",
						InputType:  "filestream",
						OutputType: "elasticsearch",
						InputSpec: &component.InputRuntimeSpec{
							BinaryName: "agentbeat",
							Spec: component.InputSpec{
								Command: &component.CommandSpec{
									Args: []string{"filebeat"},
								},
							},
						},
						Units: []component.Unit{
							{
								ID:     "filestream-unit",
								Type:   client.UnitTypeInput,
								Config: component.MustExpectedConfig(fileStreamConfig),
							},
							{
								ID:     "filestream-default",
								Type:   client.UnitTypeOutput,
								Config: component.MustExpectedConfig(esOutputConfig()),
							},
						},
					},
					{
						ID:         "filestream2-default",
						InputType:  "filestream",
						OutputType: "elasticsearch",
						InputSpec: &component.InputRuntimeSpec{
							BinaryName: "agentbeat",
							Spec: component.InputSpec{
								Command: &component.CommandSpec{
									Args: []string{"filebeat"},
								},
							},
						},
						Units: []component.Unit{
							{
								ID:     "filestream-unit",
								Type:   client.UnitTypeInput,
								Config: component.MustExpectedConfig(fileStreamConfig),
							},
							{
								ID:     "filestream-default",
								Type:   client.UnitTypeOutput,
								Config: component.MustExpectedConfig(esOutputConfig()),
							},
						},
					},
				},
			},
			expectedConfig: confmap.NewFromStringMap(map[string]any{
				"exporters": map[string]any{
					"elasticsearch/_agent-component/default": expectedESConfig("default"),
				},
				"extensions": map[string]any{
					"beatsauth/_agent-component/default": expectedExtensionConfig(),
				},
				"receivers": map[string]any{
					"filebeatreceiver/_agent-component/filestream1-default": expectedFilestreamConfig("filestream1-default"),
					"filebeatreceiver/_agent-component/filestream2-default": expectedFilestreamConfig("filestream2-default"),
				},
				"service": map[string]any{
					"extensions": []any{"beatsauth/_agent-component/default"},
					"pipelines": map[string]any{
						"logs/_agent-component/filestream1-default": map[string][]string{
							"exporters": {"elasticsearch/_agent-component/default"},
							"receivers": {"filebeatreceiver/_agent-component/filestream1-default"},
						},
						"logs/_agent-component/filestream2-default": map[string][]string{
							"exporters": {"elasticsearch/_agent-component/default"},
							"receivers": {"filebeatreceiver/_agent-component/filestream2-default"},
						},
					},
				},
			}),
		},
		{
			name: "beat/metrics",
			model: &component.Model{
				Components: []component.Component{
					{
						ID:         "beat-metrics-monitoring",
						InputType:  "beat/metrics",
						OutputType: "elasticsearch",
						InputSpec: &component.InputRuntimeSpec{
							BinaryName: "agentbeat",
							Spec: component.InputSpec{
								Command: &component.CommandSpec{
									Args: []string{"metricbeat"},
								},
							},
						},
						Units: []component.Unit{
							{
								ID:     "beat/metrics-monitoring",
								Type:   client.UnitTypeInput,
								Config: component.MustExpectedConfig(beatMetricsConfig),
							},
							{
								ID:     "beat/metrics-default",
								Type:   client.UnitTypeOutput,
								Config: component.MustExpectedConfig(esOutputConfig()),
							},
						},
					},
				},
			},
			expectedConfig: confmap.NewFromStringMap(map[string]any{
				"exporters": map[string]any{
					"elasticsearch/_agent-component/default": expectedESConfig("default"),
				},
				"extensions": map[string]any{
					"beatsauth/_agent-component/default": expectedExtensionConfig(),
				},
				"receivers": map[string]any{
					"metricbeatreceiver/_agent-component/beat-metrics-monitoring": map[string]any{
						"metricbeat": map[string]any{
							"modules": []map[string]any{
								{
									"data_stream": map[string]any{"dataset": "generic-1"},
									"hosts":       "http://localhost:5066",
									"id":          "test-1",
									"index":       "metrics-generic-1-default",
									"metricsets":  []interface{}{"stats"},
									"period":      "60s",
									"processors":  defaultProcessors("test-1", "generic-1", "metrics"),
									"module":      "beat",
								},
							},
						},
						"output": map[string]any{
							"otelconsumer": map[string]any{},
						},
						"path": map[string]any{
							"data": filepath.Join(paths.Run(), "beat-metrics-monitoring"),
						},
						"queue": map[string]any{
							"mem": map[string]any{
								"events": uint64(3200),
								"flush": map[string]any{
									"min_events": uint64(1600),
									"timeout":    "10s",
								},
							},
						},
						"logging": map[string]any{
							"with_fields": map[string]any{
								"component": map[string]any{
									"binary":  "metricbeat",
									"dataset": "elastic_agent.metricbeat",
									"type":    "beat/metrics",
									"id":      "beat-metrics-monitoring",
								},
								"log": map[string]any{
									"source": "beat-metrics-monitoring",
								},
							},
						},
						"http": map[string]any{
							"enabled": true,
							"host":    "localhost",
						},
					},
				},
				"service": map[string]any{
					"extensions": []any{"beatsauth/_agent-component/default"},
					"pipelines": map[string]any{
						"logs/_agent-component/beat-metrics-monitoring": map[string][]string{
							"exporters": {"elasticsearch/_agent-component/default"},
							"receivers": {"metricbeatreceiver/_agent-component/beat-metrics-monitoring"},
						},
					},
				},
			}),
		},
		{
			name: "system/metrics",
			model: &component.Model{
				Components: []component.Component{
					{
						ID:         "system-metrics",
						InputType:  "system/metrics",
						OutputType: "elasticsearch",
						InputSpec: &component.InputRuntimeSpec{
							BinaryName: "agentbeat",
							Spec: component.InputSpec{
								Command: &component.CommandSpec{
									Args: []string{"metricbeat"},
								},
							},
						},
						Units: []component.Unit{
							{
								ID:     "system/metrics",
								Type:   client.UnitTypeInput,
								Config: component.MustExpectedConfig(systemMetricsConfig),
							},
							{
								ID:     "system/metrics-default",
								Type:   client.UnitTypeOutput,
								Config: component.MustExpectedConfig(esOutputConfig()),
							},
						},
					},
				},
			},
			expectedConfig: confmap.NewFromStringMap(map[string]any{
				"exporters": map[string]any{
					"elasticsearch/_agent-component/default": expectedESConfig("default"),
				},
				"extensions": map[string]any{
					"beatsauth/_agent-component/default": expectedExtensionConfig(),
				},
				"receivers": map[string]any{
					"metricbeatreceiver/_agent-component/system-metrics": map[string]any{
						"metricbeat": map[string]any{
							"modules": []map[string]any{
								{
									"module":      "system",
									"data_stream": map[string]any{"dataset": "generic-1"},
									"id":          "test-1",
									"index":       "metrics-generic-1-default",
									"metricsets": map[string]any{
										"cpu": map[string]any{
											"data_stream.dataset": "system.cpu",
										},
										"memory": map[string]any{
											"data_stream.dataset": "system.memory",
										},
										"network": map[string]any{
											"data_stream.dataset": "system.network",
										},
										"filesystem": map[string]any{
											"data_stream.dataset": "system.filesystem",
										},
									},
									"processors": defaultProcessors("test-1", "generic-1", "metrics"),
								},
							},
						},
						"output": map[string]any{
							"otelconsumer": map[string]any{},
						},
						"path": map[string]any{
							"data": filepath.Join(paths.Run(), "system-metrics"),
						},
						"queue": map[string]any{
							"mem": map[string]any{
								"events": uint64(3200),
								"flush": map[string]any{
									"min_events": uint64(1600),
									"timeout":    "10s",
								},
							},
						},
						"logging": map[string]any{
							"with_fields": map[string]any{
								"component": map[string]any{
									"binary":  "metricbeat",
									"dataset": "elastic_agent.metricbeat",
									"type":    "system/metrics",
									"id":      "system-metrics",
								},
								"log": map[string]any{
									"source": "system-metrics",
								},
							},
						},
						"http": map[string]any{
							"enabled": true,
							"host":    "localhost",
						},
					},
				},
				"service": map[string]any{
					"extensions": []any{"beatsauth/_agent-component/default"},
					"pipelines": map[string]any{
						"logs/_agent-component/system-metrics": map[string][]string{
							"exporters": {"elasticsearch/_agent-component/default"},
							"receivers": {"metricbeatreceiver/_agent-component/system-metrics"},
						},
					},
				},
			}),
		},
	}
	for _, tt := range tests {
		t.Run(tt.name, func(t *testing.T) {
			actualConf, actualError := GetOtelConfig(tt.model, agentInfo, getBeatMonitoringConfig, logp.NewNopLogger())
			if actualConf == nil || tt.expectedConfig == nil {
				assert.Equal(t, tt.expectedConfig, actualConf)
			} else { // this gives a nicer diff
				assert.Equal(t, tt.expectedConfig.ToStringMap(), actualConf.ToStringMap())
			}

			if tt.expectedError != nil {
				assert.Error(t, actualError)
				assert.EqualError(t, actualError, tt.expectedError.Error())
			} else {
				assert.NoError(t, actualError)
			}
		})
	}
}

// TODO: Add unit tests for other config generation functions<|MERGE_RESOLUTION|>--- conflicted
+++ resolved
@@ -301,12 +301,9 @@
 			"logs_dynamic_id": map[string]any{
 				"enabled": true,
 			},
-<<<<<<< HEAD
 			"telemetry": map[string]any{
 				"log_failed_docs_input": true,
 			},
-=======
->>>>>>> a425190b
 			"auth": map[string]any{
 				"authenticator": "beatsauth/_agent-component/" + outputName,
 			},
