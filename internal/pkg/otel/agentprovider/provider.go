// Copyright Elasticsearch B.V. and/or licensed to Elasticsearch B.V. under one
// or more contributor license agreements. Licensed under the Elastic License 2.0;
// you may not use this file except in compliance with the Elastic License 2.0.

package agentprovider

import (
	"context"
	"fmt"
	"sync"

	"github.com/gofrs/uuid/v5"
	"go.opentelemetry.io/collector/confmap"
)

const schemeName = "elasticagent"

// Provider is a fixed provider that has a factory but only returns the same provider.
type Provider struct {
	uri string

	cfg     *confmap.Conf
	cfgMu   sync.RWMutex
	updated chan struct{}

	canceller   context.CancelFunc
	cancelledMu sync.Mutex
}

// NewProvider creates a `agentprovider.Provider`.
func NewProvider(cfg *confmap.Conf) *Provider {
	uri := fmt.Sprintf("%s:%s", schemeName, uuid.Must(uuid.NewV4()).String())
	return &Provider{
		uri:     uri,
		cfg:     cfg,
		updated: make(chan struct{}, 1), // buffer of 1, stores the updated state
	}
}

// NewFactory provides a factory.
//
// This factory doesn't create a new provider on each call. It always returns the same provider.
func (p *Provider) NewFactory() confmap.ProviderFactory {
	return confmap.NewProviderFactory(func(_ confmap.ProviderSettings) confmap.Provider {
		return p
	})
}

// Update updates the latest configuration in the provider.
func (p *Provider) Update(cfg *confmap.Conf) {
	p.cfgMu.Lock()
	p.cfg = cfg
	p.cfgMu.Unlock()
	select {
	case p.updated <- struct{}{}:
	default:
		// already has an updated state
	}
}

// Retrieve returns the latest configuration.
func (p *Provider) Retrieve(passedCtx context.Context, uri string, watcher confmap.WatcherFunc) (*confmap.Retrieved, error) {
	if uri != p.uri {
		return nil, fmt.Errorf("%q uri doesn't equal defined %q provider", uri, schemeName)
	}

	// get latest cfg at time of call
	p.cfgMu.RLock()
	cfg := p.cfg
	p.cfgMu.RUnlock()

	// don't use passed in context, as the cancel comes from Shutdown
	ctx, cancel := context.WithCancel(context.Background())
	p.replaceCanceller(cancel)
	go func() {
		defer p.replaceCanceller(nil) // ensure the context is always cleaned up
		select {
		case <-ctx.Done():
			return
		case <-p.updated:
<<<<<<< HEAD
=======
			// if passedCtx is cancelled, the collector has shutdown.
			// return instead of calling `watcher`
>>>>>>> c67fea0d
			if passedCtx.Err() != nil {
				return
			}
			watcher(&confmap.ChangeEvent{})
		}
	}()

	return confmap.NewRetrieved(cfg.ToStringMap())
}

// Scheme is the scheme for this provider.
func (p *Provider) Scheme() string {
	return schemeName
}

// Shutdown called by collect when stopping.
func (p *Provider) Shutdown(ctx context.Context) error {
	p.replaceCanceller(nil)
	return nil
}

// URI returns the URI to be used for this provider.
func (p *Provider) URI() string {
	return p.uri
}

func (p *Provider) replaceCanceller(replace context.CancelFunc) {
	p.cancelledMu.Lock()
	canceller := p.canceller
	p.canceller = replace
	p.cancelledMu.Unlock()
	if canceller != nil {
		canceller()
	}
}<|MERGE_RESOLUTION|>--- conflicted
+++ resolved
@@ -78,11 +78,8 @@
 		case <-ctx.Done():
 			return
 		case <-p.updated:
-<<<<<<< HEAD
-=======
 			// if passedCtx is cancelled, the collector has shutdown.
 			// return instead of calling `watcher`
->>>>>>> c67fea0d
 			if passedCtx.Err() != nil {
 				return
 			}
