module github.com/elastic/elastic-agent

<<<<<<< HEAD
go 1.23.4
=======
go 1.22.10
>>>>>>> fc0939e0

require (
	github.com/Jeffail/gabs/v2 v2.6.0
	github.com/Microsoft/go-winio v0.6.2
	github.com/antlr4-go/antlr/v4 v4.13.0
	github.com/blakesmith/ar v0.0.0-20150311145944-8bd4349a67f2
	github.com/cavaliergopher/rpm v1.2.0
	github.com/cenkalti/backoff/v4 v4.3.0
	github.com/cespare/xxhash/v2 v2.3.0
	github.com/docker/docker v27.4.1+incompatible
	github.com/docker/go-units v0.5.0
	github.com/dolmen-go/contextio v0.0.0-20200217195037-68fc5150bcd5
	github.com/elastic/beats/v7 v7.0.0-alpha2.0.20241212201805-58af1537830b
	github.com/elastic/elastic-agent-autodiscover v0.9.0
	github.com/elastic/elastic-agent-client/v7 v7.17.0
	github.com/elastic/elastic-agent-libs v0.18.2
	github.com/elastic/elastic-agent-system-metrics v0.11.7
	github.com/elastic/elastic-transport-go/v8 v8.6.0
	github.com/elastic/go-elasticsearch/v8 v8.17.0
	github.com/elastic/go-licenser v0.4.2
	github.com/elastic/go-sysinfo v1.15.0
	github.com/elastic/go-ucfg v0.8.8
	github.com/elastic/mock-es v0.0.0-20241101195702-0a41fa3d30d9
	github.com/elastic/opentelemetry-collector-components/connector/signaltometricsconnector v0.3.0
	github.com/elastic/opentelemetry-collector-components/processor/elasticinframetricsprocessor v0.13.0
	github.com/elastic/opentelemetry-collector-components/processor/elastictraceprocessor v0.3.0
	github.com/elastic/opentelemetry-collector-components/processor/lsmintervalprocessor v0.3.0
	github.com/fatih/color v1.17.0
	github.com/fsnotify/fsnotify v1.8.0
	github.com/go-viper/mapstructure/v2 v2.2.1
	github.com/gofrs/flock v0.12.1
	github.com/gofrs/uuid/v5 v5.2.0
	github.com/google/go-cmp v0.6.0
	github.com/google/pprof v0.0.0-20240727154555-813a5fbdbec8
	github.com/gorilla/mux v1.8.1
	github.com/hectane/go-acl v0.0.0-20190604041725-da78bae5fc95
	github.com/jaypipes/ghw v0.12.0
	github.com/jedib0t/go-pretty/v6 v6.4.6
	github.com/josephspurrier/goversioninfo v1.4.0
	github.com/kardianos/service v1.2.1-0.20210728001519-a323c3813bc7
	github.com/magefile/mage v1.15.0
	github.com/oklog/ulid/v2 v2.1.0
	github.com/open-telemetry/opentelemetry-collector-contrib/connector/routingconnector v0.117.0
	github.com/open-telemetry/opentelemetry-collector-contrib/exporter/kafkaexporter v0.117.0
	github.com/open-telemetry/opentelemetry-collector-contrib/exporter/loadbalancingexporter v0.117.0
	github.com/open-telemetry/opentelemetry-collector-contrib/extension/healthcheckextension v0.117.0
	github.com/open-telemetry/opentelemetry-collector-contrib/extension/observer/k8sobserver v0.117.0
	github.com/open-telemetry/opentelemetry-collector-contrib/extension/pprofextension v0.117.0
	github.com/open-telemetry/opentelemetry-collector-contrib/pkg/status v0.117.0
	github.com/open-telemetry/opentelemetry-collector-contrib/receiver/jaegerreceiver v0.117.0
	github.com/open-telemetry/opentelemetry-collector-contrib/receiver/jmxreceiver v0.117.0
	github.com/open-telemetry/opentelemetry-collector-contrib/receiver/kafkareceiver v0.117.0
	github.com/open-telemetry/opentelemetry-collector-contrib/receiver/nginxreceiver v0.117.0
	github.com/open-telemetry/opentelemetry-collector-contrib/receiver/prometheusreceiver v0.117.0
	github.com/open-telemetry/opentelemetry-collector-contrib/receiver/receivercreator v0.117.0
	github.com/open-telemetry/opentelemetry-collector-contrib/receiver/redisreceiver v0.117.0
	github.com/open-telemetry/opentelemetry-collector-contrib/receiver/zipkinreceiver v0.117.0
	github.com/otiai10/copy v1.14.0
	github.com/rednafi/link-patrol v0.0.0-20240826150821-057643e74d4d
	github.com/rs/zerolog v1.27.0
	github.com/sajari/regression v1.0.1
	github.com/schollz/progressbar/v3 v3.13.1
	github.com/spf13/cobra v1.8.1
	github.com/spf13/pflag v1.0.5
	github.com/stretchr/testify v1.10.0
	github.com/tsg/go-daemon v0.0.0-20200207173439-e704b93fd89b
	github.com/winlabs/gowin32 v0.0.0-20240930213947-f504d7e14639
	go.elastic.co/apm/module/apmgorilla/v2 v2.6.0
	go.elastic.co/apm/module/apmgrpc/v2 v2.6.0
	go.elastic.co/apm/v2 v2.6.2
	go.elastic.co/ecszap v1.0.2
	go.elastic.co/go-licence-detector v0.7.0
	go.opentelemetry.io/collector/component/componentstatus v0.117.0
	go.opentelemetry.io/collector/processor/memorylimiterprocessor v0.117.0
	go.opentelemetry.io/collector/receiver/nopreceiver v0.117.0
	go.uber.org/zap v1.27.0
	golang.org/x/crypto v0.32.0
	golang.org/x/exp v0.0.0-20240719175910-8a7402abbf56
	golang.org/x/sync v0.10.0
	golang.org/x/sys v0.29.0
	golang.org/x/term v0.28.0
	golang.org/x/text v0.21.0
	golang.org/x/time v0.6.0
	golang.org/x/tools v0.25.0
	google.golang.org/api v0.199.0
	google.golang.org/grpc v1.69.2
	google.golang.org/protobuf v1.36.2
	gopkg.in/ini.v1 v1.67.0
	gopkg.in/yaml.v2 v2.4.0
	gopkg.in/yaml.v3 v3.0.1
	gotest.tools/gotestsum v1.9.0
	helm.sh/helm/v3 v3.15.4
	k8s.io/api v0.31.3
	k8s.io/apimachinery v0.31.3
	k8s.io/cli-runtime v0.30.3
	k8s.io/client-go v0.31.3
	kernel.org/pub/linux/libs/security/libcap/cap v1.2.70
	sigs.k8s.io/e2e-framework v0.4.0
	sigs.k8s.io/kustomize/api v0.13.5-0.20230601165947-6ce0bf390ce3
	sigs.k8s.io/kustomize/kyaml v0.14.3-0.20230601165947-6ce0bf390ce3
)

require (
	github.com/distribution/reference v0.6.0 // indirect
	github.com/open-telemetry/opentelemetry-collector-contrib/connector/spanmetricsconnector v0.117.0
	github.com/open-telemetry/opentelemetry-collector-contrib/exporter/elasticsearchexporter v0.117.0
	github.com/open-telemetry/opentelemetry-collector-contrib/exporter/fileexporter v0.117.0
	github.com/open-telemetry/opentelemetry-collector-contrib/extension/storage/filestorage v0.117.0
	github.com/open-telemetry/opentelemetry-collector-contrib/processor/attributesprocessor v0.117.0
	github.com/open-telemetry/opentelemetry-collector-contrib/processor/filterprocessor v0.117.0
	github.com/open-telemetry/opentelemetry-collector-contrib/processor/geoipprocessor v0.117.0
	github.com/open-telemetry/opentelemetry-collector-contrib/processor/k8sattributesprocessor v0.117.0
	github.com/open-telemetry/opentelemetry-collector-contrib/processor/resourcedetectionprocessor v0.117.0
	github.com/open-telemetry/opentelemetry-collector-contrib/processor/resourceprocessor v0.117.0
	github.com/open-telemetry/opentelemetry-collector-contrib/processor/transformprocessor v0.117.0
	github.com/open-telemetry/opentelemetry-collector-contrib/receiver/filelogreceiver v0.117.0
	github.com/open-telemetry/opentelemetry-collector-contrib/receiver/hostmetricsreceiver v0.117.0
	github.com/open-telemetry/opentelemetry-collector-contrib/receiver/httpcheckreceiver v0.117.0
	github.com/open-telemetry/opentelemetry-collector-contrib/receiver/k8sclusterreceiver v0.117.0
	github.com/open-telemetry/opentelemetry-collector-contrib/receiver/k8sobjectsreceiver v0.117.0
	github.com/open-telemetry/opentelemetry-collector-contrib/receiver/kubeletstatsreceiver v0.117.0
	go.opentelemetry.io/collector/component v0.117.0
	go.opentelemetry.io/collector/confmap v1.23.0
	go.opentelemetry.io/collector/confmap/provider/envprovider v1.23.0
	go.opentelemetry.io/collector/confmap/provider/fileprovider v1.23.0
	go.opentelemetry.io/collector/confmap/provider/httpprovider v1.23.0
	go.opentelemetry.io/collector/confmap/provider/httpsprovider v1.23.0
	go.opentelemetry.io/collector/confmap/provider/yamlprovider v1.23.0
	go.opentelemetry.io/collector/connector v0.117.0
	go.opentelemetry.io/collector/exporter v0.117.0
	go.opentelemetry.io/collector/exporter/debugexporter v0.117.0
	go.opentelemetry.io/collector/exporter/otlpexporter v0.117.0
	go.opentelemetry.io/collector/exporter/otlphttpexporter v0.117.0
	go.opentelemetry.io/collector/extension v0.117.0
	go.opentelemetry.io/collector/extension/memorylimiterextension v0.117.0
	go.opentelemetry.io/collector/featuregate v1.23.0
	go.opentelemetry.io/collector/otelcol v0.117.0
	go.opentelemetry.io/collector/processor v0.117.0
	go.opentelemetry.io/collector/processor/batchprocessor v0.117.0
	go.opentelemetry.io/collector/receiver v0.117.0
	go.opentelemetry.io/collector/receiver/otlpreceiver v0.117.0
)

require (
	aqwari.net/xml v0.0.0-20210331023308-d9421b293817 // indirect
	cloud.google.com/go v0.115.1 // indirect
	cloud.google.com/go/auth v0.9.5 // indirect
	cloud.google.com/go/auth/oauth2adapt v0.2.4 // indirect
	cloud.google.com/go/compute/metadata v0.6.0 // indirect
	cloud.google.com/go/iam v1.2.0 // indirect
	cloud.google.com/go/pubsub v1.42.0 // indirect
	cloud.google.com/go/storage v1.43.0 // indirect
	code.cloudfoundry.org/go-diodes v0.0.0-20190809170250-f77fb823c7ee // indirect
	code.cloudfoundry.org/go-loggregator v7.4.0+incompatible // indirect
	code.cloudfoundry.org/gofileutils v0.0.0-20170111115228-4d0c80011a0f // indirect
	code.cloudfoundry.org/rfc5424 v0.0.0-20180905210152-236a6d29298a // indirect
	github.com/AdaLogics/go-fuzz-headers v0.0.0-20230811130428-ced1acdcaa24 // indirect
	github.com/Azure/azure-amqp-common-go/v4 v4.2.0 // indirect
	github.com/Azure/azure-event-hubs-go/v3 v3.6.1 // indirect
	github.com/Azure/azure-pipeline-go v0.2.3 // indirect
	github.com/Azure/azure-sdk-for-go v68.0.0+incompatible // indirect
	github.com/Azure/azure-sdk-for-go/sdk/azcore v1.14.0 // indirect
	github.com/Azure/azure-sdk-for-go/sdk/azidentity v1.7.0 // indirect
	github.com/Azure/azure-sdk-for-go/sdk/internal v1.10.0 // indirect
	github.com/Azure/azure-sdk-for-go/sdk/messaging/azeventhubs v1.2.1 // indirect
	github.com/Azure/azure-sdk-for-go/sdk/resourcemanager/compute/armcompute/v5 v5.7.0 // indirect
	github.com/Azure/azure-sdk-for-go/sdk/resourcemanager/containerservice/armcontainerservice/v4 v4.8.0 // indirect
	github.com/Azure/azure-sdk-for-go/sdk/resourcemanager/network/armnetwork/v4 v4.3.0 // indirect
	github.com/Azure/azure-sdk-for-go/sdk/storage/azblob v1.4.0 // indirect
	github.com/Azure/azure-storage-blob-go v0.15.0 // indirect
	github.com/Azure/go-amqp v1.0.5 // indirect
	github.com/Azure/go-ansiterm v0.0.0-20230124172434-306776ec8161 // indirect
	github.com/Azure/go-autorest v14.2.0+incompatible // indirect
	github.com/Azure/go-autorest/autorest v0.11.29 // indirect
	github.com/Azure/go-autorest/autorest/adal v0.9.24 // indirect
	github.com/Azure/go-autorest/autorest/date v0.3.0 // indirect
	github.com/Azure/go-autorest/autorest/to v0.4.0 // indirect
	github.com/Azure/go-autorest/autorest/validation v0.3.1 // indirect
	github.com/Azure/go-autorest/logger v0.2.1 // indirect
	github.com/Azure/go-autorest/tracing v0.6.0 // indirect
	github.com/Azure/go-ntlmssp v0.0.0-20221128193559-754e69321358 // indirect
	github.com/AzureAD/microsoft-authentication-library-for-go v1.2.2 // indirect
	github.com/BurntSushi/toml v1.4.1-0.20240526193622-a339e1f7089c // indirect
	github.com/Code-Hex/go-generics-cache v1.5.1 // indirect
	github.com/DataDog/zstd v1.4.5 // indirect
	github.com/GoogleCloudPlatform/opentelemetry-operations-go/detectors/gcp v1.25.0 // indirect
	github.com/IBM/sarama v1.44.0 // indirect
	github.com/JohnCGriffin/overflow v0.0.0-20211019200055-46fa312c352c // indirect
	github.com/MakeNowJust/heredoc v1.0.0 // indirect
	github.com/Masterminds/goutils v1.1.1 // indirect
	github.com/Masterminds/semver v1.5.0 // indirect
	github.com/Masterminds/semver/v3 v3.2.1 // indirect
	github.com/Masterminds/sprig/v3 v3.2.3 // indirect
	github.com/Masterminds/squirrel v1.5.4 // indirect
	github.com/Microsoft/hcsshim v0.12.5 // indirect
	github.com/PaesslerAG/gval v1.2.2 // indirect
	github.com/PaesslerAG/jsonpath v0.1.1 // indirect
	github.com/Showmax/go-fqdn v1.0.0 // indirect
	github.com/StackExchange/wmi v1.2.1 // indirect
	github.com/aerospike/aerospike-client-go/v7 v7.7.1 // indirect
	github.com/akavel/rsrc v0.10.2 // indirect
	github.com/alecthomas/participle/v2 v2.1.1 // indirect
	github.com/alecthomas/units v0.0.0-20240626203959-61d1e3462e30 // indirect
	github.com/andybalholm/brotli v1.1.0 // indirect
	github.com/antchfx/xmlquery v1.4.3 // indirect
	github.com/antchfx/xpath v1.3.3 // indirect
	github.com/apache/arrow/go/v17 v17.0.0 // indirect
	github.com/apache/thrift v0.21.0 // indirect
	github.com/armon/go-metrics v0.4.1 // indirect
	github.com/armon/go-radix v1.0.0 // indirect
	github.com/asaskevich/govalidator v0.0.0-20230301143203-a9d515a09cc2 // indirect
	github.com/aws/aws-msk-iam-sasl-signer-go v1.0.0 // indirect
	github.com/aws/aws-sdk-go v1.55.5 // indirect
	github.com/aws/aws-sdk-go-v2 v1.32.7 // indirect
	github.com/aws/aws-sdk-go-v2/aws/protocol/eventstream v1.6.4 // indirect
	github.com/aws/aws-sdk-go-v2/config v1.28.7 // indirect
	github.com/aws/aws-sdk-go-v2/credentials v1.17.48 // indirect
	github.com/aws/aws-sdk-go-v2/feature/ec2/imds v1.16.22 // indirect
	github.com/aws/aws-sdk-go-v2/internal/configsources v1.3.26 // indirect
	github.com/aws/aws-sdk-go-v2/internal/endpoints/v2 v2.6.26 // indirect
	github.com/aws/aws-sdk-go-v2/internal/ini v1.8.1 // indirect
	github.com/aws/aws-sdk-go-v2/internal/v4a v1.3.16 // indirect
	github.com/aws/aws-sdk-go-v2/service/cloudwatchlogs v1.37.5 // indirect
	github.com/aws/aws-sdk-go-v2/service/ec2 v1.176.0 // indirect
	github.com/aws/aws-sdk-go-v2/service/internal/accept-encoding v1.12.1 // indirect
	github.com/aws/aws-sdk-go-v2/service/internal/checksum v1.3.18 // indirect
	github.com/aws/aws-sdk-go-v2/service/internal/presigned-url v1.12.7 // indirect
	github.com/aws/aws-sdk-go-v2/service/internal/s3shared v1.17.16 // indirect
	github.com/aws/aws-sdk-go-v2/service/s3 v1.60.1 // indirect
	github.com/aws/aws-sdk-go-v2/service/servicediscovery v1.34.1 // indirect
	github.com/aws/aws-sdk-go-v2/service/sqs v1.34.5 // indirect
	github.com/aws/aws-sdk-go-v2/service/sso v1.24.8 // indirect
	github.com/aws/aws-sdk-go-v2/service/ssooidc v1.28.7 // indirect
	github.com/aws/aws-sdk-go-v2/service/sts v1.33.3 // indirect
	github.com/aws/smithy-go v1.22.1 // indirect
	github.com/beorn7/perks v1.0.1 // indirect
	github.com/bmatcuk/doublestar/v4 v4.7.1 // indirect
	github.com/chai2010/gettext-go v1.0.2 // indirect
	github.com/cloudfoundry-community/go-cfclient v0.0.0-20190808214049-35bcce23fc5f // indirect
	github.com/cloudfoundry/noaa v2.1.0+incompatible // indirect
	github.com/cloudfoundry/sonde-go v0.0.0-20171206171820-b33733203bb4 // indirect
	github.com/cncf/xds/go v0.0.0-20240905190251-b4127c9b8d78 // indirect
	github.com/cockroachdb/errors v1.11.3 // indirect
	github.com/cockroachdb/fifo v0.0.0-20240606204812-0bbfbd93a7ce // indirect
	github.com/cockroachdb/logtags v0.0.0-20230118201751-21c54148d20b // indirect
	github.com/cockroachdb/pebble v1.1.2 // indirect
	github.com/cockroachdb/redact v1.1.5 // indirect
	github.com/cockroachdb/tokenbucket v0.0.0-20230807174530-cc333fc44b06 // indirect
	github.com/containerd/containerd v1.7.18 // indirect
	github.com/containerd/errdefs v0.1.0 // indirect
	github.com/containerd/log v0.1.0 // indirect
	github.com/coreos/go-systemd/v22 v22.5.0 // indirect
	github.com/cpuguy83/go-md2man/v2 v2.0.4 // indirect
	github.com/cyphar/filepath-securejoin v0.2.5 // indirect
	github.com/davecgh/go-spew v1.1.2-0.20180830191138-d8f796af33cc // indirect
	github.com/dennwc/varint v1.0.0 // indirect
	github.com/devigned/tab v0.1.2-0.20190607222403-0c15cf42f9a2 // indirect
	github.com/dgraph-io/badger/v4 v4.5.0 // indirect
	github.com/dgraph-io/ristretto/v2 v2.0.0 // indirect
	github.com/dgryski/go-rendezvous v0.0.0-20200823014737-9f7001d12a5f // indirect
	github.com/digitalocean/go-libvirt v0.0.0-20240709142323-d8406205c752 // indirect
	github.com/digitalocean/godo v1.122.0 // indirect
	github.com/dlclark/regexp2 v1.4.0 // indirect
	github.com/dnephin/pflag v1.0.7 // indirect
	github.com/docker/cli v25.0.1+incompatible // indirect
	github.com/docker/distribution v2.8.3+incompatible // indirect
	github.com/docker/docker-credential-helpers v0.7.0 // indirect
	github.com/docker/go-connections v0.5.0 // indirect
	github.com/docker/go-metrics v0.0.1 // indirect
	github.com/dop251/goja v0.0.0-20200831102558-9af81ddcf0e1 // indirect
	github.com/dop251/goja_nodejs v0.0.0-20171011081505-adff31b136e6 // indirect
	github.com/dustin/go-humanize v1.0.1 // indirect
	github.com/eapache/go-resiliency v1.7.0 // indirect
	github.com/eapache/go-xerial-snappy v0.0.0-20230731223053-c322873962e3 // indirect
	github.com/eapache/queue v1.1.0 // indirect
	github.com/ebitengine/purego v0.8.1 // indirect
	github.com/eclipse/paho.mqtt.golang v1.3.5 // indirect
	github.com/elastic/bayeux v1.0.5 // indirect
	github.com/elastic/go-concert v0.3.0 // indirect
	github.com/elastic/go-docappender/v2 v2.3.3 // indirect
	github.com/elastic/go-elasticsearch/v7 v7.17.10 // indirect
	github.com/elastic/go-grok v0.3.1 // indirect
	github.com/elastic/go-lumber v0.1.2-0.20220819171948-335fde24ea0f // indirect
	github.com/elastic/go-seccomp-bpf v1.5.0 // indirect
	github.com/elastic/go-sfdc v0.0.0-20241010131323-8e176480d727 // indirect
	github.com/elastic/go-structform v0.0.12 // indirect
	github.com/elastic/go-windows v1.0.2 // indirect
	github.com/elastic/gosigar v0.14.3 // indirect
	github.com/elastic/lunes v0.1.0 // indirect
	github.com/elastic/mito v1.16.0 // indirect
	github.com/elastic/opentelemetry-lib v0.14.0 // indirect
	github.com/elastic/pkcs8 v1.0.0 // indirect
	github.com/elastic/sarama v1.19.1-0.20241120141909-c7eabfcee7e5 // indirect
	github.com/emicklei/go-restful/v3 v3.11.0 // indirect
	github.com/envoyproxy/go-control-plane v0.13.1 // indirect
	github.com/envoyproxy/protoc-gen-validate v1.1.0 // indirect
	github.com/evanphx/json-patch v5.7.0+incompatible // indirect
	github.com/evanphx/json-patch/v5 v5.9.0 // indirect
	github.com/exponent-io/jsonpath v0.0.0-20151013193312-d6023ce2651d // indirect
	github.com/expr-lang/expr v1.16.9 // indirect
	github.com/fearful-symmetry/gomsr v0.0.1 // indirect
	github.com/fearful-symmetry/gorapl v0.0.4 // indirect
	github.com/felixge/httpsnoop v1.0.4 // indirect
	github.com/fxamacker/cbor/v2 v2.7.0 // indirect
	github.com/getsentry/sentry-go v0.27.0 // indirect
	github.com/ghodss/yaml v1.0.0 // indirect
	github.com/go-asn1-ber/asn1-ber v1.5.5 // indirect
	github.com/go-errors/errors v1.4.2 // indirect
	github.com/go-gorp/gorp/v3 v3.1.0 // indirect
	github.com/go-kit/log v0.2.1 // indirect
	github.com/go-ldap/ldap/v3 v3.4.6 // indirect
	github.com/go-logfmt/logfmt v0.6.0 // indirect
	github.com/go-logr/logr v1.4.2 // indirect
	github.com/go-logr/stdr v1.2.2 // indirect
	github.com/go-ole/go-ole v1.3.0 // indirect
	github.com/go-openapi/jsonpointer v0.20.2 // indirect
	github.com/go-openapi/jsonreference v0.20.4 // indirect
	github.com/go-openapi/swag v0.22.9 // indirect
	github.com/go-resty/resty/v2 v2.13.1 // indirect
	github.com/go-sourcemap/sourcemap v2.1.2+incompatible // indirect
	github.com/go-sql-driver/mysql v1.6.0 // indirect
	github.com/go-zookeeper/zk v1.0.3 // indirect
	github.com/gobwas/glob v0.2.3 // indirect
	github.com/gocarina/gocsv v0.0.0-20170324095351-ffef3ffc77be // indirect
	github.com/goccy/go-json v0.10.4 // indirect
	github.com/godbus/dbus/v5 v5.1.0 // indirect
	github.com/gogo/googleapis v1.4.1 // indirect
	github.com/gogo/protobuf v1.3.2 // indirect
	github.com/golang-jwt/jwt/v4 v4.5.0 // indirect
	github.com/golang-jwt/jwt/v5 v5.2.1 // indirect
	github.com/golang/groupcache v0.0.0-20210331224755-41bb18bfe9da // indirect
	github.com/golang/protobuf v1.5.4 // indirect
	github.com/golang/snappy v0.0.4 // indirect
	github.com/gomodule/redigo v1.8.3 // indirect
	github.com/google/btree v1.1.2 // indirect
	github.com/google/cel-go v0.20.1 // indirect
	github.com/google/flatbuffers v24.3.25+incompatible // indirect
	github.com/google/gnostic-models v0.6.9-0.20230804172637-c7be7c783f49 // indirect
	github.com/google/go-querystring v1.1.0 // indirect
	github.com/google/gofuzz v1.2.0 // indirect
	github.com/google/licenseclassifier v0.0.0-20221004142553-c1ed8fcf4bab // indirect
	github.com/google/s2a-go v0.1.8 // indirect
	github.com/google/shlex v0.0.0-20191202100458-e7afc7fbc510 // indirect
	github.com/google/uuid v1.6.0 // indirect
	github.com/googleapis/enterprise-certificate-proxy v0.3.4 // indirect
	github.com/googleapis/gax-go/v2 v2.13.0 // indirect
	github.com/gophercloud/gophercloud v1.14.0 // indirect
	github.com/gorilla/handlers v1.5.2 // indirect
	github.com/gorilla/websocket v1.5.0 // indirect
	github.com/gosuri/uitable v0.0.4 // indirect
	github.com/grafana/regexp v0.0.0-20240518133315-a468a5bfb3bc // indirect
	github.com/gregjones/httpcache v0.0.0-20180305231024-9cad4c3443a7 // indirect
	github.com/grpc-ecosystem/grpc-gateway/v2 v2.24.0 // indirect
	github.com/h2non/filetype v1.1.1 // indirect
	github.com/hashicorp/consul/api v1.31.0 // indirect
	github.com/hashicorp/cronexpr v1.1.2 // indirect
	github.com/hashicorp/errwrap v1.1.0 // indirect
	github.com/hashicorp/go-cleanhttp v0.5.2 // indirect
	github.com/hashicorp/go-hclog v1.6.3 // indirect
	github.com/hashicorp/go-immutable-radix v1.3.1 // indirect
	github.com/hashicorp/go-multierror v1.1.1 // indirect
	github.com/hashicorp/go-retryablehttp v0.7.7 // indirect
	github.com/hashicorp/go-rootcerts v1.0.2 // indirect
	github.com/hashicorp/go-uuid v1.0.3 // indirect
	github.com/hashicorp/golang-lru v1.0.2 // indirect
	github.com/hashicorp/golang-lru/v2 v2.0.7 // indirect
	github.com/hashicorp/nomad/api v0.0.0-20240717122358-3d93bd3778f3 // indirect
	github.com/hashicorp/serf v0.10.1 // indirect
	github.com/hetznercloud/hcloud-go/v2 v2.13.1 // indirect
	github.com/huandu/xstrings v1.4.0 // indirect
	github.com/iancoleman/strcase v0.3.0 // indirect
	github.com/icholy/digest v0.1.22 // indirect
	github.com/imdario/mergo v0.3.16 // indirect
	github.com/inconshreveable/mousetrap v1.1.0 // indirect
	github.com/ionos-cloud/sdk-go/v6 v6.2.1 // indirect
	github.com/jaegertracing/jaeger v1.64.0 // indirect
	github.com/jaypipes/pcidb v1.0.0 // indirect
	github.com/jcmturner/aescts/v2 v2.0.0 // indirect
	github.com/jcmturner/dnsutils/v2 v2.0.0 // indirect
	github.com/jcmturner/gofork v1.7.6 // indirect
	github.com/jcmturner/goidentity/v6 v6.0.1 // indirect
	github.com/jcmturner/gokrb5/v8 v8.4.4 // indirect
	github.com/jcmturner/rpc/v2 v2.0.3 // indirect
	github.com/jmespath/go-jmespath v0.4.0 // indirect
	github.com/jmoiron/sqlx v1.3.5 // indirect
	github.com/joeshaw/multierror v0.0.0-20140124173710-69b34d4ec901 // indirect
	github.com/jonboulle/clockwork v0.4.0 // indirect
	github.com/josharian/intern v1.0.0 // indirect
	github.com/jpillora/backoff v1.0.0 // indirect
	github.com/karrick/godirwalk v1.17.0 // indirect
	github.com/klauspost/asmfmt v1.3.2 // indirect
	github.com/klauspost/compress v1.17.11 // indirect
	github.com/klauspost/cpuid/v2 v2.2.8 // indirect
	github.com/knadh/koanf/maps v0.1.1 // indirect
	github.com/knadh/koanf/providers/confmap v0.1.0 // indirect
	github.com/knadh/koanf/v2 v2.1.2 // indirect
	github.com/kolo/xmlrpc v0.0.0-20220921171641-a4b6fa1dd06b // indirect
	github.com/kr/pretty v0.3.1 // indirect
	github.com/kr/text v0.2.0 // indirect
	github.com/kylelemons/godebug v1.1.0 // indirect
	github.com/lann/builder v0.0.0-20180802200727-47ae307949d0 // indirect
	github.com/lann/ps v0.0.0-20150810152359-62de8c46ede0 // indirect
	github.com/leodido/go-syslog/v4 v4.2.0 // indirect
	github.com/leodido/ragel-machinery v0.0.0-20190525184631-5f46317e436b // indirect
	github.com/lestrrat-go/strftime v1.1.0 // indirect
	github.com/lib/pq v1.10.9 // indirect
	github.com/liggitt/tabwriter v0.0.0-20181228230101-89fcab3d43de // indirect
	github.com/lightstep/go-expohisto v1.0.0 // indirect
	github.com/linode/linodego v1.40.0 // indirect
	github.com/lufia/plan9stats v0.0.0-20220913051719-115f729f3c8c // indirect
	github.com/mailru/easyjson v0.7.7 // indirect
	github.com/mattn/go-colorable v0.1.13 // indirect
	github.com/mattn/go-ieproxy v0.0.1 // indirect
	github.com/mattn/go-isatty v0.0.20 // indirect
	github.com/mattn/go-runewidth v0.0.15 // indirect
	github.com/miekg/dns v1.1.62 // indirect
	github.com/mileusna/useragent v1.3.4 // indirect
	github.com/minio/asm2plan9s v0.0.0-20200509001527-cdd76441f9d8 // indirect
	github.com/minio/c2goasm v0.0.0-20190812172519-36a3d3bbc4f3 // indirect
	github.com/mitchellh/colorstring v0.0.0-20190213212951-d06e56a500db // indirect
	github.com/mitchellh/copystructure v1.2.0 // indirect
	github.com/mitchellh/go-homedir v1.1.0 // indirect
	github.com/mitchellh/go-wordwrap v1.0.1 // indirect
	github.com/mitchellh/hashstructure v1.1.0 // indirect
	github.com/mitchellh/mapstructure v1.5.1-0.20231216201459-8508981c8b6c // indirect
	github.com/mitchellh/reflectwalk v1.0.2 // indirect
	github.com/moby/docker-image-spec v1.3.1 // indirect
	github.com/moby/locker v1.0.1 // indirect
	github.com/moby/spdystream v0.4.0 // indirect
	github.com/moby/term v0.5.0 // indirect
	github.com/modern-go/concurrent v0.0.0-20180306012644-bacd9c7ef1dd // indirect
	github.com/modern-go/reflect2 v1.0.2 // indirect
	github.com/monochromegane/go-gitignore v0.0.0-20200626010858-205db1a8cc00 // indirect
	github.com/montanaflynn/stats v0.7.0 // indirect
	github.com/mostynb/go-grpc-compression v1.2.3 // indirect
	github.com/munnerz/goautoneg v0.0.0-20191010083416-a7dc8b61c822 // indirect
	github.com/mwitkow/go-conntrack v0.0.0-20190716064945-2f068394615f // indirect
	github.com/mxk/go-flowrate v0.0.0-20140419014527-cca7078d478f // indirect
	github.com/nginxinc/nginx-prometheus-exporter v0.11.0 // indirect
	github.com/nxadm/tail v1.4.11 // indirect
	github.com/onsi/ginkgo/v2 v2.20.0 // indirect
	github.com/onsi/gomega v1.34.1 // indirect
	github.com/open-telemetry/opentelemetry-collector-contrib/extension/observer v0.117.0 // indirect
	github.com/open-telemetry/opentelemetry-collector-contrib/internal/aws/ecsutil v0.117.0 // indirect
	github.com/open-telemetry/opentelemetry-collector-contrib/internal/common v0.117.0 // indirect
	github.com/open-telemetry/opentelemetry-collector-contrib/internal/coreinternal v0.117.0 // indirect
	github.com/open-telemetry/opentelemetry-collector-contrib/internal/exp/metrics v0.117.0 // indirect
	github.com/open-telemetry/opentelemetry-collector-contrib/internal/filter v0.117.0 // indirect
	github.com/open-telemetry/opentelemetry-collector-contrib/internal/k8sconfig v0.117.0 // indirect
	github.com/open-telemetry/opentelemetry-collector-contrib/internal/kafka v0.117.0 // indirect
	github.com/open-telemetry/opentelemetry-collector-contrib/internal/kubelet v0.117.0 // indirect
	github.com/open-telemetry/opentelemetry-collector-contrib/internal/metadataproviders v0.117.0 // indirect
	github.com/open-telemetry/opentelemetry-collector-contrib/internal/pdatautil v0.117.0 // indirect
	github.com/open-telemetry/opentelemetry-collector-contrib/internal/sharedcomponent v0.117.0 // indirect
	github.com/open-telemetry/opentelemetry-collector-contrib/pkg/batchpersignal v0.117.0 // indirect
	github.com/open-telemetry/opentelemetry-collector-contrib/pkg/experimentalmetricmetadata v0.117.0 // indirect
	github.com/open-telemetry/opentelemetry-collector-contrib/pkg/kafka/topic v0.117.0 // indirect
	github.com/open-telemetry/opentelemetry-collector-contrib/pkg/ottl v0.117.0 // indirect
	github.com/open-telemetry/opentelemetry-collector-contrib/pkg/pdatautil v0.117.0 // indirect
	github.com/open-telemetry/opentelemetry-collector-contrib/pkg/sampling v0.117.0 // indirect
	github.com/open-telemetry/opentelemetry-collector-contrib/pkg/stanza v0.117.0 // indirect
	github.com/open-telemetry/opentelemetry-collector-contrib/pkg/translator/azure v0.117.0 // indirect
	github.com/open-telemetry/opentelemetry-collector-contrib/pkg/translator/jaeger v0.117.0 // indirect
	github.com/open-telemetry/opentelemetry-collector-contrib/pkg/translator/prometheus v0.117.0 // indirect
	github.com/open-telemetry/opentelemetry-collector-contrib/pkg/translator/zipkin v0.117.0 // indirect
	github.com/opencontainers/go-digest v1.0.0 // indirect
	github.com/opencontainers/image-spec v1.1.0 // indirect
	github.com/openshift/api v3.9.0+incompatible // indirect
	github.com/openshift/client-go v0.0.0-20210521082421-73d9475a9142 // indirect
	github.com/openzipkin/zipkin-go v0.4.3 // indirect
	github.com/oschwald/geoip2-golang v1.11.0 // indirect
	github.com/oschwald/maxminddb-golang v1.13.0 // indirect
	github.com/ovh/go-ovh v1.6.0 // indirect
	github.com/peterbourgon/diskv v2.0.1+incompatible // indirect
	github.com/pierrec/lz4/v4 v4.1.22 // indirect
	github.com/pkg/browser v0.0.0-20240102092130-5ac0b6a4141c // indirect
	github.com/pkg/errors v0.9.1 // indirect
	github.com/planetscale/vtprotobuf v0.6.1-0.20240319094008-0393e58bdf10 // indirect
	github.com/pmezard/go-difflib v1.0.1-0.20181226105442-5d4384ee4fb2 // indirect
	github.com/power-devops/perfstat v0.0.0-20220216144756-c35f1ee13d7c // indirect
	github.com/prometheus-community/windows_exporter v0.27.2 // indirect
	github.com/prometheus/client_golang v1.20.5 // indirect
	github.com/prometheus/client_model v0.6.1 // indirect
	github.com/prometheus/common v0.61.0 // indirect
	github.com/prometheus/common/sigv4 v0.1.0 // indirect
	github.com/prometheus/procfs v0.15.1 // indirect
	github.com/prometheus/prometheus v0.54.1 // indirect
	github.com/rcrowley/go-metrics v0.0.0-20201227073835-cf1acfcdf475 // indirect
	github.com/redis/go-redis/v9 v9.7.0 // indirect
	github.com/relvacode/iso8601 v1.6.0 // indirect
	github.com/rivo/uniseg v0.4.4 // indirect
	github.com/rogpeppe/go-internal v1.13.1 // indirect
	github.com/rs/cors v1.11.1 // indirect
	github.com/rubenv/sql-migrate v1.5.2 // indirect
	github.com/russross/blackfriday/v2 v2.1.0 // indirect
	github.com/scaleway/scaleway-sdk-go v1.0.0-beta.30 // indirect
	github.com/sergi/go-diff v1.3.1 // indirect
	github.com/shirou/gopsutil/v4 v4.24.12 // indirect
	github.com/shopspring/decimal v1.3.1 // indirect
	github.com/sirupsen/logrus v1.9.3 // indirect
	github.com/spf13/cast v1.7.1 // indirect
	github.com/stoewer/go-strcase v1.2.0 // indirect
	github.com/stretchr/objx v0.5.2 // indirect
	github.com/tklauser/go-sysconf v0.3.12 // indirect
	github.com/tklauser/numcpus v0.6.1 // indirect
	github.com/ua-parser/uap-go v0.0.0-20240611065828-3a4781585db6 // indirect
	github.com/ugorji/go/codec v1.2.7 // indirect
	github.com/urfave/cli/v2 v2.27.4 // indirect
	github.com/valyala/fastjson v1.6.4 // indirect
	github.com/vmware/govmomi v0.39.0 // indirect
	github.com/vultr/govultr/v2 v2.17.2 // indirect
	github.com/x448/float16 v0.8.4 // indirect
	github.com/xdg-go/pbkdf2 v1.0.0 // indirect
	github.com/xdg-go/scram v1.1.2 // indirect
	github.com/xdg-go/stringprep v1.0.4 // indirect
	github.com/xeipuuv/gojsonpointer v0.0.0-20190905194746-02993c407bfb // indirect
	github.com/xeipuuv/gojsonreference v0.0.0-20180127040603-bd5ef7bd5415 // indirect
	github.com/xeipuuv/gojsonschema v1.2.0 // indirect
	github.com/xlab/treeprint v1.2.0 // indirect
	github.com/xrash/smetrics v0.0.0-20240521201337-686a1a2994c1 // indirect
	github.com/youmark/pkcs8 v0.0.0-20201027041543-1326539a0a0a // indirect
	github.com/yuin/goldmark v1.7.4 // indirect
	github.com/yuin/gopher-lua v1.1.1 // indirect
	github.com/yusufpapurcu/wmi v1.2.4 // indirect
	github.com/zeebo/xxh3 v1.0.2 // indirect
	github.com/zyedidia/generic v1.2.1 // indirect
	go.elastic.co/apm/module/apmelasticsearch/v2 v2.6.2 // indirect
	go.elastic.co/apm/module/apmhttp/v2 v2.6.2 // indirect
	go.elastic.co/apm/module/apmzap/v2 v2.6.2 // indirect
	go.elastic.co/fastjson v1.4.0 // indirect
	go.etcd.io/bbolt v1.3.11 // indirect
	go.mongodb.org/mongo-driver v1.14.0 // indirect
	go.opencensus.io v0.24.0 // indirect
	go.opentelemetry.io/collector v0.117.0 // indirect
	go.opentelemetry.io/collector/client v1.23.0 // indirect
	go.opentelemetry.io/collector/component/componenttest v0.117.0 // indirect
	go.opentelemetry.io/collector/config/configauth v0.117.0 // indirect
	go.opentelemetry.io/collector/config/configcompression v1.23.0 // indirect
	go.opentelemetry.io/collector/config/configgrpc v0.117.0 // indirect
	go.opentelemetry.io/collector/config/confighttp v0.117.0 // indirect
	go.opentelemetry.io/collector/config/confignet v1.23.0 // indirect
	go.opentelemetry.io/collector/config/configopaque v1.23.0 // indirect
	go.opentelemetry.io/collector/config/configretry v1.23.0 // indirect
	go.opentelemetry.io/collector/config/configtelemetry v0.117.0 // indirect
	go.opentelemetry.io/collector/config/configtls v1.23.0 // indirect
	go.opentelemetry.io/collector/connector/connectortest v0.117.0 // indirect
	go.opentelemetry.io/collector/connector/xconnector v0.117.0 // indirect
	go.opentelemetry.io/collector/consumer v1.23.0 // indirect
	go.opentelemetry.io/collector/consumer/consumererror v0.117.0 // indirect
	go.opentelemetry.io/collector/consumer/consumererror/xconsumererror v0.117.0 // indirect
	go.opentelemetry.io/collector/consumer/consumertest v0.117.0 // indirect
	go.opentelemetry.io/collector/consumer/xconsumer v0.117.0 // indirect
	go.opentelemetry.io/collector/exporter/exporterhelper/xexporterhelper v0.117.0 // indirect
	go.opentelemetry.io/collector/exporter/exportertest v0.117.0 // indirect
	go.opentelemetry.io/collector/exporter/xexporter v0.117.0 // indirect
	go.opentelemetry.io/collector/extension/auth v0.117.0 // indirect
	go.opentelemetry.io/collector/extension/extensioncapabilities v0.117.0 // indirect
	go.opentelemetry.io/collector/extension/extensiontest v0.117.0 // indirect
	go.opentelemetry.io/collector/extension/xextension v0.117.0 // indirect
	go.opentelemetry.io/collector/filter v0.117.0 // indirect
	go.opentelemetry.io/collector/internal/fanoutconsumer v0.117.0 // indirect
	go.opentelemetry.io/collector/internal/memorylimiter v0.117.0 // indirect
	go.opentelemetry.io/collector/internal/sharedcomponent v0.117.0 // indirect
	go.opentelemetry.io/collector/pdata v1.23.0 // indirect
	go.opentelemetry.io/collector/pdata/pprofile v0.117.0 // indirect
	go.opentelemetry.io/collector/pdata/testdata v0.117.0 // indirect
	go.opentelemetry.io/collector/pipeline v0.117.0 // indirect
	go.opentelemetry.io/collector/pipeline/xpipeline v0.117.0 // indirect
	go.opentelemetry.io/collector/processor/processorhelper/xprocessorhelper v0.117.0 // indirect
	go.opentelemetry.io/collector/processor/processortest v0.117.0 // indirect
	go.opentelemetry.io/collector/processor/xprocessor v0.117.0 // indirect
	go.opentelemetry.io/collector/receiver/receivertest v0.117.0 // indirect
	go.opentelemetry.io/collector/receiver/xreceiver v0.117.0 // indirect
	go.opentelemetry.io/collector/scraper v0.117.0 // indirect
	go.opentelemetry.io/collector/scraper/scraperhelper v0.117.0 // indirect
	go.opentelemetry.io/collector/semconv v0.117.0 // indirect
	go.opentelemetry.io/collector/service v0.117.0 // indirect
	go.opentelemetry.io/contrib/bridges/otelzap v0.6.0 // indirect
	go.opentelemetry.io/contrib/config v0.10.0 // indirect
	go.opentelemetry.io/contrib/instrumentation/google.golang.org/grpc/otelgrpc v0.57.0 // indirect
	go.opentelemetry.io/contrib/instrumentation/net/http/otelhttp v0.57.0 // indirect
	go.opentelemetry.io/contrib/propagators/b3 v1.31.0 // indirect
	go.opentelemetry.io/otel v1.32.0 // indirect
	go.opentelemetry.io/otel/exporters/otlp/otlplog/otlploghttp v0.7.0 // indirect
	go.opentelemetry.io/otel/exporters/otlp/otlpmetric/otlpmetricgrpc v1.32.0 // indirect
	go.opentelemetry.io/otel/exporters/otlp/otlpmetric/otlpmetrichttp v1.32.0 // indirect
	go.opentelemetry.io/otel/exporters/otlp/otlptrace v1.32.0 // indirect
	go.opentelemetry.io/otel/exporters/otlp/otlptrace/otlptracegrpc v1.32.0 // indirect
	go.opentelemetry.io/otel/exporters/otlp/otlptrace/otlptracehttp v1.32.0 // indirect
	go.opentelemetry.io/otel/exporters/prometheus v0.54.0 // indirect
	go.opentelemetry.io/otel/exporters/stdout/stdoutlog v0.7.0 // indirect
	go.opentelemetry.io/otel/exporters/stdout/stdoutmetric v1.32.0 // indirect
	go.opentelemetry.io/otel/exporters/stdout/stdouttrace v1.32.0 // indirect
	go.opentelemetry.io/otel/log v0.8.0 // indirect
	go.opentelemetry.io/otel/metric v1.32.0 // indirect
	go.opentelemetry.io/otel/sdk v1.32.0 // indirect
	go.opentelemetry.io/otel/sdk/log v0.7.0 // indirect
	go.opentelemetry.io/otel/sdk/metric v1.32.0 // indirect
	go.opentelemetry.io/otel/trace v1.32.0 // indirect
	go.opentelemetry.io/proto/otlp v1.4.0 // indirect
	go.starlark.net v0.0.0-20230525235612-a134d8f9ddca // indirect
	go.uber.org/atomic v1.11.0 // indirect
	go.uber.org/multierr v1.11.0 // indirect
	golang.org/x/mod v0.21.0 // indirect
	golang.org/x/net v0.34.0 // indirect
	golang.org/x/oauth2 v0.24.0 // indirect
	golang.org/x/xerrors v0.0.0-20231012003039-104605ab7028 // indirect
	gonum.org/v1/gonum v0.15.1 // indirect
	google.golang.org/genproto v0.0.0-20240903143218-8af14fe29dc1 // indirect
	google.golang.org/genproto/googleapis/api v0.0.0-20241118233622-e639e219e697 // indirect
	google.golang.org/genproto/googleapis/rpc v0.0.0-20241118233622-e639e219e697 // indirect
	gopkg.in/evanphx/json-patch.v4 v4.12.0 // indirect
	gopkg.in/inf.v0 v0.9.1 // indirect
	gopkg.in/natefinch/lumberjack.v2 v2.2.1 // indirect
	howett.net/plist v1.0.1 // indirect
	k8s.io/apiextensions-apiserver v0.31.0 // indirect
	k8s.io/apiserver v0.31.3 // indirect
	k8s.io/component-base v0.31.3 // indirect
	k8s.io/kube-openapi v0.0.0-20240228011516-70dd3763d340 // indirect
	k8s.io/kubectl v0.30.3 // indirect
	k8s.io/kubelet v0.31.3 // indirect
	k8s.io/utils v0.0.0-20240711033017-18e509b52bc8 // indirect
	kernel.org/pub/linux/libs/security/libcap/psx v1.2.70 // indirect
	oras.land/oras-go v1.2.5 // indirect
	sigs.k8s.io/controller-runtime v0.19.3 // indirect
	sigs.k8s.io/json v0.0.0-20221116044647-bc3834ca7abd // indirect
	sigs.k8s.io/structured-merge-diff/v4 v4.4.1 // indirect
	sigs.k8s.io/yaml v1.4.0 // indirect
)

require (
	github.com/hashicorp/go-version v1.7.0 // indirect
	github.com/json-iterator/go v1.1.12 // indirect; indirecthttps://github.com/elastic/ingest-dev/issues/3253
	k8s.io/klog/v2 v2.130.1 // indirect
)

replace (
	github.com/Shopify/sarama => github.com/elastic/sarama v1.19.1-0.20220310193331-ebc2b0d8eef3
	github.com/dop251/goja => github.com/andrewkroh/goja v0.0.0-20190128172624-dd2ac4456e20
	// fsnotify and goja are required for beats import
	github.com/fsnotify/fsnotify => github.com/elastic/fsnotify v1.6.1-0.20240920222514-49f82bdbc9e3
	// openshift removed all tags from their repo, use the pseudoversion from the release-3.9 branch HEAD
	// See https://github.com/open-telemetry/opentelemetry-collector-contrib/blob/12d41f40b0d408b0167633d8095160d3343d46ac/go.mod#L38
	github.com/openshift/api v3.9.0+incompatible => github.com/openshift/api v0.0.0-20180801171038-322a19404e37
)<|MERGE_RESOLUTION|>--- conflicted
+++ resolved
@@ -1,10 +1,6 @@
 module github.com/elastic/elastic-agent
 
-<<<<<<< HEAD
 go 1.23.4
-=======
-go 1.22.10
->>>>>>> fc0939e0
 
 require (
 	github.com/Jeffail/gabs/v2 v2.6.0
