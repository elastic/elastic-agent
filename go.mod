--- conflicted
+++ resolved
@@ -308,14 +308,7 @@
 
 require (
 	github.com/hashicorp/go-version v1.7.0 // indirect
-<<<<<<< HEAD
-	github.com/json-iterator/go v1.1.12 // indirect
-	go.elastic.co/apm v1.15.0 // indirect
-=======
 	github.com/json-iterator/go v1.1.12 // indirect; indirecthttps://github.com/elastic/ingest-dev/issues/3253
-	go.elastic.co/apm v1.15.0
-	go.elastic.co/apm/module/apmgrpc v1.15.0
->>>>>>> f33b754e
 	k8s.io/klog/v2 v2.110.1 // indirect
 )
 
