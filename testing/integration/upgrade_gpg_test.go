// Copyright Elasticsearch B.V. and/or licensed to Elasticsearch B.V. under one
// or more contributor license agreements. Licensed under the Elastic License;
// you may not use this file except in compliance with the Elastic License.

//go:build integration

package integration

import (
	"context"
	"strings"
	"testing"
	"time"

	"github.com/stretchr/testify/require"

	"github.com/elastic/elastic-agent/internal/pkg/release"
	atesting "github.com/elastic/elastic-agent/pkg/testing"
	"github.com/elastic/elastic-agent/pkg/testing/define"
	"github.com/elastic/elastic-agent/pkg/testing/tools/testcontext"
	"github.com/elastic/elastic-agent/pkg/version"
	"github.com/elastic/elastic-agent/testing/upgradetest"
)

func TestStandaloneUpgradeWithGPGFallback(t *testing.T) {
	define.Require(t, define.Requirements{
		Group: Upgrade,
		Local: false, // requires Agent installation
		Sudo:  true,  // requires Agent installation
	})

	minVersion := upgradetest.Version_8_10_0_SNAPSHOT
	currentVersion, err := version.ParseVersion(define.Version())
	require.NoError(t, err)

	if currentVersion.Less(*minVersion) {
		t.Skipf("Version %s is lower than min version %s", define.Version(), minVersion)
	}

	ctx, cancel := testcontext.WithDeadline(t, context.Background(), time.Now().Add(10*time.Minute))
	defer cancel()

	// Start at the build version as we want to test the retry
	// logic that is in the build.
	startFixture, err := define.NewFixture(t, define.Version())
	require.NoError(t, err)
	startVersionInfo, err := startFixture.ExecVersion(ctx)
	require.NoError(t, err)

	// Upgrade to an old build of the same version.
	endFixture, err := atesting.NewFixture(
		t,
		upgradetest.EnsureSnapshot(define.Version()),
		atesting.WithFetcher(atesting.ArtifactFetcher()),
	)
	require.NoError(t, err)

	endVersionInfo, err := endFixture.ExecVersion(ctx)
	require.NoError(t, err)
	if startVersionInfo.Binary.String() == endVersionInfo.Binary.String() &&
		startVersionInfo.Binary.Commit == endVersionInfo.Binary.Commit {
		t.Skipf("Build under test is the same as the build from the artifacts repository (version: %s) [commit: %s]",
			startVersionInfo.Binary.String(), startVersionInfo.Binary.Commit)
	}

	t.Logf("Testing Elastic Agent upgrade from %s to %s...", define.Version(), endVersionInfo.Binary.String())

	defaultPGP := release.PGP()
	firstSeven := string(defaultPGP[:7])
	newPgp := strings.Replace(
		string(defaultPGP),
		firstSeven,
		"abcDEFg",
		1,
	)

	customPGP := upgradetest.CustomPGP{
		PGP: newPgp,
	}

	err = upgradetest.PerformUpgrade(
		ctx, startFixture, endFixture, t,
		// passing "" as source URI is a hack to disable the --source-uri argument pointing at the endFixture srcPackage location
		// this test needs the agent to download the real thing from artifacts.elastic.co so empty string.
		// We need to download the same file from the same url and  use that as end fixture
		// or we need a way to disable the commit hash check (in this case the upgrade can be verified just with the
		// version string)
		upgradetest.WithSourceURI(""),
		upgradetest.WithCustomPGP(customPGP),
		upgradetest.WithSkipVerify(false))
	require.NoError(t, err, "perform upgrade failed")
}

func TestStandaloneUpgradeWithGPGFallbackOneRemoteFailing(t *testing.T) {
	define.Require(t, define.Requirements{
		Group: Upgrade,
		Local: false, // requires Agent installation
		Sudo:  true,  // requires Agent installation
	})

	minVersion := upgradetest.Version_8_10_0_SNAPSHOT
	currentVersion, err := version.ParseVersion(define.Version())
	require.NoError(t, err)

	if currentVersion.Less(*minVersion) {
		t.Skipf("Version %s is lower than min version %s", define.Version(), minVersion)
	}

	ctx, cancel := testcontext.WithDeadline(t, context.Background(), time.Now().Add(10*time.Minute))
	defer cancel()

	// Start at the build version as we want to test the retry
	// logic that is in the build.
	startFixture, err := define.NewFixture(t, define.Version())
	require.NoError(t, err)

	// Upgrade to an old build.
<<<<<<< HEAD
	upgradeToVersion, err := upgradetest.PreviousMinor()
=======
	// This is probably a way of getting a signed package
	upgradeToVersion, err := upgradetest.PreviousMinor(ctx, define.Version(), t)
>>>>>>> 4aeba5b3
	require.NoError(t, err)
	var fetcher atesting.Fetcher

	// FIXME: this is a hack, PreviousMinor() uses a version.ParsedSemVer internally and that's what we should use for the snapshot check
	// We need to distinguish between snapshots and released versions and use the appropriate fetcher
	if strings.HasSuffix(upgradeToVersion, "-SNAPSHOT") {
		// it's a snapshot, use the artifact fetcher
		fetcher = atesting.ArtifactFetcher()
	} else {
		// it's a released version, use httpFetcher
		// this fetcher will literally pull the package from the default elastic agent download URL
		fetcher = atesting.NewHttpFetcher()
	}

	endFixture, err := atesting.NewFixture(
		t,
		upgradeToVersion,
		atesting.WithFetcher(fetcher),
	)
	require.NoError(t, err)

	t.Logf("Testing Elastic Agent upgrade from %s to %s...", define.Version(), upgradeToVersion)

	defaultPGP := release.PGP()
	firstSeven := string(defaultPGP[:7])
	newPgp := strings.Replace(
		string(defaultPGP),
		firstSeven,
		"abcDEFg",
		1,
	)

	customPGP := upgradetest.CustomPGP{
		PGP:    newPgp,
		PGPUri: "https://127.0.0.1:3456/non/existing/path",
	}

	err = upgradetest.PerformUpgrade(
		ctx, startFixture, endFixture, t,
		// passing "" as source URI is a hack to disable the --source-uri argument pointing at the endFixture srcPackage location
		// this test needs the agent to download the real thing from artifacts.elastic.co so empty string.
		// We need to download the same file from the same url and  use that as end fixture
		// or we need a way to disable the commit hash check (in this case the upgrade can be verified just with the
		// version string)
		upgradetest.WithSourceURI(""),
		upgradetest.WithCustomPGP(customPGP),
		upgradetest.WithSkipVerify(false))
	require.NoError(t, err, "perform upgrade failed")
}<|MERGE_RESOLUTION|>--- conflicted
+++ resolved
@@ -115,12 +115,8 @@
 	require.NoError(t, err)
 
 	// Upgrade to an old build.
-<<<<<<< HEAD
+	// This is probably a way of getting a signed package
 	upgradeToVersion, err := upgradetest.PreviousMinor()
-=======
-	// This is probably a way of getting a signed package
-	upgradeToVersion, err := upgradetest.PreviousMinor(ctx, define.Version(), t)
->>>>>>> 4aeba5b3
 	require.NoError(t, err)
 	var fetcher atesting.Fetcher
 
