--- conflicted
+++ resolved
@@ -8,10 +8,7 @@
 
 import (
 	"context"
-<<<<<<< HEAD
-=======
 	"encoding/json"
->>>>>>> a3fb47e4
 	"fmt"
 	"os"
 	"regexp"
@@ -80,16 +77,11 @@
 	}
 	// Stage 1: Install
 	// As part of the cleanup process, we'll uninstall the agent
-<<<<<<< HEAD
-	ctx := context.Background()
-	policy, err := tools.InstallAgentWithPolicy(ctx, t, agentFixture, kibClient, createPolicyReq)
-=======
 	installOpts := atesting.InstallOpts{
 		NonInteractive: true,
 		Force:          true,
 	}
 	policy, err := tools.InstallAgentWithPolicy(t, context.Background(), installOpts, runner.agentFixture, kibClient, createPolicyReq)
->>>>>>> a3fb47e4
 	require.NoError(t, err)
 	t.Logf("created policy: %s", policy.ID)
 
