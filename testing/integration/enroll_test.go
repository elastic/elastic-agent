// Copyright Elasticsearch B.V. and/or licensed to Elasticsearch B.V. under one
// or more contributor license agreements. Licensed under the Elastic License;
// you may not use this file except in compliance with the Elastic License.

// //go:build integration

package integration

import (
	"encoding/json"
	"fmt"
	"os"
	"regexp"
	"testing"
	"time"

	"github.com/stretchr/testify/require"
	"github.com/stretchr/testify/suite"

	"github.com/elastic/elastic-agent-libs/kibana"
	atesting "github.com/elastic/elastic-agent/pkg/testing"
	"github.com/elastic/elastic-agent/pkg/testing/define"
	"github.com/elastic/elastic-agent/pkg/testing/tools"
)

func TestEnrollAndLog(t *testing.T) {
	info := define.Require(t, define.Requirements{
		OS: []define.OS{
			{Type: define.Linux},
		},
		Stack: &define.Stack{},
		Local: false,
		Sudo:  true,
	})
	t.Logf("got namespace: %s", info.Namespace)
	suite.Run(t, &EnrollRunner{requirementsInfo: info})
}

type EnrollRunner struct {
	suite.Suite
	requirementsInfo *define.Info
	agentFixture     *atesting.Fixture
}

func (runner *EnrollRunner) SetupSuite() {
	runner.T().Logf("In SetupSuite")
	agentFixture, err := define.NewFixture(runner.T(), define.Version())
	runner.agentFixture = agentFixture
	require.NoError(runner.T(), err)
}

func (runner *EnrollRunner) SetupTest() {}

// TestDropMonitoringLogs ensures logs from the monitoring components are not
// sent to the output
func (runner *EnrollRunner) TestDropMonitoringLogs() {
	t := runner.T()
	t.Logf("In TestDropMonitoringLogs")

	defineInfo := runner.requirementsInfo
	kibClient := runner.requirementsInfo.KibanaClient

	// Enroll agent in Fleet with a test policy
	createPolicyReq := kibana.AgentPolicy{
		Name:        fmt.Sprintf("test-monitoring-logs-%d", time.Now().Unix()),
		Namespace:   "testdropmonitoringlogs",
		Description: "test policy for drop processors",
		MonitoringEnabled: []kibana.MonitoringEnabledOption{
			kibana.MonitoringEnabledLogs,
			kibana.MonitoringEnabledMetrics,
		},
		AgentFeatures: []map[string]interface{}{
			{
				"name":    t.Name(),
				"enabled": true,
			},
		},
	}

	// As part of the cleanup process, we'll uninstall the agent
	policy, err := tools.InstallAgentWithPolicy(t, runner.agentFixture, kibClient, createPolicyReq)
	require.NoError(t, err, "could not install Elastic Agent with Policy")
	t.Logf("created policy: %s", policy.ID)

	t.Cleanup(func() {
		require.NoError(t, tools.UnEnrollAgent(kibClient), "could not un-enroll Elastic-Agent")
	})

	t.Log("waiting 20s so the components can generate some logs and" +
		"Filebeat can collect them")
	time.Sleep(20 * time.Second)
	t.Log("Done sleeping")

<<<<<<< HEAD
	hostname, err := os.Hostname()
	if err != nil {
		t.Fatalf("could not get hostname to filter Agent: %s", err)
	}

	agentID, err := tools.GetAgentIDByHostname(defineInfo.KibanaClient, hostname)
	require.NoError(t, err, "could not get Agent ID by hostname")
	t.Logf("Agent ID: %q", agentID)

	// We cannot search for `component.id` because at the moment of writing
	// this field is not mapped. There is an issue for that:
	// https://github.com/elastic/integrations/issues/6545
	docs, err := tools.GetLogsForAgentID(defineInfo.ESClient, agentID)
	require.NoError(t, err, "could not get logs from Agent ID: %q, err: %s",
		agentID, err)

	monRegExp := regexp.MustCompile(".*-monitoring$")
	for i, d := range docs.Hits.Hits {
		// Lazy way to navigate a map[string]any: convert to JSON then
		// decode into a struct.
		jsonData, err := json.Marshal(d.Source)
		if err != nil {
			t.Fatalf("could not encode document source as JSON: %s", err)
		}

		doc := ESDocument{}
		if err := json.Unmarshal(jsonData, &doc); err != nil {
			t.Fatalf("could not unmarshal document source: %s", err)
		}

		if monRegExp.MatchString(doc.Component.ID) {
			t.Errorf("[%d] Document on index %q with 'component.id': %q "+
				"and 'elastic_agent.id': %q. 'elastic_agent.id' must not "+
				"end in '-monitoring'\n",
				i, d.Index, doc.Component.ID, doc.ElasticAgent.ID)
		}
	}
}

func (runner *EnrollRunner) TestEnroll() {
	runner.T().Logf("In TestEnroll")
	kibClient := runner.requirementsInfo.KibanaClient
	// Enroll agent in Fleet with a test policy
=======
	agentFixture, err := define.NewFixture(t, define.Version())
	require.NoError(t, err)

	kibClient := info.KibanaClient

	t.Log("Enrolling agent in Fleet with a test policy")
>>>>>>> 98913e14
	createPolicyReq := kibana.AgentPolicy{
		Name:        fmt.Sprintf("test-policy-enroll-%d", time.Now().Unix()),
		Namespace:   "enrolltest",
		Description: "test policy for agent enrollment",
		MonitoringEnabled: []kibana.MonitoringEnabledOption{
			kibana.MonitoringEnabledLogs,
			kibana.MonitoringEnabledMetrics,
		},
		AgentFeatures: []map[string]interface{}{
			{
				"name":    "test_enroll",
				"enabled": true,
			},
		},
	}

	// As part of the cleanup process, we'll uninstall the agent
<<<<<<< HEAD
	policy, err := tools.InstallAgentWithPolicy(runner.T(), runner.agentFixture, kibClient, createPolicyReq)
	require.NoError(runner.T(), err)
	runner.T().Logf("created policy: %s", policy.ID)

	runner.T().Cleanup(func() {
		//After: unenroll
		err = tools.UnEnrollAgent(runner.requirementsInfo.KibanaClient)
		require.NoError(runner.T(), err)
=======
	policy, err := tools.InstallAgentWithPolicy(t, agentFixture, kibClient, createPolicyReq)
	require.NoError(t, err)
	t.Logf("created policy: %s", policy.ID)

	t.Cleanup(func() {
		t.Logf("Cleanup: unenrolling agent")
		err = tools.UnEnrollAgent(info.KibanaClient)
		require.NoError(t, err)
>>>>>>> 98913e14
	})

	runner.T().Logf("sleeping for one minute...")
	time.Sleep(time.Second * 60)

	// Stage 2: check indicies
	// This is mostly for debugging
	resp, err := tools.GetAllindicies(runner.requirementsInfo.ESClient)
	require.NoError(runner.T(), err)
	for _, run := range resp {
		runner.T().Logf("%s: %d/%d deleted: %d\n", run.Index, run.DocsCount, run.StoreSizeBytes, run.DocsDeleted)
	}

<<<<<<< HEAD
	// Stage 3: Make sure metricbeat logs are populated
	docs, err := tools.GetLogsForDatastream(runner.requirementsInfo.ESClient, "elastic_agent.metricbeat")
	require.NoError(runner.T(), err)
	require.NotZero(runner.T(), len(docs.Hits.Hits))
	runner.T().Logf("metricbeat: Got %d documents", len(docs.Hits.Hits))

	// Stage 4: Make sure filebeat logs are populated
	docs, err = tools.GetLogsForDatastream(runner.requirementsInfo.ESClient, "elastic_agent.filebeat")
	require.NoError(runner.T(), err)
	require.NotZero(runner.T(), len(docs.Hits.Hits))
	runner.T().Logf("Filebeat: Got %d documents", len(docs.Hits.Hits))

	// Stage 5: make sure we have no errors
	docs, err = tools.CheckForErrorsInLogs(runner.requirementsInfo.ESClient, []string{})
	require.NoError(runner.T(), err)
	runner.T().Logf("errors: Got %d documents", len(docs.Hits.Hits))
=======
	t.Log("Making sure metricbeat logs are populated")
	docs := findESDocs(t, func() (tools.Documents, error) {
		return tools.GetLogsForDatastream(info.ESClient, "elastic_agent.metricbeat")
	})
	require.NotZero(t, len(docs.Hits.Hits))
	t.Logf("metricbeat: Got %d documents", len(docs.Hits.Hits))

	t.Log("Making sure filebeat logs are populated")
	docs = findESDocs(t, func() (tools.Documents, error) {
		return tools.GetLogsForDatastream(info.ESClient, "elastic_agent.filebeat")
	})
	require.NotZero(t, len(docs.Hits.Hits))
	t.Logf("Filebeat: Got %d documents", len(docs.Hits.Hits))

	t.Log("Making sure there are no error logs")
	docs = findESDocs(t, func() (tools.Documents, error) {
		return tools.CheckForErrorsInLogs(info.ESClient, info.Namespace, []string{})
	})
	t.Logf("errors: Got %d documents", len(docs.Hits.Hits))
>>>>>>> 98913e14
	for _, doc := range docs.Hits.Hits {
		runner.T().Logf("%#v", doc.Source)
	}
	require.Empty(runner.T(), docs.Hits.Hits)

<<<<<<< HEAD
	// Stage 6: Make sure we have message confirming central management is running
	docs, err = tools.FindMatchingLogLines(runner.requirementsInfo.ESClient, "Parsed configuration and determined agent is managed by Fleet")
	require.NoError(runner.T(), err)
	require.NotZero(runner.T(), len(docs.Hits.Hits))
=======
	t.Log("Making sure we have message confirming central management is running")
	docs = findESDocs(t, func() (tools.Documents, error) {
		return tools.FindMatchingLogLines(info.ESClient, info.Namespace, "Parsed configuration and determined agent is managed by Fleet")
	})
	require.NotZero(t, len(docs.Hits.Hits))
>>>>>>> 98913e14

	t.Log("Check for metricbeat starting message")
	// Stage 7: check for starting messages
<<<<<<< HEAD
	docs, err = tools.FindMatchingLogLines(runner.requirementsInfo.ESClient, "metricbeat start running")
	require.NoError(runner.T(), err)
	require.NotZero(runner.T(), len(docs.Hits.Hits))

	docs, err = tools.FindMatchingLogLines(runner.requirementsInfo.ESClient, "filebeat start running")
	require.NoError(runner.T(), err)
	require.NotZero(runner.T(), len(docs.Hits.Hits))

}

type ESDocument struct {
	ElasticAgent ElasticAgent `json:"elastic_agent"`
	Component    Component    `json:"component"`
	Host         Host         `json:"host"`
}
type ElasticAgent struct {
	ID       string `json:"id"`
	Version  string `json:"version"`
	Snapshot bool   `json:"snapshot"`
}
type Component struct {
	Binary string `json:"binary"`
	ID     string `json:"id"`
}
type Host struct {
	Hostname string `json:"hostname"`
=======
	docs = findESDocs(t, func() (tools.Documents, error) {
		return tools.FindMatchingLogLines(info.ESClient, info.Namespace, "metricbeat start running")
	})
	require.NotZero(t, len(docs.Hits.Hits))

	t.Log("Check for filebeat starting message")
	docs = findESDocs(t, func() (tools.Documents, error) {
		return tools.FindMatchingLogLines(info.ESClient, info.Namespace, "filebeat start running")
	})
	require.NotZero(t, len(docs.Hits.Hits))
}

func findESDocs(t *testing.T, findFn func() (tools.Documents, error)) tools.Documents {
	var docs tools.Documents

	require.Eventually(
		t,
		func() bool {
			var err error
			docs, err = findFn()
			return err == nil
		},
		3*time.Minute,
		15*time.Second,
	)

	// TODO: remove after debugging
	t.Log("--- debugging: results from ES --- START ---")
	for _, doc := range docs.Hits.Hits {
		t.Logf("%#v", doc.Source)
	}
	t.Log("--- debugging: results from ES --- END ---")

	return docs
>>>>>>> 98913e14
}<|MERGE_RESOLUTION|>--- conflicted
+++ resolved
@@ -63,7 +63,7 @@
 	// Enroll agent in Fleet with a test policy
 	createPolicyReq := kibana.AgentPolicy{
 		Name:        fmt.Sprintf("test-monitoring-logs-%d", time.Now().Unix()),
-		Namespace:   "testdropmonitoringlogs",
+		Namespace:   runner.requirementsInfo.Namespace,
 		Description: "test policy for drop processors",
 		MonitoringEnabled: []kibana.MonitoringEnabledOption{
 			kibana.MonitoringEnabledLogs,
@@ -91,7 +91,6 @@
 	time.Sleep(20 * time.Second)
 	t.Log("Done sleeping")
 
-<<<<<<< HEAD
 	hostname, err := os.Hostname()
 	if err != nil {
 		t.Fatalf("could not get hostname to filter Agent: %s", err)
@@ -104,7 +103,10 @@
 	// We cannot search for `component.id` because at the moment of writing
 	// this field is not mapped. There is an issue for that:
 	// https://github.com/elastic/integrations/issues/6545
-	docs, err := tools.GetLogsForAgentID(defineInfo.ESClient, agentID)
+
+	docs := findESDocs(t, func() (tools.Documents, error) {
+		return tools.GetLogsForAgentID(defineInfo.ESClient, agentID)
+	})
 	require.NoError(t, err, "could not get logs from Agent ID: %q, err: %s",
 		agentID, err)
 
@@ -132,20 +134,14 @@
 }
 
 func (runner *EnrollRunner) TestEnroll() {
-	runner.T().Logf("In TestEnroll")
+	t := runner.T()
+	t.Logf("In TestEnroll")
+
 	kibClient := runner.requirementsInfo.KibanaClient
 	// Enroll agent in Fleet with a test policy
-=======
-	agentFixture, err := define.NewFixture(t, define.Version())
-	require.NoError(t, err)
-
-	kibClient := info.KibanaClient
-
-	t.Log("Enrolling agent in Fleet with a test policy")
->>>>>>> 98913e14
 	createPolicyReq := kibana.AgentPolicy{
 		Name:        fmt.Sprintf("test-policy-enroll-%d", time.Now().Unix()),
-		Namespace:   "enrolltest",
+		Namespace:   runner.requirementsInfo.Namespace,
 		Description: "test policy for agent enrollment",
 		MonitoringEnabled: []kibana.MonitoringEnabledOption{
 			kibana.MonitoringEnabledLogs,
@@ -158,136 +154,76 @@
 			},
 		},
 	}
-
+	// Stage 1: Install
 	// As part of the cleanup process, we'll uninstall the agent
-<<<<<<< HEAD
-	policy, err := tools.InstallAgentWithPolicy(runner.T(), runner.agentFixture, kibClient, createPolicyReq)
-	require.NoError(runner.T(), err)
-	runner.T().Logf("created policy: %s", policy.ID)
-
-	runner.T().Cleanup(func() {
-		//After: unenroll
-		err = tools.UnEnrollAgent(runner.requirementsInfo.KibanaClient)
-		require.NoError(runner.T(), err)
-=======
-	policy, err := tools.InstallAgentWithPolicy(t, agentFixture, kibClient, createPolicyReq)
+	policy, err := tools.InstallAgentWithPolicy(t, runner.agentFixture, kibClient, createPolicyReq)
 	require.NoError(t, err)
 	t.Logf("created policy: %s", policy.ID)
 
 	t.Cleanup(func() {
+		//After: unenroll
 		t.Logf("Cleanup: unenrolling agent")
-		err = tools.UnEnrollAgent(info.KibanaClient)
+		err = tools.UnEnrollAgent(runner.requirementsInfo.KibanaClient)
 		require.NoError(t, err)
->>>>>>> 98913e14
-	})
-
-	runner.T().Logf("sleeping for one minute...")
+	})
+
+	t.Logf("sleeping for one minute...")
 	time.Sleep(time.Second * 60)
 
 	// Stage 2: check indicies
 	// This is mostly for debugging
 	resp, err := tools.GetAllindicies(runner.requirementsInfo.ESClient)
-	require.NoError(runner.T(), err)
+	require.NoError(t, err)
 	for _, run := range resp {
-		runner.T().Logf("%s: %d/%d deleted: %d\n", run.Index, run.DocsCount, run.StoreSizeBytes, run.DocsDeleted)
-	}
-
-<<<<<<< HEAD
+		t.Logf("%s: %d/%d deleted: %d\n", run.Index, run.DocsCount, run.StoreSizeBytes, run.DocsDeleted)
+	}
+
 	// Stage 3: Make sure metricbeat logs are populated
-	docs, err := tools.GetLogsForDatastream(runner.requirementsInfo.ESClient, "elastic_agent.metricbeat")
-	require.NoError(runner.T(), err)
-	require.NotZero(runner.T(), len(docs.Hits.Hits))
-	runner.T().Logf("metricbeat: Got %d documents", len(docs.Hits.Hits))
-
-	// Stage 4: Make sure filebeat logs are populated
-	docs, err = tools.GetLogsForDatastream(runner.requirementsInfo.ESClient, "elastic_agent.filebeat")
-	require.NoError(runner.T(), err)
-	require.NotZero(runner.T(), len(docs.Hits.Hits))
-	runner.T().Logf("Filebeat: Got %d documents", len(docs.Hits.Hits))
-
-	// Stage 5: make sure we have no errors
-	docs, err = tools.CheckForErrorsInLogs(runner.requirementsInfo.ESClient, []string{})
-	require.NoError(runner.T(), err)
-	runner.T().Logf("errors: Got %d documents", len(docs.Hits.Hits))
-=======
 	t.Log("Making sure metricbeat logs are populated")
 	docs := findESDocs(t, func() (tools.Documents, error) {
-		return tools.GetLogsForDatastream(info.ESClient, "elastic_agent.metricbeat")
+		return tools.GetLogsForDatastream(runner.requirementsInfo.ESClient, "elastic_agent.metricbeat")
 	})
 	require.NotZero(t, len(docs.Hits.Hits))
 	t.Logf("metricbeat: Got %d documents", len(docs.Hits.Hits))
 
+	// Stage 4: Make sure filebeat logs are populated
 	t.Log("Making sure filebeat logs are populated")
 	docs = findESDocs(t, func() (tools.Documents, error) {
-		return tools.GetLogsForDatastream(info.ESClient, "elastic_agent.filebeat")
+		return tools.GetLogsForDatastream(runner.requirementsInfo.ESClient, "elastic_agent.filebeat")
 	})
 	require.NotZero(t, len(docs.Hits.Hits))
 	t.Logf("Filebeat: Got %d documents", len(docs.Hits.Hits))
 
+	// Stage 5: make sure we have no errors
 	t.Log("Making sure there are no error logs")
 	docs = findESDocs(t, func() (tools.Documents, error) {
-		return tools.CheckForErrorsInLogs(info.ESClient, info.Namespace, []string{})
+		return tools.CheckForErrorsInLogs(runner.requirementsInfo.ESClient, runner.requirementsInfo.Namespace, []string{})
 	})
 	t.Logf("errors: Got %d documents", len(docs.Hits.Hits))
->>>>>>> 98913e14
 	for _, doc := range docs.Hits.Hits {
-		runner.T().Logf("%#v", doc.Source)
-	}
-	require.Empty(runner.T(), docs.Hits.Hits)
-
-<<<<<<< HEAD
+		t.Logf("%#v", doc.Source)
+	}
+	require.Empty(t, docs.Hits.Hits)
+
 	// Stage 6: Make sure we have message confirming central management is running
-	docs, err = tools.FindMatchingLogLines(runner.requirementsInfo.ESClient, "Parsed configuration and determined agent is managed by Fleet")
-	require.NoError(runner.T(), err)
-	require.NotZero(runner.T(), len(docs.Hits.Hits))
-=======
 	t.Log("Making sure we have message confirming central management is running")
 	docs = findESDocs(t, func() (tools.Documents, error) {
-		return tools.FindMatchingLogLines(info.ESClient, info.Namespace, "Parsed configuration and determined agent is managed by Fleet")
-	})
-	require.NotZero(t, len(docs.Hits.Hits))
->>>>>>> 98913e14
-
-	t.Log("Check for metricbeat starting message")
+		return tools.FindMatchingLogLines(runner.requirementsInfo.ESClient, runner.requirementsInfo.Namespace, "Parsed configuration and determined agent is managed by Fleet")
+	})
+	require.NotZero(t, len(docs.Hits.Hits))
+
 	// Stage 7: check for starting messages
-<<<<<<< HEAD
-	docs, err = tools.FindMatchingLogLines(runner.requirementsInfo.ESClient, "metricbeat start running")
-	require.NoError(runner.T(), err)
-	require.NotZero(runner.T(), len(docs.Hits.Hits))
-
-	docs, err = tools.FindMatchingLogLines(runner.requirementsInfo.ESClient, "filebeat start running")
-	require.NoError(runner.T(), err)
-	require.NotZero(runner.T(), len(docs.Hits.Hits))
-
-}
-
-type ESDocument struct {
-	ElasticAgent ElasticAgent `json:"elastic_agent"`
-	Component    Component    `json:"component"`
-	Host         Host         `json:"host"`
-}
-type ElasticAgent struct {
-	ID       string `json:"id"`
-	Version  string `json:"version"`
-	Snapshot bool   `json:"snapshot"`
-}
-type Component struct {
-	Binary string `json:"binary"`
-	ID     string `json:"id"`
-}
-type Host struct {
-	Hostname string `json:"hostname"`
-=======
-	docs = findESDocs(t, func() (tools.Documents, error) {
-		return tools.FindMatchingLogLines(info.ESClient, info.Namespace, "metricbeat start running")
+	docs = findESDocs(t, func() (tools.Documents, error) {
+		return tools.FindMatchingLogLines(runner.requirementsInfo.ESClient, runner.requirementsInfo.Namespace, "metricbeat start running")
 	})
 	require.NotZero(t, len(docs.Hits.Hits))
 
 	t.Log("Check for filebeat starting message")
 	docs = findESDocs(t, func() (tools.Documents, error) {
-		return tools.FindMatchingLogLines(info.ESClient, info.Namespace, "filebeat start running")
-	})
-	require.NotZero(t, len(docs.Hits.Hits))
+		return tools.FindMatchingLogLines(runner.requirementsInfo.ESClient, runner.requirementsInfo.Namespace, "filebeat start running")
+	})
+	require.NotZero(t, len(docs.Hits.Hits))
+
 }
 
 func findESDocs(t *testing.T, findFn func() (tools.Documents, error)) tools.Documents {
@@ -312,5 +248,22 @@
 	t.Log("--- debugging: results from ES --- END ---")
 
 	return docs
->>>>>>> 98913e14
+}
+
+type ESDocument struct {
+	ElasticAgent ElasticAgent `json:"elastic_agent"`
+	Component    Component    `json:"component"`
+	Host         Host         `json:"host"`
+}
+type ElasticAgent struct {
+	ID       string `json:"id"`
+	Version  string `json:"version"`
+	Snapshot bool   `json:"snapshot"`
+}
+type Component struct {
+	Binary string `json:"binary"`
+	ID     string `json:"id"`
+}
+type Host struct {
+	Hostname string `json:"hostname"`
 }