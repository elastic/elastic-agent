// Copyright Elasticsearch B.V. and/or licensed to Elasticsearch B.V. under one
// or more contributor license agreements. Licensed under the Elastic License;
// you may not use this file except in compliance with the Elastic License.

//go:build integration

package integration

import "github.com/elastic/elastic-agent/pkg/testing/define"

const (
	// Default group.
	Default = define.Default

	// Fleet group of tests. Used for testing Elastic Agent with Fleet.
	Fleet = "fleet"

	// FleetUnprivileged group of tests. Used for testing Elastic Agent with Fleet installed unprivileged.
	FleetUnprivileged = "fleet-unprivileged"

	// FleetAirgapped group of tests. Used for testing Elastic Agent with Fleet and airgapped.
	FleetAirgapped = "fleet-airgapped"

<<<<<<< HEAD
	// FleetAirgappedUnprivileged group of tests. Used for testing Elastic Agent with Fleet installed
	// unprivileged and airgapped.
	FleetAirgappedUnprivileged = "fleet-airgapped-unprivileged"
=======
	// FQDN group of tests. Used for testing Elastic Agent with FQDN enabled.
	FQDN = "fqdn"
>>>>>>> 35cb5ab7

	// Upgrade group of tests. Used for testing upgrades.
	Upgrade = "upgrade"

	// UpgradeUnprivileged group of tests. Used for testing upgrades installed unprivileged.
	UpgradeUnprivileged = "upgrade-unprivileged"
)<|MERGE_RESOLUTION|>--- conflicted
+++ resolved
@@ -21,14 +21,12 @@
 	// FleetAirgapped group of tests. Used for testing Elastic Agent with Fleet and airgapped.
 	FleetAirgapped = "fleet-airgapped"
 
-<<<<<<< HEAD
 	// FleetAirgappedUnprivileged group of tests. Used for testing Elastic Agent with Fleet installed
 	// unprivileged and airgapped.
 	FleetAirgappedUnprivileged = "fleet-airgapped-unprivileged"
-=======
+
 	// FQDN group of tests. Used for testing Elastic Agent with FQDN enabled.
 	FQDN = "fqdn"
->>>>>>> 35cb5ab7
 
 	// Upgrade group of tests. Used for testing upgrades.
 	Upgrade = "upgrade"
