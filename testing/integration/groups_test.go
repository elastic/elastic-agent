--- conflicted
+++ resolved
@@ -35,12 +35,9 @@
 	// Upgrade group of tests. Used for testing upgrades.
 	Upgrade = "upgrade"
 
-<<<<<<< HEAD
 	// UpgradeFlavor group of tests. Used for testing flavored upgrades.
 	UpgradeFlavor = "upgrade-flavor"
 
-=======
->>>>>>> 822c69f2
 	// StandaloneUpgrade group of tests. Used for TestStandaloneUpgrade.
 	StandaloneUpgrade = "standalone-upgrade"
 
