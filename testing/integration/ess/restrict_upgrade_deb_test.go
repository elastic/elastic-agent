--- conflicted
+++ resolved
@@ -52,11 +52,7 @@
 
 		assert.Eventuallyf(t, func() bool {
 			// Note that this updates err in the parent function
-<<<<<<< HEAD
-			err = fixture.IsHealthy(ctx)
-=======
 			err = fixture.IsHealthyOrDegradedFromOutput(ctx)
->>>>>>> 8d662f69
 
 			return err == nil
 		}, 5*time.Minute, time.Second, "Elastic-Agent did not report healthy.")
