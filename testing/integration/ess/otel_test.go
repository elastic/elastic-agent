--- conflicted
+++ resolved
@@ -818,262 +818,6 @@
 	return false
 }
 
-<<<<<<< HEAD
-=======
-func TestFileBeatReceiver(t *testing.T) {
-	define.Require(t, define.Requirements{
-		Group: integration.Default,
-		Local: true,
-		OS: []define.OS{
-			{Type: define.Windows},
-			{Type: define.Linux},
-			{Type: define.Darwin},
-		},
-	})
-
-	type otelConfigOptions struct {
-		Message string
-		Output  string
-		HomeDir string
-	}
-	testMessage := "supercalifragilisticexpialidocious"
-	tmpDir := t.TempDir()
-	exporterOutputPath := filepath.Join(tmpDir, "output.json")
-	t.Cleanup(func() {
-		if t.Failed() {
-			contents, err := os.ReadFile(exporterOutputPath)
-			if err != nil {
-				t.Logf("No exporter output file")
-				return
-			}
-			t.Logf("Contents of exporter output file:\n%s\n", string(contents))
-		}
-	})
-	otelConfigPath := filepath.Join(tmpDir, "otel.yml")
-	otelConfigTemplate := `receivers:
-  filebeatreceiver:
-    filebeat:
-      inputs:
-        - type: benchmark
-          enabled: true
-          count: 1
-          message: {{.Message}}
-    logging:
-      level: info
-      selectors:
-        - '*'
-    path.home: {{.HomeDir}}
-exporters:
-  file/no_rotation:
-    path: {{.Output}}
-service:
-  pipelines:
-    logs:
-      receivers: [filebeatreceiver]
-      exporters: [file/no_rotation]
-`
-
-	var otelConfigBuffer bytes.Buffer
-	require.NoError(t,
-		template.Must(template.New("otelConfig").Parse(otelConfigTemplate)).Execute(&otelConfigBuffer,
-			otelConfigOptions{
-				Message: testMessage,
-				Output:  exporterOutputPath,
-				HomeDir: tmpDir,
-			}))
-	require.NoError(t, os.WriteFile(otelConfigPath, otelConfigBuffer.Bytes(), 0o600))
-	t.Cleanup(func() {
-		if t.Failed() {
-			contents, err := os.ReadFile(otelConfigPath)
-			if err != nil {
-				t.Logf("no otel config file")
-				return
-			}
-			t.Logf("Contents of otel config file:\n%s\n", string(contents))
-		}
-	})
-	fixture, err := define.NewFixtureFromLocalBuild(t, define.Version(), aTesting.WithAdditionalArgs([]string{"--config", otelConfigPath}))
-	require.NoError(t, err)
-
-	ctx, cancel := testcontext.WithDeadline(t, context.Background(), time.Now().Add(5*time.Minute))
-	defer cancel()
-	err = fixture.Prepare(ctx, fakeComponent)
-	require.NoError(t, err)
-
-	var fixtureWg sync.WaitGroup
-	fixtureWg.Add(1)
-	go func() {
-		defer fixtureWg.Done()
-		err = fixture.RunOtelWithClient(ctx)
-	}()
-
-	require.Eventually(t,
-		func() bool {
-			content, err := os.ReadFile(exporterOutputPath)
-			if err != nil || len(content) == 0 {
-				return false
-			}
-			return bytes.Contains(content, []byte(testMessage))
-		},
-		3*time.Minute, 1*time.Second,
-		fmt.Sprintf("there should be exported logs by now"))
-
-	cancel()
-	fixtureWg.Wait()
-	require.True(t, err == nil || err == context.Canceled || err == context.DeadlineExceeded, "Retrieved unexpected error: %s", err.Error())
-}
-
-func TestOtelFBReceiverE2E(t *testing.T) {
-	info := define.Require(t, define.Requirements{
-		Group: integration.Default,
-		Local: true,
-		OS: []define.OS{
-			{Type: define.Windows},
-			{Type: define.Linux},
-			{Type: define.Darwin},
-		},
-		Stack: &define.Stack{},
-	})
-	tmpDir := t.TempDir()
-	numEvents := 50
-	// Create the data file to ingest
-	inputFile, err := os.CreateTemp(tmpDir, "input.txt")
-	require.NoError(t, err, "failed to create temp file to hold data to ingest")
-	inputFilePath := inputFile.Name()
-	for i := 0; i < numEvents; i++ {
-		_, err = inputFile.Write([]byte(fmt.Sprintf("Line %d\n", i)))
-		require.NoErrorf(t, err, "failed to write line %d to temp file", i)
-	}
-	err = inputFile.Close()
-	require.NoError(t, err, "failed to close data temp file")
-	t.Cleanup(func() {
-		if t.Failed() {
-			contents, err := os.ReadFile(inputFilePath)
-			if err != nil {
-				t.Logf("no data file to import at %s", inputFilePath)
-				return
-			}
-			t.Logf("contents of import file:\n%s\n", string(contents))
-		}
-	})
-
-	// Create the otel configuration file
-	type otelConfigOptions struct {
-		InputPath  string
-		HomeDir    string
-		ESEndpoint string
-		ESApiKey   string
-		Index      string
-		MinItems   int
-	}
-	esEndpoint, err := integration.GetESHost()
-	require.NoError(t, err, "error getting elasticsearch endpoint")
-	esApiKey, err := createESApiKey(info.ESClient)
-	require.NoError(t, err, "error creating API key")
-	require.True(t, len(esApiKey.Encoded) > 1, "api key is invalid %q", esApiKey)
-	index := "logs-integration-default"
-	otelConfigTemplate := `receivers:
-  filebeatreceiver:
-    filebeat:
-      inputs:
-        - type: filestream
-          id: filestream-end-to-end
-          enabled: true
-          paths:
-            - {{.InputPath}}
-          prospector.scanner.fingerprint.enabled: false
-          file_identity.native: ~
-    logging:
-      level: info
-      selectors:
-        - '*'
-    path.home: {{.HomeDir}}
-    queue.mem.flush.timeout: 0s
-exporters:
-  elasticsearch/log:
-    endpoints:
-      - {{.ESEndpoint}}
-    api_key: {{.ESApiKey}}
-    logs_index: {{.Index}}
-    sending_queue:
-      wait_for_result: true # Avoid losing data on shutdown
-      block_on_overflow: true
-      batch:
-        flush_timeout: 1s
-        min_size: {{.MinItems}}
-    mapping:
-      mode: bodymap
-service:
-  pipelines:
-    logs:
-      receivers:
-        - filebeatreceiver
-      exporters:
-        - elasticsearch/log
-`
-	otelConfigPath := filepath.Join(tmpDir, "otel.yml")
-	var otelConfigBuffer bytes.Buffer
-	require.NoError(t,
-		template.Must(template.New("otelConfig").Parse(otelConfigTemplate)).Execute(&otelConfigBuffer,
-			otelConfigOptions{
-				InputPath:  inputFilePath,
-				HomeDir:    tmpDir,
-				ESEndpoint: esEndpoint,
-				ESApiKey:   esApiKey.Encoded,
-				Index:      index,
-				MinItems:   numEvents,
-			}))
-	require.NoError(t, os.WriteFile(otelConfigPath, otelConfigBuffer.Bytes(), 0o600))
-	t.Cleanup(func() {
-		if t.Failed() {
-			contents, err := os.ReadFile(otelConfigPath)
-			if err != nil {
-				t.Logf("No otel configuration file at %s", otelConfigPath)
-				return
-			}
-			t.Logf("Contents of otel config file:\n%s\n", string(contents))
-		}
-	})
-	// Now we can actually create the fixture and run it
-	fixture, err := define.NewFixtureFromLocalBuild(t, define.Version(), aTesting.WithAdditionalArgs([]string{"--config", otelConfigPath}))
-	require.NoError(t, err)
-
-	ctx, cancel := testcontext.WithDeadline(t, context.Background(), time.Now().Add(5*time.Minute))
-	defer cancel()
-	err = fixture.Prepare(ctx, fakeComponent)
-	require.NoError(t, err)
-
-	var fixtureWg sync.WaitGroup
-	fixtureWg.Add(1)
-	go func() {
-		defer fixtureWg.Done()
-		err = fixture.RunOtelWithClient(ctx)
-	}()
-
-	// Make sure find the logs
-	actualHits := &struct{ Hits int }{}
-	require.Eventually(t,
-		func() bool {
-			findCtx, findCancel := context.WithTimeout(context.Background(), 10*time.Second)
-			defer findCancel()
-
-			docs, err := estools.GetLogsForIndexWithContext(findCtx, info.ESClient, ".ds-"+index+"*", map[string]interface{}{
-				"log.file.path": inputFilePath,
-			})
-			require.NoError(t, err)
-
-			actualHits.Hits = docs.Hits.Total.Value
-			return actualHits.Hits == numEvents
-		},
-		2*time.Minute, 1*time.Second,
-		"Expected %d logs, got %v", numEvents, actualHits)
-
-	cancel()
-	fixtureWg.Wait()
-	require.True(t, err == nil || errors.Is(err, context.Canceled) || errors.Is(err, context.DeadlineExceeded), "Retrieved unexpected error: %s", err.Error())
-}
-
->>>>>>> fd8d8496
 func TestOtelFilestreamInput(t *testing.T) {
 	info := define.Require(t, define.Requirements{
 		Group: integration.Default,
@@ -1369,371 +1113,6 @@
 	cmd.Wait()
 }
 
-<<<<<<< HEAD
-=======
-func TestOtelMBReceiverE2E(t *testing.T) {
-	info := define.Require(t, define.Requirements{
-		Group: integration.Default,
-		Local: true,
-		OS: []define.OS{
-			// {Type: define.Windows}, we don't support otel on Windows yet
-			{Type: define.Linux},
-			{Type: define.Darwin},
-		},
-		Stack: &define.Stack{},
-	})
-	tmpDir := t.TempDir()
-
-	// Create the otel configuration file
-	type otelConfigOptions struct {
-		HomeDir    string
-		ESEndpoint string
-		ESApiKey   string
-		Index      string
-		MinItems   int
-	}
-	esEndpoint, err := integration.GetESHost()
-	require.NoError(t, err, "error getting elasticsearch endpoint")
-	esApiKey, err := createESApiKey(info.ESClient)
-	require.NoError(t, err, "error creating API key")
-	require.True(t, len(esApiKey.Encoded) > 1, "api key is invalid %q", esApiKey)
-	index := "logs-integration-default"
-	otelConfigTemplate := `receivers:
-  metricbeatreceiver:
-    metricbeat:
-      modules:
-        - module: system
-          enabled: true
-          period: 1s
-          processes:
-            - '.*'
-          metricsets:
-            - cpu
-    logging:
-      level: info
-      selectors:
-        - '*'
-    path.home: {{.HomeDir}}
-    queue.mem.flush.timeout: 0s
-exporters:
-  elasticsearch/log:
-    endpoints:
-      - {{.ESEndpoint}}
-    api_key: {{.ESApiKey}}
-    logs_index: {{.Index}}
-    sending_queue:
-      wait_for_result: true # Avoid losing data on shutdown
-      block_on_overflow: true
-      batch:
-        flush_timeout: 1s
-        min_size: {{.MinItems}}
-    mapping:
-      mode: bodymap
-service:
-  pipelines:
-    logs:
-      receivers:
-        - metricbeatreceiver
-      exporters:
-        - elasticsearch/log
-`
-	otelConfigPath := filepath.Join(tmpDir, "otel.yml")
-	var otelConfigBuffer bytes.Buffer
-	require.NoError(t,
-		template.Must(template.New("otelConfig").Parse(otelConfigTemplate)).Execute(&otelConfigBuffer,
-			otelConfigOptions{
-				HomeDir:    tmpDir,
-				ESEndpoint: esEndpoint,
-				ESApiKey:   esApiKey.Encoded,
-				Index:      index,
-				MinItems:   1,
-			}))
-	require.NoError(t, os.WriteFile(otelConfigPath, otelConfigBuffer.Bytes(), 0o600))
-	t.Cleanup(func() {
-		if t.Failed() {
-			contents, err := os.ReadFile(otelConfigPath)
-			if err != nil {
-				t.Logf("No otel configuration file at %s", otelConfigPath)
-				return
-			}
-			t.Logf("Contents of otel config file:\n%s\n", string(contents))
-		}
-	})
-	// Now we can actually create the fixture and run it
-	fixture, err := define.NewFixtureFromLocalBuild(t, define.Version(), aTesting.WithAdditionalArgs([]string{"--config", otelConfigPath}))
-	require.NoError(t, err)
-
-	ctx, cancel := testcontext.WithDeadline(t, context.Background(), time.Now().Add(5*time.Minute))
-	defer cancel()
-	err = fixture.Prepare(ctx, fakeComponent)
-	require.NoError(t, err)
-
-	var fixtureWg sync.WaitGroup
-	fixtureWg.Add(1)
-	go func() {
-		defer fixtureWg.Done()
-		err = fixture.RunOtelWithClient(ctx)
-	}()
-
-	// Make sure find the logs
-	actualHits := &struct{ Hits int }{}
-	require.Eventually(t,
-		func() bool {
-			findCtx, findCancel := context.WithTimeout(context.Background(), 10*time.Second)
-			defer findCancel()
-
-			docs, err := estools.GetLogsForIndexWithContext(findCtx, info.ESClient, ".ds-"+index+"*", map[string]interface{}{
-				"metricset.name": "cpu",
-			})
-			require.NoError(t, err)
-
-			actualHits.Hits = docs.Hits.Total.Value
-			return actualHits.Hits >= 1
-		},
-		2*time.Minute, 1*time.Second,
-		"Expected at least %d logs, got %v", 1, actualHits)
-
-	cancel()
-	fixtureWg.Wait()
-	require.True(t, err == nil || errors.Is(err, context.Canceled) || errors.Is(err, context.DeadlineExceeded), "Retrieved unexpected error: %s", err.Error())
-}
-
-func TestHybridAgentE2E(t *testing.T) {
-	// This test is a hybrid agent test that ingests a single log with
-	// filebeat and fbreceiver. It then compares the final documents in
-	// Elasticsearch to ensure they have no meaningful differences.
-	info := define.Require(t, define.Requirements{
-		Group: integration.Default,
-		Local: true,
-		OS: []define.OS{
-			{Type: define.Windows},
-			{Type: define.Linux},
-			{Type: define.Darwin},
-		},
-		Stack: &define.Stack{},
-	})
-	tmpDir := t.TempDir()
-	numEvents := 1
-	fbIndex := "logs-generic-default"
-	fbReceiverIndex := "logs-generic-default"
-
-	inputFile, err := os.CreateTemp(tmpDir, "input-*.log")
-	require.NoError(t, err, "failed to create input log file")
-	inputFilePath := inputFile.Name()
-	for i := 0; i < numEvents; i++ {
-		_, err = inputFile.Write([]byte(fmt.Sprintf("Line %d", i)))
-		require.NoErrorf(t, err, "failed to write line %d to temp file", i)
-		_, err = inputFile.Write([]byte("\n"))
-		require.NoErrorf(t, err, "failed to write newline to input file")
-		time.Sleep(100 * time.Millisecond)
-	}
-	err = inputFile.Close()
-	require.NoError(t, err, "failed to close data input file")
-
-	t.Cleanup(func() {
-		if t.Failed() {
-			contents, err := os.ReadFile(inputFilePath)
-			if err != nil {
-				t.Logf("no data file to import at %s", inputFilePath)
-				return
-			}
-			t.Logf("contents of input file: %s\n", string(contents))
-		}
-	})
-
-	type configOptions struct {
-		InputPath       string
-		HomeDir         string
-		ESEndpoint      string
-		ESApiKey        string
-		BeatsESApiKey   string
-		FBReceiverIndex string
-	}
-	esEndpoint, err := integration.GetESHost()
-	require.NoError(t, err, "error getting elasticsearch endpoint")
-	esApiKey, err := createESApiKey(info.ESClient)
-	require.NoError(t, err, "error creating API key")
-	require.True(t, len(esApiKey.Encoded) > 1, "api key is invalid %q", esApiKey)
-
-	configTemplate := `agent.logging.level: info
-agent.logging.to_stderr: true
-inputs:
-  - id: filestream-filebeat
-    type: filestream
-    paths:
-      - {{.InputPath}}
-    prospector.scanner.fingerprint.enabled: false
-    file_identity.native: ~
-    use_output: default
-    queue.mem.flush.timeout: 0s
-    path.home: {{.HomeDir}}/filebeat
-outputs:
-  default:
-    type: elasticsearch
-    hosts: [{{.ESEndpoint}}]
-    api_key: {{.BeatsESApiKey}}
-    compression_level: 0
-receivers:
-  filebeatreceiver:
-    filebeat:
-      inputs:
-        - type: filestream
-          id: filestream-fbreceiver
-          enabled: true
-          paths:
-            - {{.InputPath}}
-          prospector.scanner.fingerprint.enabled: false
-          file_identity.native: ~
-    processors:
-      - add_host_metadata: ~
-      - add_cloud_metadata: ~
-      - add_fields:
-          fields:
-            dataset: generic
-            namespace: default
-            type: logs
-          target: data_stream
-      - add_fields:
-          fields:
-            dataset: generic
-          target: event
-    logging:
-      level: info
-      selectors:
-        - '*'
-    path.home: {{.HomeDir}}/fbreceiver
-    queue.mem.flush.timeout: 0s
-exporters:
-  debug:
-    use_internal_logger: false
-    verbosity: detailed
-  elasticsearch/log:
-    endpoints:
-      - {{.ESEndpoint}}
-    compression: none
-    api_key: {{.ESApiKey}}
-    logs_index: {{.FBReceiverIndex}}
-    sending_queue:
-      wait_for_result: true # Avoid losing data on shutdown
-      block_on_overflow: true
-      batch:
-        flush_timeout: 1s
-    mapping:
-      mode: bodymap
-service:
-  pipelines:
-    logs:
-      receivers:
-        - filebeatreceiver
-      exporters:
-        - elasticsearch/log
-        - debug
-`
-
-	beatsApiKey, err := getDecodedApiKey(esApiKey)
-	require.NoError(t, err, "error decoding api key")
-
-	var configBuffer bytes.Buffer
-	require.NoError(t,
-		template.Must(template.New("config").Parse(configTemplate)).Execute(&configBuffer,
-			configOptions{
-				InputPath:       inputFilePath,
-				HomeDir:         tmpDir,
-				ESEndpoint:      esEndpoint,
-				ESApiKey:        esApiKey.Encoded,
-				BeatsESApiKey:   string(beatsApiKey),
-				FBReceiverIndex: fbReceiverIndex,
-			}))
-	configContents := configBuffer.Bytes()
-	t.Cleanup(func() {
-		if t.Failed() {
-			t.Logf("Contents of agent config file:\n%s\n", string(configContents))
-		}
-	})
-
-	// Now we can actually create the fixture and run it
-	fixture, err := define.NewFixtureFromLocalBuild(t, define.Version())
-	require.NoError(t, err)
-
-	ctx, cancel := testcontext.WithDeadline(t, context.Background(), time.Now().Add(5*time.Minute))
-	defer cancel()
-
-	err = fixture.Prepare(ctx)
-	require.NoError(t, err)
-	err = fixture.Configure(ctx, configContents)
-	require.NoError(t, err)
-
-	cmd, err := fixture.PrepareAgentCommand(ctx, nil)
-	require.NoError(t, err)
-	cmd.WaitDelay = 1 * time.Second
-
-	var output strings.Builder
-	cmd.Stderr = &output
-	cmd.Stdout = &output
-
-	err = cmd.Start()
-	require.NoError(t, err)
-
-	t.Cleanup(func() {
-		if t.Failed() {
-			t.Log("Elastic-Agent output:")
-			t.Log(output.String())
-		}
-	})
-
-	require.Eventually(t, func() bool {
-		err = fixture.IsHealthy(ctx)
-		if err != nil {
-			t.Logf("waiting for agent healthy: %s", err.Error())
-			return false
-		}
-		return true
-	}, 1*time.Minute, 1*time.Second)
-
-	var docs estools.Documents
-	actualHits := &struct {
-		Hits int
-	}{}
-	require.Eventually(t,
-		func() bool {
-			findCtx, findCancel := context.WithTimeout(context.Background(), 10*time.Second)
-			defer findCancel()
-
-			docs, err = estools.GetLogsForIndexWithContext(findCtx, info.ESClient, ".ds-"+fbIndex+"*", map[string]interface{}{
-				"log.file.path": inputFilePath,
-			})
-			require.NoError(t, err)
-
-			actualHits.Hits = docs.Hits.Total.Value
-
-			return actualHits.Hits == numEvents*2 // filebeat + fbreceiver
-		},
-		1*time.Minute, 1*time.Second,
-		"Expected %d logs in elasticsearch, got: %v", numEvents, actualHits)
-
-	doc1 := docs.Hits.Hits[0].Source
-	doc2 := docs.Hits.Hits[1].Source
-	ignoredFields := []string{
-		// Expected to change between filebeat and fbreceiver
-		"@timestamp",
-		"agent.ephemeral_id",
-		"agent.id",
-
-		// for short periods of time, the beats binary version can be out of sync with the beat receiver version
-		"agent.version",
-
-		// Missing from fbreceiver doc
-		"elastic_agent.id",
-		"elastic_agent.snapshot",
-		"elastic_agent.version",
-	}
-
-	AssertMapsEqual(t, doc1, doc2, ignoredFields, "expected documents to be equal")
-	cancel()
-	cmd.Wait()
-}
-
->>>>>>> fd8d8496
 func AssertMapsEqual(t *testing.T, m1, m2 mapstr.M, ignoredFields []string, msg string) {
 	t.Helper()
 
