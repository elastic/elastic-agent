// Copyright Elasticsearch B.V. and/or licensed to Elasticsearch B.V. under one
// or more contributor license agreements. Licensed under the Elastic License 2.0;
// you may not use this file except in compliance with the Elastic License 2.0.
//go:build integration

package ess

import (
	"bytes"
	"context"
	"encoding/base64"
	"encoding/json"
	"fmt"
	"io"
	"net/http"
	"os/exec"
	"runtime"
	"strings"
	"testing"
	"text/template"
	"time"

	"github.com/elastic/elastic-agent/pkg/component"

	"github.com/gofrs/uuid/v5"
	"gopkg.in/yaml.v2"

	"github.com/elastic/elastic-agent-libs/kibana"
	"github.com/elastic/elastic-agent-libs/mapstr"
	"github.com/elastic/elastic-agent-libs/testing/estools"
	"github.com/elastic/elastic-agent/pkg/control/v2/cproto"
	atesting "github.com/elastic/elastic-agent/pkg/testing"
	"github.com/elastic/elastic-agent/pkg/testing/define"
	"github.com/elastic/elastic-agent/pkg/testing/tools/testcontext"
	"github.com/elastic/elastic-agent/testing/integration"

	"github.com/stretchr/testify/assert"
	"github.com/stretchr/testify/require"
)

// TestClassicAndReceiverAgentMonitoring is a test to compare documents ingested by
// elastic-agent monitoring classic mode vs otel mode
func TestClassicAndReceiverAgentMonitoring(t *testing.T) {
	info := define.Require(t, define.Requirements{
		Group: integration.Default,
		Local: true,
		OS: []define.OS{
			{Type: define.Linux},
			{Type: define.Darwin},
			{Type: define.Windows},
		},
		Stack: &define.Stack{},
		Sudo:  true,
	})

	agentDocs := make(map[string]estools.Documents)
	otelDocs := make(map[string]estools.Documents)
	var agentStatus atesting.AgentStatusOutput
	var otelStatus atesting.AgentStatusOutput

	// Tests logs and metrics are present
	type test struct {
		dsType          string
		dsDataset       string
		query           []map[string]any
		onlyCompareKeys bool
		ignoreFields    []string
	}

	tests := []test{
		{
			dsType:    "logs",
			dsDataset: "elastic_agent",
			query: []map[string]any{
				{"match_phrase": map[string]any{"message": "Determined allowed capabilities"}},
			},
			onlyCompareKeys: false,
			ignoreFields:    genIgnoredFields(runtime.GOOS),
		},

		{
			dsType:    "metrics",
			dsDataset: "elastic_agent.filebeat",
			query: []map[string]any{
				{"match_phrase": map[string]any{"metricset.name": "stats"}},
				{"match_phrase": map[string]any{"component.id": "filestream-monitoring"}},
				{"exists": map[string]any{"field": "beat.stats.libbeat.pipeline.queue.acked"}},
			},
			onlyCompareKeys: true,
			ignoreFields: []string{
				"beat.elasticsearch.cluster.id",
				"beat.stats.cgroup",
				"beat.stats.cpu",
				"beat.stats.handles",
				"beat.stats.libbeat.config",
				"beat.stats.memstats",
				"beat.stats.runtime.goroutines",
			},
		},
		{
			dsType:    "metrics",
			dsDataset: "elastic_agent.metricbeat",
			query: []map[string]any{
				{"match_phrase": map[string]any{"metricset.name": "stats"}},
				{"match_phrase": map[string]any{"component.id": "http/metrics-monitoring"}},
				{"exists": map[string]any{"field": "beat.stats.libbeat.pipeline.queue.acked"}},
			},
			onlyCompareKeys: true,
			ignoreFields: []string{
				"beat.elasticsearch.cluster.id",
				"beat.stats.cgroup",
				"beat.stats.cpu",
				"beat.stats.handles",
				"beat.stats.libbeat.config",
				"beat.stats.memstats",
				"beat.stats.runtime.goroutines",
			},
		},
		{
			dsType:          "metrics",
			dsDataset:       "elastic_agent.elastic_agent",
			onlyCompareKeys: true,
			query: []map[string]any{
				{"match_phrase": map[string]any{"metricset.name": "json"}},
				{"match_phrase": map[string]any{"component.id": "elastic-agent"}},
				{"exists": map[string]any{"field": "system.process.memory.size"}},
			},
		},
		{
			dsType:          "metrics",
			dsDataset:       "elastic_agent.filebeat_input",
			onlyCompareKeys: true,
			query: []map[string]any{
				{"match_phrase": map[string]any{"metricset.name": "json"}},
				{"match_phrase": map[string]any{"component.id": "filestream-monitoring"}},
				{"exists": map[string]any{"field": "filebeat_input.bytes_processed_total"}},
			},
		},
	}

	installOpts := atesting.InstallOpts{
		NonInteractive: true,
		Privileged:     true,
		Force:          true,
		Develop:        true,
	}

	// Flow
	// 1. Start elastic agent monitoring in classic mode (configure, install and wait for elastic-agent healthy)
	// 2. Assert monitoring logs and metrics are available on ES
	// 3. Uninstall

	// 4. Start elastic agent monitoring in otel mode
	// 5. Assert monitoring logs and metrics are available on ES (for otel mode)
	// 6. Uninstall

	// 7. Compare both documents are equivalent

	ctx, cancel := testcontext.WithDeadline(t, context.Background(), time.Now().Add(5*time.Minute))
	t.Cleanup(cancel)

	// prepare the policy and marshalled configuration
	policyCtx, policyCancel := testcontext.WithDeadline(t, context.Background(), time.Now().Add(5*time.Minute))
	t.Cleanup(policyCancel)

	// 1. Create and install policy with just monitoring
	createPolicyReq := kibana.AgentPolicy{
		Name:        fmt.Sprintf("%s-%s", t.Name(), uuid.Must(uuid.NewV4()).String()),
		Namespace:   info.Namespace,
		Description: fmt.Sprintf("%s policy", t.Name()),
		MonitoringEnabled: []kibana.MonitoringEnabledOption{
			kibana.MonitoringEnabledLogs,
			kibana.MonitoringEnabledMetrics,
		},
	}
	policyResponse, err := info.KibanaClient.CreatePolicy(policyCtx, createPolicyReq)
	require.NoError(t, err, "error creating policy")

	// 2. Download the policy, add the API key
	downloadURL := fmt.Sprintf("/api/fleet/agent_policies/%s/download", policyResponse.ID)
	resp, err := info.KibanaClient.Connection.SendWithContext(policyCtx, http.MethodGet, downloadURL, nil, nil, nil)
	require.NoError(t, err, "error downloading policy")
	policyBytes, err := io.ReadAll(resp.Body)
	require.NoError(t, err, "error reading policy response")
	defer resp.Body.Close()

	apiKeyResponse, err := createESApiKey(info.ESClient)
	require.NoError(t, err, "failed to get api key")
	require.True(t, len(apiKeyResponse.Encoded) > 1, "api key is invalid %q", apiKeyResponse)
	apiKey, err := getDecodedApiKey(apiKeyResponse)
	require.NoError(t, err, "error decoding api key")

	type PolicyOutputs struct {
		Type   string   `yaml:"type"`
		Hosts  []string `yaml:"hosts"`
		Preset string   `yaml:"preset"`
		ApiKey string   `yaml:"api_key"`
	}
	type PolicyStruct struct {
		ID                string                   `yaml:"id"`
		Revision          int                      `yaml:"revision"`
		Outputs           map[string]PolicyOutputs `yaml:"outputs"`
		Fleet             map[string]any           `yaml:"fleet"`
		OutputPermissions map[string]any           `yaml:"output_permissions"`
		Agent             struct {
			Monitoring map[string]any `yaml:"monitoring"`
			Rest       map[string]any `yaml:",inline"`
		} `yaml:"agent"`
		Inputs           []map[string]any `yaml:"inputs"`
		Signed           map[string]any   `yaml:"signed"`
		SecretReferences []map[string]any `yaml:"secret_references"`
		Namespaces       []string         `yaml:"namespaces"`
	}

	policy := PolicyStruct{}
	err = yaml.Unmarshal(policyBytes, &policy)
	require.NoError(t, err, "error unmarshalling policy: %s", string(policyBytes))
	d, prs := policy.Outputs["default"]
	require.True(t, prs, "default must be in outputs")
	d.ApiKey = apiKey
	policy.Outputs["default"] = d

	processNamespace := fmt.Sprintf("%s-%s", info.Namespace, "process")
	policy.Agent.Monitoring["namespace"] = processNamespace
	policy.Agent.Monitoring["_runtime_experimental"] = "process"

	updatedPolicyBytes, err := yaml.Marshal(policy)
	require.NoErrorf(t, err, "error marshalling policy, struct was %v", policy)
	t.Cleanup(func() {
		if t.Failed() {
			t.Logf("policy was %s", string(updatedPolicyBytes))
		}
	})

	classicFixture, err := define.NewFixtureFromLocalBuild(t, define.Version())
	require.NoError(t, err)

	err = classicFixture.Prepare(ctx)
	require.NoError(t, err, "error preparing fixture")

	err = classicFixture.Configure(ctx, updatedPolicyBytes)
	require.NoError(t, err, "error configuring fixture")

	output, err := classicFixture.InstallWithoutEnroll(ctx, &installOpts)
	require.NoErrorf(t, err, "error install withouth enroll: %s\ncombinedoutput:\n%s", err, string(output))
	timestamp := time.Now().UTC().Format("2006-01-02T15:04:05.000Z")

	require.EventuallyWithT(t, func(collect *assert.CollectT) {
		var statusErr error
		status, statusErr := classicFixture.ExecStatus(ctx)
		assert.NoError(collect, statusErr)
		assertBeatsHealthy(collect, &status, component.ProcessRuntimeManager, 3)
		return
	}, 1*time.Minute, 1*time.Second)

	// 2. Assert monitoring logs and metrics are available on ES
	for _, tc := range tests {
		require.Eventuallyf(t,
			func() bool {
				findCtx, findCancel := context.WithTimeout(ctx, 10*time.Second)
				defer findCancel()
				mustClauses := []map[string]any{
					{"match": map[string]any{"data_stream.type": tc.dsType}},
					{"match": map[string]any{"data_stream.dataset": tc.dsDataset}},
					{"match": map[string]any{"data_stream.namespace": processNamespace}},
				}
				mustClauses = append(mustClauses, tc.query...)
				rawQuery := map[string]any{
					"query": map[string]any{
						"bool": map[string]any{
							"must":   mustClauses,
							"filter": map[string]any{"range": map[string]any{"@timestamp": map[string]any{"gte": timestamp}}},
						},
					},
					"sort": []map[string]any{
						{"@timestamp": map[string]any{"order": "asc"}},
					},
				}

				docs, err := estools.PerformQueryForRawQuery(findCtx, rawQuery, tc.dsType+"-*", info.ESClient)
				require.NoError(t, err)
				if docs.Hits.Total.Value != 0 {
					key := tc.dsType + "-" + tc.dsDataset + "-" + processNamespace
					agentDocs[key] = docs
				}
				return docs.Hits.Total.Value > 0
			},
			2*time.Minute, 5*time.Second,
			"agent monitoring classic no documents found for timestamp: %s, type: %s, dataset: %s, namespace: %s, query: %v", timestamp, tc.dsType, tc.dsDataset, processNamespace, tc.query)
	}

	// 3. Uninstall
	combinedOutput, err := classicFixture.Uninstall(ctx, &atesting.UninstallOpts{Force: true})
	require.NoErrorf(t, err, "error uninstalling classic agent monitoring, err: %s, combined output: %s", err, string(combinedOutput))

	// 4. switch monitoring to the otel runtime
	policy.Agent.Monitoring["_runtime_experimental"] = "otel"
	receiverNamespace := fmt.Sprintf("%s-%s", info.Namespace, "otel")
	policy.Agent.Monitoring["namespace"] = receiverNamespace
	updatedPolicyBytes, err = yaml.Marshal(policy)
	require.NoErrorf(t, err, "error marshalling policy, struct was %v", policy)
	t.Cleanup(func() {
		if t.Failed() {
			t.Logf("policy was %s", string(updatedPolicyBytes))
		}
	})

	beatReceiverFixture, err := define.NewFixtureFromLocalBuild(t, define.Version())
	require.NoError(t, err)
	err = beatReceiverFixture.Prepare(ctx)
	require.NoError(t, err)
	err = beatReceiverFixture.Configure(ctx, updatedPolicyBytes)
	require.NoError(t, err)
	combinedOutput, err = beatReceiverFixture.InstallWithoutEnroll(ctx, &installOpts)
	require.NoErrorf(t, err, "error install without enroll: %s\ncombinedoutput:\n%s", err, string(combinedOutput))
	// store timestamp to filter otel docs with timestamp greater than this value
	timestampBeatReceiver := time.Now().UTC().Format("2006-01-02T15:04:05.000Z")

	require.EventuallyWithT(t, func(collect *assert.CollectT) {
		var statusErr error
		status, statusErr := beatReceiverFixture.ExecStatus(ctx)
		assert.NoError(collect, statusErr)
<<<<<<< HEAD
		// agent should be healthy
		assert.Equal(collect, int(cproto.State_HEALTHY), otelStatus.State)
		// we should have 4 components running: filestream-monitoring, http/metrics-monitoring, beats/metrics-monitoring, and prometheus/metrics-monitoring
		assert.Equal(collect, 4, len(otelStatus.Components))

		// all the components should be healthy, their units should be healthy, and should identify themselves
		// as beats receivers via their version info
		for _, component := range otelStatus.Components {
			assert.Equal(collect, int(cproto.State_HEALTHY), component.State)
			assert.Equal(collect, "beats-receiver", component.VersionInfo.Name)
			for _, unit := range component.Units {
				assert.Equal(collect, int(cproto.State_HEALTHY), unit.State)
			}
		}

=======
		assertBeatsHealthy(collect, &status, component.OtelRuntimeManager, 3)
>>>>>>> 507ed2ea
		return
	}, 1*time.Minute, 1*time.Second)

	// 5. Assert monitoring logs and metrics are available on ES (for otel mode)
	for _, tc := range tests {
		require.Eventuallyf(t,
			func() bool {
				findCtx, findCancel := context.WithTimeout(ctx, 10*time.Second)
				defer findCancel()
				mustClauses := []map[string]any{
					{"match": map[string]any{"data_stream.type": tc.dsType}},
					{"match": map[string]any{"data_stream.dataset": tc.dsDataset}},
					{"match": map[string]any{"data_stream.namespace": receiverNamespace}},
				}
				mustClauses = append(mustClauses, tc.query...)

				rawQuery := map[string]any{
					"query": map[string]any{
						"bool": map[string]any{
							"must":   mustClauses,
							"filter": map[string]any{"range": map[string]any{"@timestamp": map[string]any{"gte": timestampBeatReceiver}}},
						},
					},
					"sort": []map[string]any{
						{"@timestamp": map[string]any{"order": "asc"}},
					},
				}

				docs, err := estools.PerformQueryForRawQuery(findCtx, rawQuery, tc.dsType+"-*", info.ESClient)
				require.NoError(t, err)
				if docs.Hits.Total.Value != 0 {
					key := tc.dsType + "-" + tc.dsDataset + "-" + receiverNamespace
					otelDocs[key] = docs
				}
				return docs.Hits.Total.Value > 0
			},
			4*time.Minute, 5*time.Second,
			"agent monitoring beats receivers no documents found for timestamp: %s, type: %s, dataset: %s, namespace: %s, query: %v", timestampBeatReceiver, tc.dsType, tc.dsDataset, receiverNamespace, tc.query)
	}

	// 6. Uninstall
	combinedOutput, err = beatReceiverFixture.Uninstall(ctx, &atesting.UninstallOpts{Force: true})
	require.NoErrorf(t, err, "error uninstalling beat receiver agent monitoring, err: %s, combined output: %s", err, string(combinedOutput))

	// 7. Compare both documents are equivalent
	for _, tc := range tests[:3] {
		agent := agentDocs[tc.dsType+"-"+tc.dsDataset+"-"+processNamespace].Hits.Hits[0].Source
		otel := otelDocs[tc.dsType+"-"+tc.dsDataset+"-"+receiverNamespace].Hits.Hits[0].Source
		ignoredFields := []string{
			// Expected to change between agentDocs and OtelDocs
			"@timestamp",
			"agent.ephemeral_id",
			// agent.id is different because it's the id of the underlying beat
			"agent.id",
			// agent.version is different because we force version 9.0.0 in CI
			"agent.version",
			"data_stream.namespace",
			"elastic_agent.id",
			"event.ingested",

			// only in receiver doc
			"agent.otelcol",
			"agent.otelcol.component.id",
			"agent.otelcol.component.kind",
		}
		switch tc.onlyCompareKeys {
		case true:
			AssertMapstrKeysEqual(t, agent, otel, append(ignoredFields, tc.ignoreFields...), "expected document keys to be equal for "+tc.dsType+"-"+tc.dsDataset)
		case false:
			AssertMapsEqual(t, agent, otel, append(ignoredFields, tc.ignoreFields...), "expected document to be equal for "+tc.dsType+"-"+tc.dsDataset)
		}
	}

	// 8. Compare statuses
	zeroDifferingFields := func(status *atesting.AgentStatusOutput) {
		status.Info.ID = ""
		status.Info.PID = 0
		status.Collector = nil // we do get collector status with beats receivers, it's just empty
		for i := range len(status.Components) {
			status.Components[i].Message = ""
			status.Components[i].VersionInfo = atesting.AgentStatusOutputVersionInfo{}
		}
	}
	zeroDifferingFields(&agentStatus)
	zeroDifferingFields(&otelStatus)
	assert.Equal(t, agentStatus, otelStatus, "expected agent status to be equal to otel status")
}

// TestAgentMetricsInput is a test that compares documents ingested by
// agent system/metrics input in process and otel modes and asserts that they are
// equivalent.
func TestAgentMetricsInput(t *testing.T) {
	info := define.Require(t, define.Requirements{
		Group: integration.Default,
		Local: true,
		Sudo:  true,
		OS: []define.OS{
			{Type: define.Windows},
			{Type: define.Linux},
			{Type: define.Darwin},
		},
		Stack: &define.Stack{},
	})

	metricsets := []string{"cpu", "memory", "network", "filesystem"}

	type configOptions struct {
		HomeDir             string
		ESEndpoint          string
		BeatsESApiKey       string
		FBReceiverIndex     string
		Namespace           string
		RuntimeExperimental string
		Metricsets          []string
	}
	configTemplate := `agent.logging.level: info
agent.logging.to_stderr: true
inputs:
  # Collecting system metrics
  - type: system/metrics
    id: unique-system-metrics-input
    data_stream.namespace: {{.Namespace}}
    use_output: default
    {{if ne .RuntimeExperimental "" }}
    _runtime_experimental: {{.RuntimeExperimental}}
    {{end}}
    streams:
      {{range $mset := .Metricsets}}
      - metricsets:
        - {{$mset}}
        data_stream.dataset: system.{{$mset}}
      {{end}}
outputs:
  default:
    type: elasticsearch
    hosts: [{{.ESEndpoint}}]
    api_key: {{.BeatsESApiKey}}
`

	esEndpoint, err := integration.GetESHost()
	require.NoError(t, err, "error getting elasticsearch endpoint")
	esApiKey, err := createESApiKey(info.ESClient)
	require.NoError(t, err, "error creating API key")
	require.True(t, len(esApiKey.Encoded) > 1, "api key is invalid %q", esApiKey)

	beatsApiKey, err := base64.StdEncoding.DecodeString(esApiKey.Encoded)
	require.NoError(t, err, "error decoding api key")

	tableTests := []struct {
		name                string
		runtimeExperimental string
	}{
		{name: "agent"},
		{name: "otel", runtimeExperimental: "otel"},
	}

	// map of testcase -> metricset -> documents
	esDocs := make(map[string]map[string]estools.Documents)

	for _, tt := range tableTests {
		t.Run(tt.name, func(t *testing.T) {
			startedAt := time.Now().UTC().Format("2006-01-02T15:04:05.000Z")
			tmpDir := t.TempDir()

			if _, ok := esDocs[tt.name]; !ok {
				esDocs[tt.name] = make(map[string]estools.Documents)
			}

			var configBuffer bytes.Buffer
			require.NoError(t,
				template.Must(template.New("config").Parse(configTemplate)).Execute(&configBuffer,
					configOptions{
						HomeDir:             tmpDir,
						ESEndpoint:          esEndpoint,
						BeatsESApiKey:       string(beatsApiKey),
						Namespace:           info.Namespace,
						RuntimeExperimental: tt.runtimeExperimental,
						Metricsets:          metricsets,
					}))
			configContents := configBuffer.Bytes()
			t.Cleanup(func() {
				if t.Failed() {
					t.Log("Contents of agent config file:\n")
					println(string(configContents))
				}
			})

			ctx, cancel := testcontext.WithDeadline(t, t.Context(), time.Now().Add(5*time.Minute))
			defer cancel()

			fixture, cmd, output := prepareAgentCmd(t, ctx, configContents)

			err = cmd.Start()
			require.NoError(t, err)

			t.Cleanup(func() {
				if t.Failed() {
					t.Log("Elastic-Agent output:")
					t.Log(output.String())
				}
			})

			require.Eventually(t, func() bool {
				err = fixture.IsHealthy(ctx)
				if err != nil {
					t.Logf("waiting for agent healthy: %s", err.Error())
					return false
				}
				return true
			}, 1*time.Minute, 1*time.Second)

			mustClauses := []map[string]any{
				{"range": map[string]any{
					"@timestamp": map[string]string{
						"gte": startedAt,
					},
				}},
			}

			rawQuery := map[string]any{
				"query": map[string]any{
					"bool": map[string]any{
						"must": mustClauses,
					},
				},
			}

			for _, mset := range metricsets {
				index := fmt.Sprintf(".ds-metrics-system.%s-%s*", mset, info.Namespace)
				require.EventuallyWithTf(t,
					func(ct *assert.CollectT) {
						findCtx, findCancel := context.WithTimeout(t.Context(), 10*time.Second)
						defer findCancel()

						docs, err := estools.PerformQueryForRawQuery(findCtx, rawQuery, index, info.ESClient)
						require.NoError(ct, err)

						if docs.Hits.Total.Value != 0 {
							esDocs[tt.name][mset] = docs
						}
						require.Greater(ct, docs.Hits.Total.Value, 0, "docs count")
					},
					30*time.Second, 1*time.Second,
					"Expected to find at least one document for metricset %s in index %s and runtime %q, got 0", mset, index, tt.runtimeExperimental)
			}

			cancel()
			cmd.Wait()
		})
	}

	t.Run("compare documents", func(t *testing.T) {
		require.Greater(t, len(esDocs), 0, "expected to find documents ingested")
		require.Greater(t, len(esDocs["agent"]), 0, "expected to find documents ingested by normal agent metrics input")
		require.Greater(t, len(esDocs["otel"]), 0, "expected to find documents ingested by beat receivers")

		agentDocs := esDocs["agent"]
		otelDocs := esDocs["otel"]

		// Fields that are present in both agent and otel documents, but are expected to change
		ignoredFields := []string{
			"@timestamp",
			"agent.id",
			// We ignore agent.version because a different version is forced in CI
			"agent.version",
			"agent.ephemeral_id",
			"elastic_agent.id",
			"data_stream.namespace",
			"event.ingested",
			"event.duration",

			// only in receiver doc
			"agent.otelcol",
			"agent.otelcol.component.id",
			"agent.otelcol.component.kind",
		}

		stripNondeterminism := func(m mapstr.M, mset string) {
			// These metrics will change from run to run
			prefixes := []string{
				fmt.Sprintf("system.%s", mset),
				fmt.Sprintf("host.%s", mset),
			}

			for k := range m {
				for _, prefix := range prefixes {
					if strings.HasPrefix(k, prefix) {
						m[k] = nil
					}
				}
			}
		}

		testCases := []struct {
			metricset     string
			yieldDocsFunc func(agent []estools.ESDoc, otel []estools.ESDoc) (mapstr.M, mapstr.M)
		}{
			{
				metricset: "cpu",
				yieldDocsFunc: func(agent []estools.ESDoc, otel []estools.ESDoc) (mapstr.M, mapstr.M) {
					return agent[0].Source, otel[0].Source
				},
			},
			{
				metricset: "memory",
				yieldDocsFunc: func(agent []estools.ESDoc, otel []estools.ESDoc) (mapstr.M, mapstr.M) {
					return agent[0].Source, otel[0].Source
				},
			},
			{
				metricset: "network",
				yieldDocsFunc: func(agent []estools.ESDoc, otel []estools.ESDoc) (mapstr.M, mapstr.M) {
					// make sure we compare events from network interfaces and not host metrics
					var agentDoc, otelDoc mapstr.M
					for _, hit := range agent {
						agentDoc = hit.Source
						if ok, _ := agentDoc.Flatten().HasKey("system.network.name"); ok {
							break
						}
					}
					for _, hit := range otel {
						otelDoc = hit.Source
						if ok, _ := otelDoc.Flatten().HasKey("system.network.name"); ok {
							break
						}
					}
					return agentDoc, otelDoc
				},
			},
			{
				metricset: "filesystem",
				yieldDocsFunc: func(agent []estools.ESDoc, otel []estools.ESDoc) (mapstr.M, mapstr.M) {
					return agent[0].Source, otel[0].Source
				},
			},
		}

		for _, tt := range testCases {
			t.Run(tt.metricset, func(t *testing.T) {
				msetAgentDocs := agentDocs[tt.metricset].Hits.Hits
				msetOtelDocs := otelDocs[tt.metricset].Hits.Hits
				require.Greater(t, len(msetAgentDocs), 0, "expected to find agent documents for metricset %s", tt.metricset)
				require.Greater(t, len(msetOtelDocs), 0, "expected to find otel documents for metricset %s", tt.metricset)

				agentDoc, otelDoc := tt.yieldDocsFunc(msetAgentDocs, msetOtelDocs)
				agentDoc = agentDoc.Flatten()
				otelDoc = otelDoc.Flatten()

				t.Cleanup(func() {
					if t.Failed() {
						t.Logf("agent document for metricset %s:\n%s", tt.metricset, agentDoc.StringToPrint())
						t.Logf("otel document for metricset %s:\n%s", tt.metricset, otelDoc.StringToPrint())
					}
				})

				stripNondeterminism(agentDoc, tt.metricset)
				stripNondeterminism(otelDoc, tt.metricset)

				AssertMapstrKeysEqual(t, agentDoc, otelDoc, ignoredFields, "expected documents keys to be equal for metricset "+tt.metricset)
				AssertMapsEqual(t, agentDoc, otelDoc, ignoredFields, "expected documents to be equal for metricset "+tt.metricset)
			})
		}
	})
}

// TestBeatsReceiverLogs is a test that compares logs emitted by beats processes to those emitted by beats receivers.
func TestBeatsReceiverLogs(t *testing.T) {
	_ = define.Require(t, define.Requirements{
		Group: integration.Default,
		Local: true,
		Sudo:  true,
		OS: []define.OS{
			{Type: define.Windows},
			{Type: define.Linux},
			{Type: define.Darwin},
		},
		Stack: nil,
	})
	type configOptions struct {
		RuntimeExperimental string
	}
	configTemplate := `agent.logging.level: info
agent.logging.to_stderr: true
agent.logging.to_files: false
inputs:
  # Collecting system metrics
  - type: system/metrics
    id: unique-system-metrics-input
    _runtime_experimental: {{.RuntimeExperimental}}
    streams:
      - metricsets:
        - cpu
outputs:
  default:
    type: elasticsearch
    hosts: [http://localhost:9200]
    api_key: placeholder
agent.monitoring.enabled: false
`

	var configBuffer bytes.Buffer
	require.NoError(t,
		template.Must(template.New("config").Parse(configTemplate)).Execute(&configBuffer,
			configOptions{
				RuntimeExperimental: "process",
			}))
	processConfig := configBuffer.Bytes()
	require.NoError(t,
		template.Must(template.New("config").Parse(configTemplate)).Execute(&configBuffer,
			configOptions{
				RuntimeExperimental: "otel",
			}))
	receiverConfig := configBuffer.Bytes()
	// this is the context for the whole test, with a global timeout defined
	ctx, cancel := testcontext.WithDeadline(t, t.Context(), time.Now().Add(5*time.Minute))
	defer cancel()

	// use a subcontext for the agent
	agentProcessCtx, agentProcessCancel := context.WithCancel(ctx)
	fixture, cmd, output := prepareAgentCmd(t, agentProcessCtx, processConfig)

	require.NoError(t, cmd.Start())

	require.EventuallyWithT(t, func(collect *assert.CollectT) {
		var statusErr error
		status, statusErr := fixture.ExecStatus(agentProcessCtx)
		assert.NoError(collect, statusErr)
		assertBeatsHealthy(collect, &status, component.ProcessRuntimeManager, 1)
		return
	}, 1*time.Minute, 1*time.Second)

	agentProcessCancel()
	require.Error(t, cmd.Wait())
	processLogsString := output.String()
	output.Reset()

	// use a subcontext for the agent
	agentReceiverCtx, agentReceiverCancel := context.WithCancel(ctx)
	fixture, cmd, output = prepareAgentCmd(t, agentReceiverCtx, receiverConfig)

	require.NoError(t, cmd.Start())

	t.Cleanup(func() {
		if t.Failed() {
			t.Log("Elastic-Agent output:")
			t.Log(output.String())
		}
	})

	require.EventuallyWithT(t, func(collect *assert.CollectT) {
		var statusErr error
		status, statusErr := fixture.ExecStatus(agentReceiverCtx)
		assert.NoError(collect, statusErr)
		assertBeatsHealthy(collect, &status, component.OtelRuntimeManager, 1)
		return
	}, 1*time.Minute, 1*time.Second)
	agentReceiverCancel()
	require.Error(t, cmd.Wait())
	receiverLogsString := output.String()

	processLog := getBeatStartLogRecord(processLogsString)
	assert.NotEmpty(t, processLog)
	receiverLog := getBeatStartLogRecord(receiverLogsString)
	assert.NotEmpty(t, receiverLog)

	// Check that the process log is a subset of the receiver log
	for key, value := range processLog {
		assert.Contains(t, receiverLog, key)
		if key == "@timestamp" { // the timestamp value will be different
			continue
		}
		assert.Equal(t, value, receiverLog[key])
	}
}

func assertCollectorComponentsHealthy(t *assert.CollectT, status *atesting.AgentStatusCollectorOutput) {
	assert.Equal(t, int(cproto.CollectorComponentStatus_StatusOK), status.Status, "component status should be ok")
	assert.Equal(t, "", status.Error, "component status should not have an error")
	for _, componentStatus := range status.ComponentStatusMap {
		assertCollectorComponentsHealthy(t, componentStatus)
	}
}

func assertBeatsHealthy(t *assert.CollectT, status *atesting.AgentStatusOutput, runtime component.RuntimeManager, componentCount int) {
	var componentVersionInfoName string
	switch runtime {
	case "otel":
		componentVersionInfoName = "beats-receiver"
	default:
		componentVersionInfoName = "beat-v2-client"
	}

	// agent should be healthy
	assert.Equal(t, int(cproto.State_HEALTHY), status.State)
	assert.Equal(t, componentCount, len(status.Components))

	// all the components should be healthy, their units should be healthy, and should identify themselves
	// as beats processes via their version info
	for _, comp := range status.Components {
		assert.Equal(t, int(cproto.State_HEALTHY), comp.State)
		assert.Equal(t, componentVersionInfoName, comp.VersionInfo.Name)
		for _, unit := range comp.Units {
			assert.Equal(t, int(cproto.State_HEALTHY), unit.State)
		}
	}
}

// getBeatStartLogRecord returns the log record for the a particular log line emitted when the beat starts
// This log line is identical between beats processes and receivers, so it's a good point of comparison
func getBeatStartLogRecord(logs string) map[string]any {
	for _, line := range strings.Split(logs, "\n") {
		line = strings.TrimSpace(line)
		if line == "" {
			continue
		}
		logRecord := make(map[string]any)
		if unmarshalErr := json.Unmarshal([]byte(line), &logRecord); unmarshalErr != nil {
			continue
		}

		if message, ok := logRecord["message"].(string); !ok || !strings.HasPrefix(message, "Beat name:") {
			continue
		}

		return logRecord
	}
	return nil
}

func prepareAgentCmd(t *testing.T, ctx context.Context, config []byte) (*atesting.Fixture, *exec.Cmd, *strings.Builder) {
	// set up a standalone agent
	fixture, err := define.NewFixtureFromLocalBuild(t, define.Version())
	require.NoError(t, err)

	err = fixture.Prepare(ctx)
	require.NoError(t, err)
	err = fixture.Configure(ctx, config)
	require.NoError(t, err)

	cmd, err := fixture.PrepareAgentCommand(ctx, nil)
	require.NoError(t, err)
	cmd.WaitDelay = 1 * time.Second

	var output strings.Builder
	cmd.Stderr = &output
	cmd.Stdout = &output

	return fixture, cmd, &output
}

func genIgnoredFields(goos string) []string {
	switch goos {
	case "windows":
		return []string{
			"log.file.fingerprint",
			"log.file.idxhi",
			"log.file.idxlo",
			"log.offset",
		}
	default:
		return []string{
			"log.file.device_id",
			"log.file.fingerprint",
			"log.file.inode",
			"log.file.path",
			"log.offset",
		}
	}
}<|MERGE_RESOLUTION|>--- conflicted
+++ resolved
@@ -320,25 +320,7 @@
 		var statusErr error
 		status, statusErr := beatReceiverFixture.ExecStatus(ctx)
 		assert.NoError(collect, statusErr)
-<<<<<<< HEAD
-		// agent should be healthy
-		assert.Equal(collect, int(cproto.State_HEALTHY), otelStatus.State)
-		// we should have 4 components running: filestream-monitoring, http/metrics-monitoring, beats/metrics-monitoring, and prometheus/metrics-monitoring
-		assert.Equal(collect, 4, len(otelStatus.Components))
-
-		// all the components should be healthy, their units should be healthy, and should identify themselves
-		// as beats receivers via their version info
-		for _, component := range otelStatus.Components {
-			assert.Equal(collect, int(cproto.State_HEALTHY), component.State)
-			assert.Equal(collect, "beats-receiver", component.VersionInfo.Name)
-			for _, unit := range component.Units {
-				assert.Equal(collect, int(cproto.State_HEALTHY), unit.State)
-			}
-		}
-
-=======
-		assertBeatsHealthy(collect, &status, component.OtelRuntimeManager, 3)
->>>>>>> 507ed2ea
+		assertBeatsHealthy(collect, &status, component.OtelRuntimeManager, 4)
 		return
 	}, 1*time.Minute, 1*time.Second)
 
