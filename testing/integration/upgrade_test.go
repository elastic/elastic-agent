// Copyright Elasticsearch B.V. and/or licensed to Elasticsearch B.V. under one
// or more contributor license agreements. Licensed under the Elastic License;
// you may not use this file except in compliance with the Elastic License.

//go:build integration

package integration

import (
	"context"
	"encoding/json"
	"errors"
	"fmt"
	"io/fs"
	"net/http"
	"os"
	"os/exec"
	"path/filepath"
	"runtime"
	"sort"
	"strings"
	"sync"
	"testing"
	"time"

	"gopkg.in/yaml.v2"

	"github.com/stretchr/testify/assert"
	"github.com/stretchr/testify/require"

	"github.com/google/uuid"

	"github.com/elastic/elastic-agent-libs/kibana"

	"github.com/elastic/elastic-agent/internal/pkg/agent/application/paths"
	cmdVersion "github.com/elastic/elastic-agent/internal/pkg/basecmd/version"
	"github.com/elastic/elastic-agent/internal/pkg/release"
	v1client "github.com/elastic/elastic-agent/pkg/control/v1/client"
	v2client "github.com/elastic/elastic-agent/pkg/control/v2/client"
	v2proto "github.com/elastic/elastic-agent/pkg/control/v2/cproto"
	atesting "github.com/elastic/elastic-agent/pkg/testing"
	"github.com/elastic/elastic-agent/pkg/testing/define"
	"github.com/elastic/elastic-agent/pkg/testing/tools"
	"github.com/elastic/elastic-agent/pkg/version"
	agtversion "github.com/elastic/elastic-agent/version"
)

const fastWatcherCfg = `
agent.upgrade.watcher:
  grace_period: 1m
  error_check.interval: 15s
  crash_check.interval: 15s
`

// notable versions used in tests

// first version to include --non-interactive flag during install
var version_8_2_0 = version.NewParsedSemVer(8, 2, 0, "", "")

// first version to use agent v2 protocol
var version_8_6_0 = version.NewParsedSemVer(8, 6, 0, "", "")

// minimum version for passing --skip-verify when upgrading
var version_8_7_0 = version.NewParsedSemVer(8, 7, 0, "", "")

// minimum version for upgrade to specific snapshot + minimum version for setting shorter watch period after upgrade
var version_8_9_0_SNAPSHOT = version.NewParsedSemVer(8, 9, 0, "SNAPSHOT", "")

// minimum version for upgrade with remote pgp and skipping default pgp verification
var version_8_10_0_SNAPSHOT = version.NewParsedSemVer(8, 10, 0, "SNAPSHOT", "")

func TestFleetManagedUpgrade(t *testing.T) {
	info := define.Require(t, define.Requirements{
		Stack:   &define.Stack{},
		Local:   false, // requires Agent installation
		Isolate: false,
		Sudo:    true, // requires Agent installation
	})

	ctx, cancel := context.WithCancel(context.TODO())
	defer cancel()

	upgradableVersions := getUpgradableVersions(ctx, t, define.Version())

	for _, parsedVersion := range upgradableVersions {

		t.Run(fmt.Sprintf("Upgrade managed agent from %s to %s", parsedVersion, define.Version()), func(t *testing.T) {
			agentFixture, err := atesting.NewFixture(
				t,
				parsedVersion.String(),
				atesting.WithFetcher(atesting.ArtifactFetcher()),
			)
			require.NoError(t, err)
			err = agentFixture.Prepare(ctx)
			require.NoError(t, err, "error preparing agent fixture")

			err = agentFixture.Configure(ctx, []byte(fastWatcherCfg))
			require.NoError(t, err, "error configuring agent fixture")
			testUpgradeFleetManagedElasticAgent(t, ctx, info, agentFixture, parsedVersion, define.Version())
		})
	}
}

func testUpgradeFleetManagedElasticAgent(t *testing.T, ctx context.Context, info *define.Info, agentFixture *atesting.Fixture, parsedFromVersion *version.ParsedSemVer, toVersion string) {
	kibClient := info.KibanaClient
	policyUUID := uuid.New().String()

	t.Log("Creating Agent policy...")
	createPolicyReq := kibana.AgentPolicy{
		Name:        "test-policy-" + policyUUID,
		Namespace:   "default",
		Description: "Test policy " + policyUUID,
		MonitoringEnabled: []kibana.MonitoringEnabledOption{
			kibana.MonitoringEnabledLogs,
			kibana.MonitoringEnabledMetrics,
		},
	}
	policy, err := kibClient.CreatePolicy(ctx, createPolicyReq)
	require.NoError(t, err)

	t.Log("Creating Agent enrollment API key...")
	createEnrollmentApiKeyReq := kibana.CreateEnrollmentAPIKeyRequest{
		PolicyID: policy.ID,
	}
	enrollmentToken, err := kibClient.CreateEnrollmentAPIKey(ctx, createEnrollmentApiKeyReq)
	require.NoError(t, err)

	t.Log("Getting default Fleet Server URL...")
	fleetServerURL, err := tools.GetDefaultFleetServerURL(kibClient)
	require.NoError(t, err)

	t.Log("Enrolling Elastic Agent...")
	var nonInteractiveFlag bool
	if version_8_2_0.Less(*parsedFromVersion) {
		nonInteractiveFlag = true
	}
	installOpts := atesting.InstallOpts{
		NonInteractive: nonInteractiveFlag,
		Force:          true,
		EnrollOpts: atesting.EnrollOpts{
			URL:             fleetServerURL,
			EnrollmentToken: enrollmentToken.APIKey,
		},
	}
	output, err := tools.InstallAgent(ctx, installOpts, agentFixture)
	if err != nil {
		t.Log(string(output))
	}
	require.NoError(t, err)
	t.Cleanup(func() {
		t.Log("Un-enrolling Elastic Agent...")
		assert.NoError(t, tools.UnEnrollAgent(info.KibanaClient, policy.ID))
	})

	t.Log(`Waiting for enrolled Agent status to be "online"...`)
	require.Eventually(t, tools.WaitForAgentStatus(t, kibClient, policy.ID, "online"), 2*time.Minute, 10*time.Second, "Agent status is not online")

	t.Logf("Upgrade Elastic Agent to version %s...", toVersion)
	err = tools.UpgradeAgent(kibClient, policy.ID, toVersion)
	require.NoError(t, err)

	t.Log(`Waiting for enrolled Agent status to be "online"...`)
	require.Eventually(t, tools.WaitForAgentStatus(t, kibClient, policy.ID, "online"), 10*time.Minute, 15*time.Second, "Agent status is not online")

	// We remove the `-SNAPSHOT` suffix because, post-upgrade, the version reported
	// by the Agent will not contain this suffix, even if a `-SNAPSHOT`-suffixed
	// version was used as the target version for the upgrade.
	require.Eventually(t, func() bool {
		t.Log("Getting Agent version...")
		newVersion, err := tools.GetAgentVersion(kibClient, policy.ID)
		if err != nil {
			t.Logf("error getting agent version: %v", err)
			return false
		}
		return strings.TrimRight(toVersion, `-SNAPSHOT`) == newVersion
	}, 5*time.Minute, time.Second)
}

func TestStandaloneUpgrade(t *testing.T) {
	define.Require(t, define.Requirements{
		Local:   false, // requires Agent installation
		Isolate: true,
		Sudo:    true, // requires Agent installation
	})

	ctx, cancel := context.WithCancel(context.Background())
	defer cancel()

	versionList := getUpgradableVersions(ctx, t, define.Version())

	for _, parsedVersion := range versionList {

		t.Run(fmt.Sprintf("Upgrade %s to %s", parsedVersion, define.Version()), func(t *testing.T) {
			agentFixture, err := atesting.NewFixture(
				t,
				parsedVersion.String(),
				atesting.WithFetcher(atesting.ArtifactFetcher()),
			)

			require.NoError(t, err, "error creating fixture")

			err = agentFixture.Prepare(ctx)
			require.NoError(t, err, "error preparing agent fixture")

			err = agentFixture.Configure(ctx, []byte(fastWatcherCfg))
			require.NoError(t, err, "error configuring agent fixture")

			parsedUpgradeVersion, err := version.ParseVersion(define.Version())
			require.NoErrorf(t, err, "define.Version() %q cannot be parsed as agent version", define.Version())
			skipVerify := version_8_7_0.Less(*parsedVersion)
			testStandaloneUpgrade(ctx, t, agentFixture, parsedVersion, parsedUpgradeVersion, "", skipVerify, true, false, CustomPGP{})
		})
	}
}

func TestStandaloneUpgradeWithGPGFallback(t *testing.T) {
	define.Require(t, define.Requirements{
		Local: false, // requires Agent installation
		Sudo:  true,  // requires Agent installation
	})

	minVersion := version_8_10_0_SNAPSHOT
	fromVersion, err := version.ParseVersion(define.Version())
	require.NoError(t, err)

	if fromVersion.Less(*minVersion) {
		t.Skipf("Version %s is lower than min version %s", define.Version(), minVersion)
	}

	ctx, cancel := context.WithCancel(context.Background())
	defer cancel()

	// previous
	toVersion, err := fromVersion.GetPreviousMinor()
	require.NoError(t, err, "failed to get previous minor")
	agentFixture, err := define.NewFixture(
		t,
		define.Version(),
	)
	require.NoError(t, err, "error creating fixture")

	err = agentFixture.Prepare(ctx)
	require.NoError(t, err, "error preparing agent fixture")

	err = agentFixture.Configure(ctx, []byte(fastWatcherCfg))
	require.NoError(t, err, "error configuring agent fixture")

	_, defaultPGP := release.PGP()
	firstSeven := string(defaultPGP[:7])
	newPgp := strings.Replace(
		string(defaultPGP),
		firstSeven,
		"abcDEFg",
		1,
	)

	customPGP := CustomPGP{
		PGP: newPgp,
	}

	testStandaloneUpgrade(ctx, t, agentFixture, fromVersion, toVersion, "", false, false, true, customPGP)
}

func TestStandaloneUpgradeWithGPGFallbackOneRemoteFailing(t *testing.T) {
	define.Require(t, define.Requirements{
		Local: false, // requires Agent installation
		Sudo:  true,  // requires Agent installation
	})

	minVersion := version_8_10_0_SNAPSHOT
	fromVersion, err := version.ParseVersion(define.Version())
	require.NoError(t, err)

	if fromVersion.Less(*minVersion) {
		t.Skipf("Version %s is lower than min version %s", define.Version(), minVersion)
	}

	ctx, cancel := context.WithCancel(context.Background())
	defer cancel()

	// previous
	toVersion, err := fromVersion.GetPreviousMinor()
	require.NoError(t, err, "failed to get previous minor")
	agentFixture, err := define.NewFixture(
		t,
		define.Version(),
	)
	require.NoError(t, err, "error creating fixture")

	err = agentFixture.Prepare(ctx)
	require.NoError(t, err, "error preparing agent fixture")

	err = agentFixture.Configure(ctx, []byte(fastWatcherCfg))
	require.NoError(t, err, "error configuring agent fixture")

	_, defaultPGP := release.PGP()
	firstSeven := string(defaultPGP[:7])
	newPgp := strings.Replace(
		string(defaultPGP),
		firstSeven,
		"abcDEFg",
		1,
	)

	customPGP := CustomPGP{
		PGP:    newPgp,
		PGPUri: "https://127.0.0.1:3456/non/existing/path",
	}

	testStandaloneUpgrade(ctx, t, agentFixture, fromVersion, toVersion, "", false, false, true, customPGP)
}

func TestStandaloneDowngradeToPreviousSnapshotBuild(t *testing.T) {
	define.Require(t, define.Requirements{
		Local: false, // requires Agent installation
		Sudo:  true,  // requires Agent installation
	})

	minVersion := version_8_9_0_SNAPSHOT
	pv, err := version.ParseVersion(define.Version())
	if pv.Less(*minVersion) {
		t.Skipf("Version %s is lower than min version %s", define.Version(), minVersion)
	}

	agentFixture, err := define.NewFixture(t, define.Version())
	require.NoError(t, err)

	ctx, cancel := context.WithCancel(context.Background())
	defer cancel()
	err = agentFixture.Prepare(ctx)
	require.NoError(t, err, "error preparing agent fixture")

	err = agentFixture.Configure(ctx, []byte(fastWatcherCfg))
	require.NoError(t, err, "error configuring agent fixture")

	// retrieve all the versions of agent from the artifact API
	aac := tools.NewArtifactAPIClient()
	latestSnapshotVersion, err := tools.GetLatestSnapshotVersion(ctx, t, aac)
	require.NoError(t, err)

	// get all the builds of the snapshot version (need to pass x.y.z-SNAPSHOT format)
	builds, err := aac.GetBuildsForVersion(ctx, latestSnapshotVersion.VersionWithPrerelease())
	require.NoError(t, err)

	if len(builds.Builds) < 2 {
		t.Skip("there is only one SNAPSHOT version available, " +
			"the test requires at least 2 so it can downgrade to the previous" +
			"SNAPSHOT")
	}
	upgradeVersionString := builds.Builds[1]

	t.Logf("Targeting build %q of version %q", upgradeVersionString, latestSnapshotVersion)

	buildDetails, err := aac.GetBuildDetails(ctx, latestSnapshotVersion.VersionWithPrerelease(), upgradeVersionString)
	require.NoErrorf(t, err, "error accessing build details for version %q and buildID %q", latestSnapshotVersion.Original(), upgradeVersionString)
	require.NotNil(t, buildDetails)
	agentProject, ok := buildDetails.Build.Projects["elastic-agent"]
	require.Truef(t, ok, "elastic agent project not found in version %q build %q", latestSnapshotVersion.Original(), upgradeVersionString)
	t.Logf("agent build details: %+v", agentProject)
	t.Logf("expected agent commit hash: %q", agentProject.CommitHash)
	expectedAgentHashAfterUpgrade := agentProject.CommitHash

	// Workaround until issue with Artifact API build commit hash are resolved
	actualAgentHashAfterUpgrade := extractCommitHashFromArtifact(t, ctx, latestSnapshotVersion, agentProject)
	require.NotEmpty(t, actualAgentHashAfterUpgrade)

	t.Logf("Artifact API hash: %q Actual package hash: %q", expectedAgentHashAfterUpgrade, actualAgentHashAfterUpgrade)

	// override the expected hash with the one extracted from the actual artifact
	expectedAgentHashAfterUpgrade = actualAgentHashAfterUpgrade

	buildFragments := strings.Split(upgradeVersionString, "-")
	require.Lenf(t, buildFragments, 2, "version %q returned by artifact api is not in format <version>-<buildID>", upgradeVersionString)

	upgradeInputVersion := version.NewParsedSemVer(
		latestSnapshotVersion.Major(),
		latestSnapshotVersion.Minor(),
		latestSnapshotVersion.Patch(),
		latestSnapshotVersion.Prerelease(),
		buildFragments[1],
	)

	t.Logf("Targeting upgrade to version %+v", upgradeInputVersion)
	parsedFromVersion, err := version.ParseVersion(define.Version())
	require.NoErrorf(t, err, "define.Version() %q cannot be parsed as agent version", define.Version())
	testStandaloneUpgrade(ctx, t, agentFixture, parsedFromVersion, upgradeInputVersion, expectedAgentHashAfterUpgrade, false, true, false, CustomPGP{})
}

func getUpgradableVersions(ctx context.Context, t *testing.T, upgradeToVersion string) (upgradableVersions []*version.ParsedSemVer) {
	t.Helper()

	const currentMajorVersions = 2
	const previousMajorVersions = 1

	aac := tools.NewArtifactAPIClient()
	vList, err := aac.GetVersions(ctx)
	require.NoError(t, err, "error retrieving versions from Artifact API")
	require.NotEmpty(t, vList)

	parsedUpgradeToVersion, err := version.ParseVersion(upgradeToVersion)
	require.NoErrorf(t, err, "upgradeToVersion %q is not a valid version string", upgradeToVersion)
	currentMajor := parsedUpgradeToVersion.Major()
	var currentMajorSelected, previousMajorSelected int

	sortedParsedVersions := make(version.SortableParsedVersions, 0, len(vList.Versions))
	for _, v := range vList.Versions {
		pv, err := version.ParseVersion(v)
		require.NoErrorf(t, err, "invalid version retrieved from artifact API: %q", v)
		sortedParsedVersions = append(sortedParsedVersions, pv)
	}

	require.NotEmpty(t, sortedParsedVersions)

	// normally the output of the versions returned by artifact API is already sorted in ascending order,
	// we want to sort in descending orders, so we sort them
	sort.Sort(sort.Reverse(sortedParsedVersions))

	for _, parsedVersion := range sortedParsedVersions {
		if currentMajorSelected == currentMajorVersions && previousMajorSelected == previousMajorVersions {
			// we got all the versions we need, break the loop
			break
		}

		if !parsedVersion.Less(*parsedUpgradeToVersion) {
			// skip upgrade from newer versions than the one under test
			t.Logf("Skipping version %q since it's newer or equal to version after upgrade %q", parsedVersion, parsedUpgradeToVersion)
			continue
		}

		if parsedVersion.IsSnapshot() {
			// skip all snapshots
			continue
		}

		if parsedVersion.Major() == currentMajor && currentMajorSelected < currentMajorVersions {
			upgradableVersions = append(upgradableVersions, parsedVersion)
			currentMajorSelected++
			continue
		}

		if parsedVersion.Major() < currentMajor && previousMajorSelected < previousMajorVersions {
			upgradableVersions = append(upgradableVersions, parsedVersion)
			previousMajorSelected++
			continue
		}

	}
	return
}

func testStandaloneUpgrade(
	ctx context.Context,
	t *testing.T,
	f *atesting.Fixture,
	parsedFromVersion *version.ParsedSemVer,
	parsedUpgradeVersion *version.ParsedSemVer,
	expectedAgentHashAfterUpgrade string,
	allowLocalPackage bool,
	skipVerify bool,
	skipDefaultPgp bool,
	customPgp CustomPGP,
) {

	var nonInteractiveFlag bool
	if version_8_2_0.Less(*parsedFromVersion) {
		nonInteractiveFlag = true
	}
	installOpts := atesting.InstallOpts{
		NonInteractive: nonInteractiveFlag,
		Force:          true,
	}

	output, err := tools.InstallAgent(ctx, installOpts, f)
	t.Logf("Agent installation output: %q", string(output))
	require.NoError(t, err)

	c := f.Client()

	err = c.Connect(ctx)
	require.NoError(t, err, "error connecting client to agent")
	defer c.Disconnect()

	require.Eventually(t, func() bool {
		return checkAgentHealthAndVersion(t, ctx, f, parsedFromVersion.CoreVersion(), parsedFromVersion.IsSnapshot(), "")
	}, 2*time.Minute, 10*time.Second, "Agent never became healthy")

	t.Logf("Upgrading from version %q to version %q", parsedFromVersion, parsedUpgradeVersion)

	upgradeCmdArgs := []string{"upgrade", parsedUpgradeVersion.String()}

	useLocalPackage := allowLocalPackage && version_8_7_0.Less(*parsedFromVersion)
	if useLocalPackage {
		// if we are upgrading from a version > 8.7.0 (min version to skip signature verification) we pass :
		// - a file:// sourceURI pointing the agent package under test
		// - flag --skip-verify to bypass pgp signature verification (we don't produce signatures for PR/main builds)
		tof, err := define.NewFixture(t, parsedUpgradeVersion.String())
		require.NoError(t, err)

		srcPkg, err := tof.SrcPackage(ctx)
		require.NoError(t, err)
		sourceURI := "file://" + filepath.Dir(srcPkg)
		t.Logf("setting sourceURI to : %q", sourceURI)
		upgradeCmdArgs = append(upgradeCmdArgs, "--source-uri", sourceURI)
	}
	if useLocalPackage || skipVerify {
		upgradeCmdArgs = append(upgradeCmdArgs, "--skip-verify")
	}

	if skipDefaultPgp {
		upgradeCmdArgs = append(upgradeCmdArgs, "--skip-default-pgp")
	}

	if len(customPgp.PGP) > 0 {
		upgradeCmdArgs = append(upgradeCmdArgs, "--pgp", customPgp.PGP)
	}

	if len(customPgp.PGPUri) > 0 {
		upgradeCmdArgs = append(upgradeCmdArgs, "--pgp-uri", customPgp.PGPUri)
	}

	if len(customPgp.PGPPath) > 0 {
		upgradeCmdArgs = append(upgradeCmdArgs, "--pgp-path", customPgp.PGPPath)
	}

	upgradeTriggerOutput, err := f.Exec(ctx, upgradeCmdArgs)
	require.NoErrorf(t, err, "error triggering agent upgrade to version %q, output:\n%s",
		parsedUpgradeVersion, upgradeTriggerOutput)

	require.Eventuallyf(t, func() bool {
		return checkAgentHealthAndVersion(t, ctx, f, parsedUpgradeVersion.CoreVersion(), parsedUpgradeVersion.IsSnapshot(), expectedAgentHashAfterUpgrade)
	}, 5*time.Minute, 1*time.Second, "agent never upgraded to expected version")

	checkUpgradeWatcherRan(t, f, parsedFromVersion)

	if expectedAgentHashAfterUpgrade != "" {
		aVersion, err := c.Version(ctx)
		assert.NoError(t, err, "error checking version after upgrade")
		assert.Equal(t, expectedAgentHashAfterUpgrade, aVersion.Commit, "agent commit hash changed after upgrade")
	}
}

func checkAgentHealthAndVersion(t *testing.T, ctx context.Context, f *atesting.Fixture, expectedVersion string, snapshot bool, expectedHash string) bool {
	t.Helper()

	parsedExpectedVersion, err := version.ParseVersion(expectedVersion)
	require.NoErrorf(t, err, "Expected version %q is not parseable", expectedVersion)

	if parsedExpectedVersion.Less(*version_8_6_0) {
		// we have to parse v1 state response
		return checkLegacyAgentHealthAndVersion(t, ctx, f, expectedVersion, snapshot, expectedHash)
	}

	stateOut, err := f.Exec(ctx, []string{"status", "--output", "yaml"})
	if err != nil {
		t.Logf("error getting the agent state: %v", err)
		return false
	}

	var state v2client.AgentState
	err = yaml.Unmarshal(stateOut, &state)
	if err != nil {
		t.Logf("error unmarshaling the agent state: %v", err)
		return false
	}

	t.Logf("current agent state: %+v", state)
	info := state.Info
	if expectedHash != "" {
		return info.Commit == expectedHash && state.State == v2proto.State_HEALTHY
	}
	return info.Version == expectedVersion &&
		info.Snapshot == snapshot &&
		state.State == v2proto.State_HEALTHY
}

func checkLegacyAgentHealthAndVersion(t *testing.T, ctx context.Context, f *atesting.Fixture, expectedVersion string, snapshot bool, expectedHash string) bool {
	stateOut, err := f.Exec(ctx, []string{"status", "--output", "json"})
	if err != nil {
		t.Logf("error getting the agent state: %v", err)
		return false
	}

	var state v1client.AgentStatus
	err = json.Unmarshal(stateOut, &state)
	if err != nil {
		t.Logf("error unmarshaling the agent state: %v", err)
		return false
	}

	t.Logf("current agent state: %+v", state)

	versionOut, err := f.Exec(ctx, []string{"version", "--yaml"})
	if err != nil {
		t.Logf("error getting the agent version: %v", err)
		return false
	}
	var aVersion cmdVersion.Output
	err = yaml.Unmarshal(versionOut, &aVersion)
	if err != nil {
		t.Logf("error unmarshaling version output: %v", err)
		return false
	}
	t.Logf("current agent version: %+v", aVersion)
	if expectedHash != "" {
		return aVersion.Daemon.Commit == expectedHash && state.Status == v1client.Healthy
	}
	return aVersion.Daemon.Version == expectedVersion &&
		aVersion.Daemon.Snapshot == snapshot && state.Status == v1client.Healthy

}

// checkUpgradeWatcherRan asserts that the Upgrade Watcher finished running. We use the
// presence of the update marker file as evidence that the Upgrade Watcher is still running
// and the absence of that file as evidence that the Upgrade Watcher is no longer running.
func checkUpgradeWatcherRan(t *testing.T, agentFixture *atesting.Fixture, fromVersion *version.ParsedSemVer) {
	t.Helper()

	if fromVersion.Less(*version_8_9_0_SNAPSHOT) {
		t.Logf("Version %q is too old for a quick update marker check, skipping...", fromVersion)
		return
	}

	t.Log("Waiting for upgrade watcher to finish running...")

	updateMarkerFile := filepath.Join(agentFixture.WorkDir(), "data", ".update-marker")
	require.FileExists(t, updateMarkerFile)

	now := time.Now()
	require.Eventuallyf(t, func() bool {
		_, err := os.Stat(updateMarkerFile)
		return errors.Is(err, fs.ErrNotExist)
	}, 2*time.Minute, 15*time.Second, "agent never removed update marker")
	t.Logf("Upgrade Watcher completed in %s", time.Now().Sub(now))
}

func extractCommitHashFromArtifact(t *testing.T, ctx context.Context, artifactVersion *version.ParsedSemVer, agentProject tools.Project) string {
	tmpDownloadDir := t.TempDir()

	operatingSystem := runtime.GOOS
	architecture := runtime.GOARCH
	suffix, err := atesting.GetPackageSuffix(operatingSystem, architecture)
	require.NoErrorf(t, err, "error determining suffix for OS %q and arch %q", operatingSystem, architecture)
	prefix := fmt.Sprintf("elastic-agent-%s", artifactVersion.VersionWithPrerelease())
	pkgName := fmt.Sprintf("%s-%s", prefix, suffix)
	require.Containsf(t, agentProject.Packages, pkgName, "Artifact API response does not contain pkg %s", pkgName)
	artifactFilePath := filepath.Join(tmpDownloadDir, pkgName)
	err = atesting.DownloadPackage(ctx, t, http.DefaultClient, agentProject.Packages[pkgName].URL, artifactFilePath)
	require.NoError(t, err, "error downloading package")
	err = atesting.ExtractArtifact(t, artifactFilePath, tmpDownloadDir)
	require.NoError(t, err, "error extracting artifact")

	matches, err := filepath.Glob(filepath.Join(tmpDownloadDir, "elastic-agent-*", ".build_hash.txt"))
	require.NoError(t, err)
	require.NotEmpty(t, matches)

	hashFilePath := matches[0]
	t.Logf("Accessing hash file %q", hashFilePath)
	hashBytes, err := os.ReadFile(hashFilePath)
	require.NoError(t, err, "error reading build hash")
	return strings.TrimSpace(string(hashBytes))
}

type versionInfo struct {
	Version string `yaml:"version"`
	Commit  string `yaml:"commit"`
}

type versionOutput struct {
	Binary versionInfo `yaml:"binary"`
	Daemon versionInfo `yaml:"daemon"`
}

func TestStandaloneUpgradeRetryDownload(t *testing.T) {
	define.Require(t, define.Requirements{
		Local:   false, // requires Agent installation
		Isolate: false,
		Sudo:    true, // requires Agent installation and modifying /etc/hosts
		OS: []define.OS{
			{Type: define.Linux},
			{Type: define.Darwin},
		}, // modifying /etc/hosts
	})

	t.Skip("Flaky test: https://github.com/elastic/elastic-agent/issues/3155")

	upgradeFromVersion, err := version.ParseVersion(define.Version())
	require.NoError(t, err)

	// We go back TWO minors because sometimes we are in a situation where
	// the current version has been advanced to the next release (e.g. 8.10.0)
	// but the version before that (e.g. 8.9.0) hasn't been released yet.
	previousVersion, err := upgradeFromVersion.GetPreviousMinor()
	require.NoError(t, err)
	previousVersion, err = previousVersion.GetPreviousMinor()
	require.NoError(t, err)

	// For testing the upgrade we actually perform a downgrade
	upgradeToVersion := previousVersion

	t.Logf("Testing Elastic Agent upgrade from %s to %s...", upgradeFromVersion, upgradeToVersion)

	agentFixture, err := define.NewFixture(t, define.Version())
	require.NoError(t, err)

	ctx, cancel := context.WithCancel(context.Background())
	defer cancel()

	err = agentFixture.Prepare(ctx)
	require.NoError(t, err, "error preparing agent fixture")

	err = agentFixture.Configure(ctx, []byte(fastWatcherCfg))
	require.NoError(t, err, "error configuring agent fixture")

	t.Log("Install the built Agent")
	output, err := tools.InstallStandaloneAgent(ctx, agentFixture)
	t.Log(string(output))
	require.NoError(t, err)

	t.Log("Ensure the correct version is running")
	currentVersion, err := getVersion(t, ctx, agentFixture)
	require.NoError(t, err)

	t.Log("Modify /etc/hosts to simulate transient network error")
	cmd := exec.Command("sed",
		"-i.bak",
		"s/localhost/localhost artifacts.elastic.co artifacts-api.elastic.co/g",
		"/etc/hosts",
	)
	t.Log("/etc/hosts modify command: ", cmd.String())

	output, err = cmd.CombinedOutput()
	if err != nil {
		t.Log(string(output))
	}
	require.NoError(t, err)

	// Ensure that /etc/hosts is modified
	require.Eventually(t, func() bool {
		cmd := exec.Command("grep",
			"artifacts",
			"/etc/hosts",
		)
		t.Log("Check /etc/hosts command: ", cmd.String())

		// We don't check the error as grep will return non-zero exit code when
		// it doesn't find any matches, which could happen the first couple of
		// times it searches /etc/hosts.
		output, _ := cmd.CombinedOutput()
		outputStr := strings.TrimSpace(string(output))

		return outputStr != ""
	}, 10*time.Second, 1*time.Second)

	defer restoreEtcHosts()

	t.Log("Start the Agent upgrade")
	toVersion := upgradeToVersion.String()
	var wg sync.WaitGroup
	go func() {
		wg.Add(1)

		err := upgradeAgent(ctx, toVersion, agentFixture, t.Log)

		wg.Done()
		require.NoError(t, err)
	}()

	t.Log("Check Agent logs for at least two retry messages")
	agentDirName := fmt.Sprintf("elastic-agent-%s", release.TrimCommit(currentVersion.Daemon.Commit))
	logsPath := filepath.Join(paths.DefaultBasePath, "Elastic", "Agent", "data", agentDirName, "logs")
	require.Eventually(t, func() bool {
		cmd := exec.Command("grep",
			"download.*retrying",
			"--recursive",
			"--include", "*.ndjson",
			logsPath,
		)
		t.Log("Find logs command: ", cmd.String())

		// We don't check the error as grep will return non-zero exit code when
		// it doesn't find any matches, which could happen the first couple of
		// times it searches the Elastic Agent logs.
		output, _ := cmd.CombinedOutput()
		outputStr := strings.TrimSpace(string(output))

		outputLines := strings.Split(outputStr, "\n")
		t.Log(outputLines)
		t.Log("Number of retry messages: ", len(outputLines))
		return len(outputLines) >= 2
	}, 2*time.Minute, 20*time.Second)

	t.Log("Restore /etc/hosts so upgrade can proceed")
	err = restoreEtcHosts()
	require.NoError(t, err)

	// Wait for upgrade command to finish executing
	t.Log("Waiting for upgrade to finish")
	wg.Wait()

	checkUpgradeWatcherRan(t, agentFixture, upgradeFromVersion)

	t.Log("Check Agent version to ensure upgrade is successful")
	currentVersion, err = getVersion(t, ctx, agentFixture)
	require.NoError(t, err)
	require.Equal(t, toVersion, currentVersion.Binary.Version)
	require.Equal(t, toVersion, currentVersion.Daemon.Version)
}

func getVersion(t *testing.T, ctx context.Context, agentFixture *atesting.Fixture) (*versionOutput, error) {
	var currentVersion versionOutput
	var err error

	require.Eventually(t, func() bool {
		args := []string{"version", "--yaml"}
		var output []byte
		output, err = agentFixture.Exec(ctx, args)
		if err != nil {
			t.Log(string(output))
			return false
		}

		err = yaml.Unmarshal(output, &currentVersion)
		return err == nil
	}, 1*time.Minute, 1*time.Second)

	return &currentVersion, err
}

func restoreEtcHosts() error {
	cmd := exec.Command("mv",
		"/etc/hosts.bak",
		"/etc/hosts",
	)
	return cmd.Run()
}

func upgradeAgent(ctx context.Context, version string, agentFixture *atesting.Fixture, log func(args ...any)) error {
	args := []string{"upgrade", version}
	output, err := agentFixture.Exec(ctx, args)
	if err != nil {
		log("Upgrade command output after error: ", string(output))
		return err
	}

	return nil
}

func TestUpgradeBrokenPackageVersion(t *testing.T) {
	define.Require(t, define.Requirements{
		// We require sudo for this test to run
		// `elastic-agent install`.
		Sudo: true,

		// It's not safe to run this test locally as it
		// installs Elastic Agent.
		Local: false,
	})

	// Get path to Elastic Agent executable
	f, err := define.NewFixture(t, define.Version())
	require.NoError(t, err)

	// Prepare the Elastic Agent so the binary is extracted and ready to use.
	err = f.Prepare(context.Background())
	require.NoError(t, err)

	ctx, cancel := context.WithCancel(context.Background())
	defer cancel()

	err = f.Configure(ctx, []byte(fastWatcherCfg))
	require.NoError(t, err, "error configuring agent fixture")

<<<<<<< HEAD
	t.Cleanup(func() {
		// The watcher needs to finish before the agent is uninstalled: https://github.com/elastic/elastic-agent/issues/3371
		waitForUpgradeWatcherToComplete(t, f, fromVersion, standaloneWatcherDuration)
	})

	output, err := tools.InstallStandaloneAgent(ctx, f)
=======
	output, err := tools.InstallStandaloneAgent(f)
>>>>>>> 7e86d24c
	t.Logf("Agent installation output: %q", string(output))
	require.NoError(t, err)

	c := f.Client()

	require.Eventually(t, func() bool {
		err := c.Connect(ctx)
		if err != nil {
			t.Logf("connecting client to agent: %v", err)
			return false
		}
		defer c.Disconnect()
		state, err := c.State(ctx)
		if err != nil {
			t.Logf("error getting the agent state: %v", err)
			return false
		}
		t.Logf("agent state: %+v", state)
		return state.State == v2proto.State_HEALTHY
	}, 2*time.Minute, 10*time.Second, "Agent never became healthy")

	// get rid of the package version files in the installed directory
	removePackageVersionFiles(t, f)

	// get the version returned by the currently running agent
	actualVersionBytes := getAgentVersion(t, f, context.Background(), false)

	actualVersion := unmarshalVersionOutput(t, actualVersionBytes, "daemon")

	// start the upgrade to the latest version
	require.NotEmpty(t, actualVersion, "broken agent package version should not be empty")

	// upgrade to latest version whatever that will be
	aac := tools.NewArtifactAPIClient()
	versionList, err := aac.GetVersions(ctx)
	require.NoError(t, err)
	require.NotEmpty(t, versionList.Versions, "Artifact API returned no versions")
	latestVersion := versionList.Versions[len(versionList.Versions)-1]

	t.Logf("Upgrading to version %q", latestVersion)

	err = c.Connect(ctx)
	require.NoError(t, err, "error connecting client to agent")
	defer c.Disconnect()

	_, err = c.Upgrade(ctx, latestVersion, "", false, false)
	require.NoErrorf(t, err, "error triggering agent upgrade to version %q", latestVersion)
	parsedLatestVersion, err := version.ParseVersion(latestVersion)
	require.NoError(t, err)

	require.Eventuallyf(t, func() bool {
		state, err := c.State(ctx)
		if err != nil {
			t.Logf("error getting the agent state: %v", err)
			return false
		}
		t.Logf("current agent state: %+v", state)
		return state.Info.Version == parsedLatestVersion.CoreVersion() &&
			state.Info.Snapshot == parsedLatestVersion.IsSnapshot() &&
			state.State == v2proto.State_HEALTHY
	}, 5*time.Minute, 10*time.Second, "agent never upgraded to expected version")
}

func removePackageVersionFiles(t *testing.T, f *atesting.Fixture) {
	installFS := os.DirFS(f.WorkDir())
	matches := []string{}

	err := fs.WalkDir(installFS, ".", func(path string, d fs.DirEntry, err error) error {
		if err != nil {
			return err
		}

		if d.Name() == agtversion.PackageVersionFileName {
			matches = append(matches, path)
		}
		return nil
	})
	require.NoError(t, err)

	t.Logf("package version files found: %v", matches)

	// the version files should have been removed from the other test, we just make sure
	for _, m := range matches {
		vFile := filepath.Join(f.WorkDir(), m)
		t.Logf("removing package version file %q", vFile)
		err = os.Remove(vFile)
		require.NoErrorf(t, err, "error removing package version file %q", vFile)
	}
}

// TestStandaloneUpgradeFailsStatus tests the scenario where upgrading to a new version
// of Agent fails due to the new Agent binary reporting an unhealthy status. It checks
// that the Agent is rolled back to the previous version.
func TestStandaloneUpgradeFailsStatus(t *testing.T) {
	define.Require(t, define.Requirements{
		Local:   false, // requires Agent installation
		Isolate: false,
		Sudo:    true, // requires Agent installation
	})

	t.Skip("Affected by https://github.com/elastic/elastic-agent/issues/3371, watcher left running at end of test")

	upgradeFromVersion, err := version.ParseVersion(define.Version())
	require.NoError(t, err)

	ctx, cancel := context.WithCancel(context.Background())
	defer cancel()

	// Get available versions from Artifacts API
	aac := tools.NewArtifactAPIClient()
	versionList, err := aac.GetVersions(ctx)
	require.NoError(t, err)
	require.NotEmpty(t, versionList.Versions, "Artifact API returned no versions")

	// Determine the version that's TWO versions behind the latest. This is necessary for two reasons:
	// 1. We don't want to necessarily use the latest version as it might be the same as the
	// local one, which will then cause the invalid input in the Agent test policy (defined further
	// below in this test) to come into play with the Agent version we're upgrading from, thus preventing
	// it from ever becoming healthy.
	// 2. We don't want to necessarily use the version that's one before the latest because sometimes we
	// are in a situation where the latest version has been advanced to the next release (e.g. 8.10.0)
	// but the version before that (e.g. 8.9.0) hasn't been released yet.
	require.GreaterOrEqual(t, len(versionList.Versions), 3)
	upgradeToVersionStr := versionList.Versions[len(versionList.Versions)-3]

	upgradeToVersion, err := version.ParseVersion(upgradeToVersionStr)
	require.NoError(t, err)

	t.Logf("Testing Elastic Agent upgrade from %s to %s...", upgradeFromVersion, upgradeToVersion)

	agentFixture, err := define.NewFixture(t, define.Version())
	require.NoError(t, err)

	err = agentFixture.Prepare(ctx)
	require.NoError(t, err, "error preparing agent fixture")

	// Configure Agent with fast watcher configuration and also an invalid
	// input when the Agent version matches the upgraded Agent version. This way
	// the pre-upgrade version of the Agent runs healthy, but the post-upgrade
	// version doesn't.
	invalidInputPolicy := fastWatcherCfg + fmt.Sprintf(`
outputs:
  default:
    type: elasticsearch
    hosts: [127.0.0.1:9200]

inputs:
  - condition: '${agent.version.version} == "%s"'
    type: invalid
    id: invalid-input
`, upgradeToVersion.CoreVersion())

	err = agentFixture.Configure(ctx, []byte(invalidInputPolicy))
	require.NoError(t, err, "error configuring agent fixture")

	t.Log("Install the built Agent")
	output, err := tools.InstallStandaloneAgent(agentFixture)
	t.Log(string(output))
	require.NoError(t, err)

	c := agentFixture.Client()
	require.Eventually(t, func() bool {
		return checkAgentHealthAndVersion(t, ctx, agentFixture, upgradeFromVersion.CoreVersion(), upgradeFromVersion.IsSnapshot(), "")
	}, 2*time.Minute, 10*time.Second, "Agent never became healthy")

	toVersion := upgradeToVersion.String()
	t.Logf("Upgrading Agent to %s", toVersion)
	err = c.Connect(ctx)
	require.NoError(t, err, "error connecting client to agent")
	defer c.Disconnect()

	_, err = c.Upgrade(ctx, toVersion, "", false, false)
	require.NoErrorf(t, err, "error triggering agent upgrade to version %q", toVersion)

	require.Eventually(t, func() bool {
		return checkAgentHealthAndVersion(t, ctx, agentFixture, upgradeToVersion.CoreVersion(), upgradeToVersion.IsSnapshot(), "")
	}, 2*time.Minute, 250*time.Millisecond, "Upgraded Agent never became healthy")

	t.Log("Ensure the we have rolled back and the correct version is running")
	require.Eventually(t, func() bool {
		return checkAgentHealthAndVersion(t, ctx, agentFixture, upgradeFromVersion.CoreVersion(), upgradeFromVersion.IsSnapshot(), "")
	}, 2*time.Minute, 10*time.Second, "Rolled back Agent never became healthy")
}

type CustomPGP struct {
	PGP     string
	PGPUri  string
	PGPPath string
}<|MERGE_RESOLUTION|>--- conflicted
+++ resolved
@@ -870,16 +870,7 @@
 	err = f.Configure(ctx, []byte(fastWatcherCfg))
 	require.NoError(t, err, "error configuring agent fixture")
 
-<<<<<<< HEAD
-	t.Cleanup(func() {
-		// The watcher needs to finish before the agent is uninstalled: https://github.com/elastic/elastic-agent/issues/3371
-		waitForUpgradeWatcherToComplete(t, f, fromVersion, standaloneWatcherDuration)
-	})
-
 	output, err := tools.InstallStandaloneAgent(ctx, f)
-=======
-	output, err := tools.InstallStandaloneAgent(f)
->>>>>>> 7e86d24c
 	t.Logf("Agent installation output: %q", string(output))
 	require.NoError(t, err)
 
