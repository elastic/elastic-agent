--- conflicted
+++ resolved
@@ -90,10 +90,7 @@
 	kibClient := s.requirementsInfo.KibanaClient
 	policyUUID := uuid.New().String()
 
-<<<<<<< HEAD
-=======
 	s.T().Log("Creating Agent policy...")
->>>>>>> 64fc9d91
 	createPolicyReq := kibana.AgentPolicy{
 		Name:        "test-policy-" + policyUUID,
 		Namespace:   "default",
