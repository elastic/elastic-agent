--- conflicted
+++ resolved
@@ -7,27 +7,20 @@
 package integration
 
 import (
+	"bytes"
 	"context"
 	"testing"
+	"text/template"
 	"time"
 
-<<<<<<< HEAD
-=======
-	"github.com/stretchr/testify/assert"
-
-	"gopkg.in/yaml.v2"
-
+	"github.com/elastic/elastic-agent-libs/testing/estools"
 	"github.com/elastic/elastic-agent/pkg/control/v2/cproto"
-
-	"github.com/gofrs/uuid/v5"
-	"github.com/stretchr/testify/require"
-
-	"github.com/elastic/elastic-agent-libs/kibana"
->>>>>>> 83ece2c9
-	"github.com/elastic/elastic-agent-libs/testing/estools"
 	atesting "github.com/elastic/elastic-agent/pkg/testing"
 	"github.com/elastic/elastic-agent/pkg/testing/define"
 	"github.com/elastic/elastic-agent/pkg/testing/tools/testcontext"
+
+	"github.com/stretchr/testify/assert"
+	"github.com/stretchr/testify/require"
 )
 
 // TestClassicAndReceiverAgentMonitoring is a test to elastic-agent
@@ -103,98 +96,32 @@
 		NonInteractive: true,
 		Privileged:     true,
 		Force:          true,
-		Develop:        true,
+		Namespace:      info.Namespace,
 	}
 
-	// prepare the policy and marshalled configuration
-	policyCtx, policyCancel := testcontext.WithDeadline(t, context.Background(), time.Now().Add(5*time.Minute))
-	t.Cleanup(policyCancel)
-
-	// 1. Create and install policy with just monitoring
-	createPolicyReq := kibana.AgentPolicy{
-		Name:        fmt.Sprintf("%s-%s", t.Name(), uuid.Must(uuid.NewV4()).String()),
-		Namespace:   info.Namespace,
-		Description: fmt.Sprintf("%s policy", t.Name()),
-		MonitoringEnabled: []kibana.MonitoringEnabledOption{
-			kibana.MonitoringEnabledLogs,
-			kibana.MonitoringEnabledMetrics,
-		},
-	}
-	policyResponse, err := info.KibanaClient.CreatePolicy(policyCtx, createPolicyReq)
-	require.NoError(t, err, "error creating policy")
-
-	// 2. Download the policy, add the API key
-	downloadURL := fmt.Sprintf("/api/fleet/agent_policies/%s/download", policyResponse.ID)
-	resp, err := info.KibanaClient.Connection.SendWithContext(policyCtx, http.MethodGet, downloadURL, nil, nil, nil)
-	require.NoError(t, err, "error downloading policy")
-	policyBytes, err := io.ReadAll(resp.Body)
-	require.NoError(t, err, "error reading policy response")
-	defer resp.Body.Close()
-
-	apiKeyResponse, err := createESApiKey(info.ESClient)
-	require.NoError(t, err, "failed to get api key")
-	require.True(t, len(apiKeyResponse.Encoded) > 1, "api key is invalid %q", apiKeyResponse)
-	apiKey, err := getDecodedApiKey(apiKeyResponse)
-	require.NoError(t, err, "error decoding api key")
-
-	type PolicyOutputs struct {
-		Type   string   `yaml:"type"`
-		Hosts  []string `yaml:"hosts"`
-		Preset string   `yaml:"preset"`
-		ApiKey string   `yaml:"api_key"`
-	}
-	type PolicyStruct struct {
-		ID                string                   `yaml:"id"`
-		Revision          int                      `yaml:"revision"`
-		Outputs           map[string]PolicyOutputs `yaml:"outputs"`
-		Fleet             map[string]any           `yaml:"fleet"`
-		OutputPermissions map[string]any           `yaml:"output_permissions"`
-		Agent             struct {
-			Monitoring map[string]any `yaml:"monitoring"`
-			Rest       map[string]any `yaml:",inline"`
-		} `yaml:"agent"`
-		Inputs           []map[string]any `yaml:"inputs"`
-		Signed           map[string]any   `yaml:"signed"`
-		SecretReferences []map[string]any `yaml:"secret_references"`
-		Namespaces       []map[string]any `yaml:"namespaces"`
-	}
-
-	policy := PolicyStruct{}
-	err = yaml.Unmarshal(policyBytes, &policy)
-	require.NoError(t, err, "error unmarshalling policy")
-	d, prs := policy.Outputs["default"]
-	require.True(t, prs, "default must be in outputs")
-	d.ApiKey = string(apiKey)
-	policy.Outputs["default"] = d
-
 	// Flow
-	// 1. create and install policy with just monitoring
-	// 2. download the policy, add the API key
-	// 3. install without enrolling in fleet
-	// 4. make sure logs and metrics for agent monitoring are being received
-	// 5. Uninstall
-
-	// 5. restart with blank policy (stop collecting)
-	// 6. configure with beats receiver policy
-	// 7. restart with beats receiver policy
-	// 8. make sure logs and metrics for agent monitoring are being received
-	// 9. compare monitoring logs and metrics
+	// 1. Start elastic agent monitoring in classic mode
+	// 2. Assert monitoring logs and metrics are available on ES
+	// 3. Uninstall
+
+	// 4. Start elastic agent monitoring in otel mode
+	// 5. Assert monitoring logs and metrics are available on ES
+	// 6. Uninstall
+
+	// 7. Compare both documents are equivalent
 
 	t.Run("verify elastic-agent monitoring functionality", func(t *testing.T) {
 		ctx, cancel := testcontext.WithDeadline(t, context.Background(), time.Now().Add(5*time.Minute))
-<<<<<<< HEAD
-		defer cancel()
+		t.Cleanup(cancel)
 
 		type configOptions struct {
-			InputPath              string
-			ESEndpoint             string
-			ESApiKey               string
-			FilebeatSocketEndpoint string
-			MetricbeatBeatEndpoint string
-			MetricbeatHttpEndpoint string
-			Namespace              string
+			InputPath  string
+			ESEndpoint string
+			ESApiKey   string
+			Namespace  string
 		}
 
+		// 1. Start elastic agent monitoring in classic mode
 		classicMonitoringTemplate := `
 outputs:
   default:
@@ -226,35 +153,14 @@
 				ESApiKey:   apiKey,
 				Namespace:  info.Namespace,
 			})
-=======
-		t.Cleanup(cancel)
-
-		// beats processes and beats receivers should use a different namespace to ensure each test looks only at the
-		// right data
-		actualNamespace := fmt.Sprintf("%s-%s", info.Namespace, "process")
-		policy.Agent.Monitoring["namespace"] = actualNamespace
-
-		updatedPolicyBytes, err := yaml.Marshal(policy)
-		require.NoErrorf(t, err, "error marshalling policy, struct was %v", policy)
-		t.Cleanup(func() {
-			if t.Failed() {
-				t.Logf("policy was %s", string(updatedPolicyBytes))
-			}
-		})
->>>>>>> 83ece2c9
-
-		// 3. Install without enrolling in fleet
+
 		classicFixture, err := define.NewFixtureFromLocalBuild(t, define.Version())
 		require.NoError(t, err)
 
 		err = classicFixture.Prepare(ctx)
 		require.NoError(t, err, "error preparing fixture")
 
-<<<<<<< HEAD
 		err = classicFixture.Configure(ctx, classicMonitoring.Bytes())
-=======
-		err = fixture.Configure(ctx, updatedPolicyBytes)
->>>>>>> 83ece2c9
 		require.NoError(t, err, "error configuring fixture")
 
 		output, err := classicFixture.InstallWithoutEnroll(ctx, &installOpts)
@@ -270,28 +176,12 @@
 			return true
 		}, 1*time.Minute, 1*time.Second)
 
-		// 4. make sure logs and metrics for agent monitoring are being received
+		// 2. Assert monitoring logs and metrics are available on ES
 		for _, tc := range tests {
 			require.Eventuallyf(t,
 				func() bool {
 					findCtx, findCancel := context.WithTimeout(ctx, 10*time.Second)
 					defer findCancel()
-<<<<<<< HEAD
-=======
-					mustClauses := []map[string]any{
-						{"match": map[string]any{"data_stream.type": tc.dsType}},
-						{"match": map[string]any{"data_stream.dataset": tc.dsDataset}},
-						{"match": map[string]any{"data_stream.namespace": actualNamespace}},
-					}
-
-					// Only add the "message" match if tc.message is not empty
-					// This conditional check will not be required when test for metrics is included
-					if tc.message != "" {
-						mustClauses = append(mustClauses, map[string]any{
-							"match": map[string]any{"message": tc.message},
-						})
-					}
->>>>>>> 83ece2c9
 
 					rawQuery := map[string]any{
 						"query": map[string]any{
@@ -319,16 +209,41 @@
 		combinedOutput, err := classicFixture.Uninstall(ctx, &atesting.UninstallOpts{Force: true})
 		require.NoErrorf(t, err, "error uninstalling classic agent monitoring, err: %s, combined output: %s", err, string(combinedOutput))
 
-<<<<<<< HEAD
 		// 6. Install without enroll and blank elastic-agent.yml, to get working directory
+		receiverMonitoringTemplate := `
+outputs:
+  default:
+    type: elasticsearch
+    hosts: {{.ESEndpoint}}
+    api_key: {{.ESApiKey }}
+    preset: balanced
+
+agent.monitoring:
+  enabled: true
+  logs: true
+  metrics: true
+  use_output: default
+  namespace: {{ .Namespace }}
+  _runtime_experimental: otel
+`
+
+		var receiverBuffer bytes.Buffer
+		template.Must(template.New("config").Parse(receiverMonitoringTemplate)).Execute(&receiverBuffer,
+			configOptions{
+				ESEndpoint: esEndpoint,
+				ESApiKey:   apiKeyResponse.Encoded,
+				Namespace:  info.Namespace,
+			})
+
 		beatReceiverFixture, err := define.NewFixtureFromLocalBuild(t, define.Version())
 		require.NoError(t, err)
 		err = beatReceiverFixture.Prepare(ctx)
 		require.NoError(t, err)
-		err = beatReceiverFixture.Configure(ctx, []byte{})
+		err = beatReceiverFixture.Configure(ctx, receiverBuffer.Bytes())
 		require.NoError(t, err)
 		combinedOutput, err = beatReceiverFixture.InstallWithoutEnroll(ctx, &installOpts)
 		require.NoErrorf(t, err, "error install without enroll: %s\ncombinedoutput:\n%s", err, string(combinedOutput))
+
 		require.Eventually(t, func() bool {
 			err = beatReceiverFixture.IsHealthy(ctx)
 			if err != nil {
@@ -336,405 +251,37 @@
 				return false
 			}
 			return true
-		}, 30*time.Second, 1*time.Second)
-
-		configTemplateOTel := `
-receivers:
-  filebeatreceiver/filestream-monitoring:
-    filebeat:
-      inputs:
-        - type: filestream
-          enabled: true
-          id: filestream-monitoring-agent
-          paths:
-            - '{{.InputPath}}/data/elastic-agent-*/logs/elastic-agent-*.ndjson'
-            - '{{.InputPath}}/data/elastic-agent-*/logs/elastic-agent-watcher-*.ndjson'
-          close:
-            on_state_change:
-              inactive: 5m
-          parsers:
-            - ndjson:
-                add_error_key: true
-                message_key: message
-                overwrite_keys: true
-                target: ""
-          processors:
-            - add_fields:
-                fields:
-                  dataset: elastic_agent
-                  namespace: {{.Namespace}}
-                  type: logs
-                target: data_stream
-            - add_fields:
-                fields:
-                  dataset: elastic_agent
-                target: event
-            - add_fields:
-                fields:
-                  id: 0ddca301-e7c0-4eac-8432-7dd05bc9cb06
-                  snapshot: false
-                  version: 8.19.0
-                target: elastic_agent
-            - add_fields:
-                fields:
-                  id: 0879f47d-df41-464d-8462-bc2b8fef45bf
-                target: agent
-            - drop_event:
-                when:
-                  regexp:
-                    component.id: .*-monitoring$
-            - drop_event:
-                when:
-                  regexp:
-                    message: ^Non-zero metrics in the last
-            - copy_fields:
-                fields:
-                  - from: data_stream.dataset
-                    to: data_stream.dataset_original
-            - drop_fields:
-                fields:
-                  - data_stream.dataset
-            - copy_fields:
-                fail_on_error: false
-                fields:
-                  - from: component.dataset
-                    to: data_stream.dataset
-                ignore_missing: true
-            - copy_fields:
-                fail_on_error: false
-                fields:
-                  - from: data_stream.dataset_original
-                    to: data_stream.dataset
-            - drop_fields:
-                fields:
-                  - data_stream.dataset_original
-                  - event.dataset
-            - copy_fields:
-                fields:
-                  - from: data_stream.dataset
-                    to: event.dataset
-            - drop_fields:
-                fields:
-                  - ecs.version
-                ignore_missing: true
-    output:
-      otelconsumer:
-    queue:
-      mem:
-        flush:
-          timeout: 0s
-    logging:
-      level: info
-      selectors:
-        - '*'
-    http.enabled: true
-    http.host: '{{ .FilebeatSocketEndpoint }}'
-  metricbeatreceiver/beat-monitoring:
-    metricbeat:
-      modules:
-        - failure_threshold: 5
-          hosts:
-            - http+{{ .FilebeatSocketEndpoint }}
-          metricsets:
-            - stats
-          module: beat
-          enabled: true
-          period: 60s
-          processors:
-            - add_fields:
-                fields:
-                  dataset: elastic_agent.filebeat
-                  namespace: {{.Namespace}}
-                  type: metrics
-                target: data_stream
-            - add_fields:
-                fields:
-                  dataset: elastic_agent.filebeat
-                target: event
-            - add_fields:
-                fields:
-                  id: f9787136-2d04-4999-a504-848c2e25d90e
-                  process: filebeat
-                  snapshot: false
-                  version: 9.0.0
-                target: elastic_agent
-            - add_fields:
-                fields:
-                  id: f9787136-2d04-4999-a504-848c2e25d90e
-                target: agent
-            - add_fields:
-                fields:
-                  binary: filebeat
-                  id: filestream-monitoring
-                target: component
-        - failure_threshold: 5
-          hosts:
-            - http+{{ .MetricbeatBeatEndpoint }}
-          id: metrics-monitoring-metricbeat
-          metricsets:
-            - stats
-          module: beat
-          enabled: true
-          period: 60s
-          processors:
-            - add_fields:
-                fields:
-                  dataset: elastic_agent.metricbeat
-                  namespace: {{.Namespace}}
-                  type: metrics
-                target: data_stream
-            - add_fields:
-                fields:
-                  dataset: elastic_agent.metricbeat
-                target: event
-            - add_fields:
-                fields:
-                  stream_id: metrics-monitoring-metricbeat
-                target: '@metadata'
-            - add_fields:
-                fields:
-                  id: f9787136-2d04-4999-a504-848c2e25d90e
-                  process: metricbeat
-                  snapshot: false
-                  version: 9.0.0
-                target: elastic_agent
-            - add_fields:
-                fields:
-                  id: f9787136-2d04-4999-a504-848c2e25d90e
-                target: agent
-            - add_fields:
-                fields:
-                  binary: metricbeat
-                  id: beat/metrics-monitoring
-                target: component
-    output:
-      otelconsumer:
-    queue:
-      mem:
-        flush:
-          timeout: 0s
-    logging:
-      level: info
-      selectors:
-        - '*'
-    http.enabled: true
-    http.host: '{{ .MetricbeatBeatEndpoint }}'
-  metricbeatreceiver/http-monitoring:
-    metricbeat:
-      modules:
-        - failure_threshold: 5
-          hosts:
-            - http://localhost:6791
-          id: metrics-monitoring-agent
-          index: metrics-elastic_agent.elastic_agent-{{ .Namespace }}
-          metricsets:
-            - json
-          module: http
-          enabled: true
-          namespace: agent
-          path: /stats
-          period: 60s
-          processors:
-            - add_fields:
-                fields:
-                  input_id: metrics-monitoring-agent
-                target: '@metadata'
-            - add_fields:
-                fields:
-                  dataset: elastic_agent.elastic_agent
-                  namespace: {{.Namespace}}
-                  type: metrics
-                target: data_stream
-            - add_fields:
-                fields:
-                  dataset: elastic_agent.elastic_agent
-                target: event
-            - add_fields:
-                fields:
-                  stream_id: metrics-monitoring-agent
-                target: '@metadata'
-            - add_fields:
-                fields:
-                  id: f9787136-2d04-4999-a504-848c2e25d90e
-                  snapshot: false
-                  version: 9.0.0
-                target: elastic_agent
-            - add_fields:
-                fields:
-                  id: f9787136-2d04-4999-a504-848c2e25d90e
-                target: agent
-            - copy_fields:
-                fail_on_error: false
-                fields:
-                  - from: http.agent.beat.cpu
-                    to: system.process.cpu
-                  - from: http.agent.beat.memstats.memory_sys
-                    to: system.process.memory.size
-                  - from: http.agent.beat.handles
-                    to: system.process.fd
-                  - from: http.agent.beat.cgroup
-                    to: system.process.cgroup
-                  - from: http.agent.apm-server
-                    to: apm-server
-                  - from: http.filebeat_input
-                    to: filebeat_input
-                ignore_missing: true
-            - drop_fields:
-                fields:
-                  - http
-                ignore_missing: true
-            - add_fields:
-                fields:
-                  binary: elastic-agent
-                  id: elastic-agent
-                target: component
-        - failure_threshold: 5
-          hosts:
-            - http+{{ .FilebeatSocketEndpoint }}
-          id: metrics-monitoring-filebeat-1
-          index: metrics-elastic_agent.filebeat_input-{{ .Namespace }}
-          json:
-            is_array: true
-          metricsets:
-            - json
-          module: http
-          enabled: true
-          namespace: filebeat_input
-          path: /inputs/
-          period: 60s
-          processors:
-            - add_fields:
-                fields:
-                  input_id: metrics-monitoring-agent
-                target: '@metadata'
-            - add_fields:
-                fields:
-                  dataset: elastic_agent.filebeat_input
-                  namespace: {{.Namespace}}
-                  type: metrics
-                target: data_stream
-            - add_fields:
-                fields:
-                  dataset: elastic_agent.filebeat_input
-                target: event
-            - add_fields:
-                fields:
-                  stream_id: metrics-monitoring-filebeat-1
-                target: '@metadata'
-            - add_fields:
-                fields:
-                  id: f9787136-2d04-4999-a504-848c2e25d90e
-                  snapshot: false
-                  version: 9.0.0
-                target: elastic_agent
-            - add_fields:
-                fields:
-                  id: f9787136-2d04-4999-a504-848c2e25d90e
-                target: agent
-            - add_fields:
-                fields:
-                  id: f9787136-2d04-4999-a504-848c2e25d90e
-                  process: filebeat
-                  snapshot: false
-                  version: 9.0.0
-                target: elastic_agent
-            - copy_fields:
-                fail_on_error: false
-                fields:
-                  - from: http.agent.beat.cpu
-                    to: system.process.cpu
-                  - from: http.agent.beat.memstats.memory_sys
-                    to: system.process.memory.size
-                  - from: http.agent.beat.handles
-                    to: system.process.fd
-                  - from: http.agent.beat.cgroup
-                    to: system.process.cgroup
-                  - from: http.agent.apm-server
-                    to: apm-server
-                  - from: http.filebeat_input
-                    to: filebeat_input
-                ignore_missing: true
-            - drop_fields:
-                fields:
-                  - http
-                ignore_missing: true
-            - add_fields:
-                fields:
-                  binary: filebeat
-                  id: filestream-monitoring
-                target: component
-    output:
-      otelconsumer:
-    queue:
-      mem:
-        flush:
-          timeout: 0s
-    logging:
-      level: debug
-      selectors:
-        - '*'
-    http.enabled: true
-    http.host: '{{ .MetricbeatHttpEndpoint }}'
-exporters:
-  debug:
-    use_internal_logger: false
-    verbosity: detailed
-  elasticsearch/log:
-    endpoints:
-      - {{.ESEndpoint}}
-    compression: none
-    api_key: {{.ESApiKey}}
-    logs_dynamic_index:
-      enabled: true
-    batcher:
-      enabled: true
-      flush_timeout: 0.5s
-    mapping:
-      mode: bodymap
-service:
-  telemetry:
-    logs:
-      level: "DEBUG"
-  pipelines:
-    logs:
-      receivers:
-        - filebeatreceiver/filestream-monitoring
-        - metricbeatreceiver/beat-monitoring
-        - metricbeatreceiver/http-monitoring
-      exporters:
-        - elasticsearch/log
-        - debug
-agent:
-  monitoring:
-    enabled: true
-    logs: false
-    metrics: false
-  logging:
-    level: debug
-`
-
-		filebeatSocketEndpoint := utils.SocketURLWithFallback(uuid.Must(uuid.NewV4()).String(), paths.TempDir())
-		metricbeatBeatEndpoint := utils.SocketURLWithFallback(uuid.Must(uuid.NewV4()).String(), paths.TempDir())
-		metricbeatHttpEndpoint := utils.SocketURLWithFallback(uuid.Must(uuid.NewV4()).String(), paths.TempDir())
-
-		var configBuffer bytes.Buffer
-		template.Must(template.New("config").Parse(configTemplateOTel)).Execute(&configBuffer,
-			configOptions{
-				InputPath:              beatReceiverFixture.WorkDir(),
-				ESEndpoint:             esEndpoint,
-				ESApiKey:               apiKeyResponse.Encoded,
-				FilebeatSocketEndpoint: filebeatSocketEndpoint,
-				MetricbeatBeatEndpoint: metricbeatBeatEndpoint,
-				MetricbeatHttpEndpoint: metricbeatHttpEndpoint,
-				Namespace:              info.Namespace,
-			})
-		configOTelContents := configBuffer.Bytes()
-		err = beatReceiverFixture.Configure(ctx, configOTelContents)
-		require.NoError(t, err)
-
-		// 8. restart with beats receiver policy
-		combinedOutput, err = beatReceiverFixture.Exec(ctx, []string{"restart"})
-		require.NoErrorf(t, err, "error restarting agent: %s\ncombinedoutput:\n%s", err, string(combinedOutput))
+		}, 1*time.Minute, 1*time.Second)
+
+		// require.EventuallyWithT(t, func(collect *assert.CollectT) {
+		// 	status, statusErr := beatReceiverFixture.ExecStatus(ctx)
+		// 	assert.NoError(collect, statusErr)
+		// 	// agent should be healthy
+		// 	assert.Equal(collect, int(cproto.State_HEALTHY), status.State)
+		// 	// we should have no normal components running
+		// 	assert.Zero(collect, len(status.Components))
+
+		// 	// we should have filebeatreceiver and metricbeatreceiver running
+		// 	otelCollectorStatus := status.Collector
+		// 	require.NotNil(collect, otelCollectorStatus)
+		// 	assert.Equal(collect, int(cproto.CollectorComponentStatus_StatusOK), otelCollectorStatus.Status)
+		// 	pipelineStatusMap := otelCollectorStatus.ComponentStatusMap
+
+		// 	// we should have 3 pipelines running: filestream for logs, http metrics and beats metrics
+		// 	assert.Equal(collect, 3, len(pipelineStatusMap))
+
+		// 	fileStreamPipeline := "pipeline:logs/_agent-component/filestream-monitoring"
+		// 	httpMetricsPipeline := "pipeline:logs/_agent-component/http/metrics-monitoring"
+		// 	beatsMetricsPipeline := "pipeline:logs/_agent-component/beat/metrics-monitoring"
+		// 	assert.Contains(collect, pipelineStatusMap, fileStreamPipeline)
+		// 	assert.Contains(collect, pipelineStatusMap, httpMetricsPipeline)
+		// 	assert.Contains(collect, pipelineStatusMap, beatsMetricsPipeline)
+
+		// 	// and all the components should be healthy
+		// 	assertCollectorComponentsHealthy(collect, otelCollectorStatus)
+
+		// 	return
+		// }, 1*time.Minute, 1*time.Second)
 
 		// 9. make sure logs and metrics for agent monitoring are being received
 		timestampBeatReceiver := time.Now().UTC().Format("2006-01-02T15:04:05.000Z")
@@ -767,128 +314,6 @@
 				},
 				5*time.Minute, 5*time.Second,
 				"agent monitoring beats receivers no documents found for timestamp: %s, type: %s, dataset: %s, namespace: %s, query: %v", timestampBeatReceiver, tc.dsType, tc.dsDataset, tc.dsNamespace, tc.query)
-=======
-		// Not proceed with this test if monitoring logs from elastic-agent does not exist
-		monitoringLogIndex := "logs-elastic_agent-" + info.Namespace
-		require.NotPanics(
-			t, func() {
-				_ = agentDocs[monitoringLogIndex].Hits.Hits[0].Source
-			}, "monitoring logs from elastic-agent should exist before proceeding",
-		)
-
-		ctx, cancel := testcontext.WithDeadline(t, context.Background(), time.Now().Add(5*time.Minute))
-		t.Cleanup(cancel)
-
-		// beats processes and beats receivers should use a different namespace to ensure each test looks only at the
-		// right data
-		actualNamespace := fmt.Sprintf("%s-%s", info.Namespace, "otel")
-		policy.Agent.Monitoring["namespace"] = actualNamespace
-
-		// switch monitoring to the otel runtime
-		policy.Agent.Monitoring["_runtime_experimental"] = "otel"
-
-		updatedPolicyBytes, err := yaml.Marshal(policy)
-		require.NoErrorf(t, err, "error marshalling policy, struct was %v", policy)
-		t.Cleanup(func() {
-			if t.Failed() {
-				t.Logf("policy was %s", string(updatedPolicyBytes))
-			}
-		})
-
-		// 3. Install without enrolling in fleet
-		fixture, err := define.NewFixtureFromLocalBuild(t, define.Version())
-		require.NoError(t, err)
-
-		err = fixture.Prepare(ctx)
-		require.NoError(t, err, "error preparing fixture")
-
-		err = fixture.Configure(ctx, updatedPolicyBytes)
-		require.NoError(t, err, "error configuring fixture")
-
-		output, err := fixture.InstallWithoutEnroll(ctx, &installOpts)
-		require.NoErrorf(t, err, "error install without enroll: %s\ncombinedoutput:\n%s", err, string(output))
-
-		require.EventuallyWithT(t, func(collect *assert.CollectT) {
-			status, statusErr := fixture.ExecStatus(ctx)
-			assert.NoError(collect, statusErr)
-			// agent should be healthy
-			assert.Equal(collect, int(cproto.State_HEALTHY), status.State)
-			// we should have no normal components running
-			assert.Zero(collect, len(status.Components))
-
-			// we should have filebeatreceiver and metricbeatreceiver running
-			otelCollectorStatus := status.Collector
-			require.NotNil(collect, otelCollectorStatus)
-			assert.Equal(collect, int(cproto.CollectorComponentStatus_StatusOK), otelCollectorStatus.Status)
-			pipelineStatusMap := otelCollectorStatus.ComponentStatusMap
-
-			// we should have 3 pipelines running: filestream for logs, http metrics and beats metrics
-			assert.Equal(collect, 3, len(pipelineStatusMap))
-
-			fileStreamPipeline := "pipeline:logs/_agent-component/filestream-monitoring"
-			httpMetricsPipeline := "pipeline:logs/_agent-component/http/metrics-monitoring"
-			beatsMetricsPipeline := "pipeline:logs/_agent-component/beat/metrics-monitoring"
-			assert.Contains(collect, pipelineStatusMap, fileStreamPipeline)
-			assert.Contains(collect, pipelineStatusMap, httpMetricsPipeline)
-			assert.Contains(collect, pipelineStatusMap, beatsMetricsPipeline)
-
-			// and all the components should be healthy
-			assertCollectorComponentsHealthy(collect, otelCollectorStatus)
-
-			return
-		}, 1*time.Minute, 1*time.Second)
-
-		// run this only for logs for now
-		tc := tests[0]
-		require.Eventuallyf(t,
-			func() bool {
-				findCtx, findCancel := context.WithTimeout(ctx, 10*time.Second)
-				defer findCancel()
-				mustClauses := []map[string]any{
-					{"match": map[string]any{"message": tc.message}},
-					{"match": map[string]any{"data_stream.type": tc.dsType}},
-					{"match": map[string]any{"data_stream.dataset": tc.dsDataset}},
-					{"match": map[string]any{"data_stream.namespace": actualNamespace}},
-				}
-
-				rawQuery := map[string]any{
-					"query": map[string]any{
-						"bool": map[string]any{
-							"must": mustClauses,
-						},
-					},
-				}
-
-				docs, err := estools.PerformQueryForRawQuery(findCtx, rawQuery, ".ds-"+monitoringLogIndex+"*", info.ESClient)
-				require.NoError(t, err)
-				if docs.Hits.Total.Value != 0 {
-					otelDocs[monitoringLogIndex] = docs
-				}
-				return docs.Hits.Total.Value > 0
-			},
-			2*time.Minute, 5*time.Second,
-			"No documents found in otel mode for type : %s, dataset: %s, namespace: %s", tc.dsType, tc.dsDataset, tc.dsNamespace)
-
-		agent := agentDocs[monitoringLogIndex].Hits.Hits[0].Source
-		otel := otelDocs[monitoringLogIndex].Hits.Hits[0].Source
-		ignoredFields := []string{
-			// Expected to change between agentDocs and OtelDocs
-			"@timestamp",
-			"agent.ephemeral_id",
-			// agent.id is different because it's the id of the underlying beat
-			"agent.id",
-			// agent.version is different because we force version 9.0.0 in CI
-			"agent.version",
-			// elastic_agent.id is different because we currently start a new agent in the second subtest
-			// this should be fixed in the future
-			"elastic_agent.id",
-			"data_stream.namespace",
-			"log.file.inode",
-			"log.file.fingerprint",
-			"log.file.path",
-			"log.offset",
-			"event.ingested",
->>>>>>> 83ece2c9
 		}
 
 		// 10. Uninstall
@@ -904,22 +329,16 @@
 				// Expected to change between agentDocs and OtelDocs
 				"@timestamp",
 				"agent.ephemeral_id",
+				// agent.id is different because it's the id of the underlying beat
 				"agent.id",
+				// agent.version is different because we force version 9.0.0 in CI
 				"agent.version",
 				"data_stream.namespace",
 				"log.file.inode",
 				"log.file.fingerprint",
 				"log.file.path",
 				"log.offset",
-
-				// needs investigation
-				"event.agent_id_status",
 				"event.ingested",
-
-				// elastic_agent * fields are hardcoded in processor list for now which is why they differ
-				"elastic_agent.id",
-				"elastic_agent.snapshot",
-				"elastic_agent.version",
 			}
 			switch tc.onlyCompareKeys {
 			case true:
@@ -929,9 +348,6 @@
 			}
 		}
 	})
-<<<<<<< HEAD
-=======
-
 }
 
 func assertCollectorComponentsHealthy(t *assert.CollectT, status *atesting.AgentStatusCollectorOutput) {
@@ -940,5 +356,4 @@
 	for _, componentStatus := range status.ComponentStatusMap {
 		assertCollectorComponentsHealthy(t, componentStatus)
 	}
->>>>>>> 83ece2c9
 }