--- conflicted
+++ resolved
@@ -520,32 +520,6 @@
         - '*'
     http.enabled: true
     http.host: {{ .SocketEndpoint }}
-<<<<<<< HEAD
-=======
-exporters:
-  debug:
-    use_internal_logger: false
-    verbosity: detailed
-  elasticsearch/log:
-    endpoints:
-      - {{.ESEndpoint}}
-    compression: none
-    api_key: {{.ESApiKey}}
-    logs_dynamic_index:
-      enabled: true
-    batcher:
-      enabled: true
-      flush_timeout: 0.5s
-    mapping:
-      mode: bodymap
-service:
-  pipelines:
-    logs:
-      receivers:
-        - filebeatreceiver/filestream-monitoring
-      exporters:
-        - elasticsearch/log
->>>>>>> 658a7d79
 `
 
 var httpMetricMonitoring = `
