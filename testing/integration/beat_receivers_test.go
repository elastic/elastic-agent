--- conflicted
+++ resolved
@@ -7,6 +7,7 @@
 package integration
 
 import (
+	"bytes"
 	"context"
 	"encoding/base64"
 	"fmt"
@@ -15,6 +16,7 @@
 	"runtime"
 	"strings"
 	"testing"
+	"text/template"
 	"time"
 
 	"github.com/stretchr/testify/assert"
@@ -358,7 +360,6 @@
 
 }
 
-<<<<<<< HEAD
 // TODO remove this test when the PR is ready
 func TestAgentMetricsInputOnly(t *testing.T) {
 	info := define.Require(t, define.Requirements{
@@ -2017,12 +2018,12 @@
 
 		}
 	})
-=======
+}
+
 func assertCollectorComponentsHealthy(t *assert.CollectT, status *atesting.AgentStatusCollectorOutput) {
 	assert.Equal(t, int(cproto.CollectorComponentStatus_StatusOK), status.Status, "component status should be ok")
 	assert.Equal(t, "", status.Error, "component status should not have an error")
 	for _, componentStatus := range status.ComponentStatusMap {
 		assertCollectorComponentsHealthy(t, componentStatus)
 	}
->>>>>>> 6b16e9cf
 }