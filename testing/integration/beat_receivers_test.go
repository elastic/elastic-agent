// Copyright Elasticsearch B.V. and/or licensed to Elasticsearch B.V. under one
// or more contributor license agreements. Licensed under the Elastic License 2.0;
// you may not use this file except in compliance with the Elastic License 2.0.

//go:build integration

package integration

import (
	"bytes"
	"context"
	"fmt"
	"io"
	"net/http"
	"os"
	"path/filepath"
	"runtime"
	"testing"
	"text/template"
	"time"

	"gopkg.in/yaml.v2"

	"github.com/elastic/elastic-agent-libs/kibana"
	"github.com/elastic/elastic-agent-libs/testing/estools"
	"github.com/elastic/elastic-agent/internal/pkg/agent/application/paths"
	atesting "github.com/elastic/elastic-agent/pkg/testing"
	"github.com/elastic/elastic-agent/pkg/testing/define"
	"github.com/elastic/elastic-agent/pkg/testing/tools/testcontext"
	"github.com/elastic/elastic-agent/pkg/utils"

	"github.com/gofrs/uuid/v5"
	"github.com/stretchr/testify/require"
)

var (
	agentDocs        map[string]estools.Documents
	otelDocs         map[string]estools.Documents
	commonLogMessage = "Determined allowed capabilities"
)

// TestAgentMonitoring is a test to provide a baseline for what
// elastic-agent monitoring looks like with classic monitoring.  It
// will be expanded in the future to compare with beats receivers for
// elastic-agent monitoring.
func TestAgentMonitoring(t *testing.T) {
	info := define.Require(t, define.Requirements{
		Group: Default,
		Local: true,
		OS: []define.OS{
			{Type: define.Linux},
			{Type: define.Darwin},
			{Type: define.Windows},
		},
		Stack: &define.Stack{},
		Sudo:  true,
	})

	agentDocs = make(map[string]estools.Documents)
	otelDocs = make(map[string]estools.Documents)

	// Tests logs and metrics are present
	type test struct {
		dsType      string
		dsDataset   string
		dsNamespace string
		message     string
	}

	tests := []test{
		{dsType: "logs", dsDataset: "elastic_agent", dsNamespace: info.Namespace, message: commonLogMessage},
		{dsType: "metrics", dsDataset: "elastic_agent.elastic_agent", dsNamespace: info.Namespace},
		{dsType: "metrics", dsDataset: "elastic_agent.filebeat", dsNamespace: info.Namespace},
		{dsType: "metrics", dsDataset: "elastic_agent.filebeat_input", dsNamespace: info.Namespace},
		{dsType: "metrics", dsDataset: "elastic_agent.metricbeat", dsNamespace: info.Namespace},
	}

	installOpts := atesting.InstallOpts{
		NonInteractive: true,
		Privileged:     true,
		Force:          true,
	}

	// Flow
	// 1. Create and install policy with just monitoring
	// 2. Download the policy, add the API key
	// 3. Install without enrolling in fleet
	// 4. Make sure logs and metrics for agent monitoring are being received
	t.Run("verify elastic-agent monitoring functionality", func(t *testing.T) {
		ctx, cancel := testcontext.WithDeadline(t, context.Background(), time.Now().Add(5*time.Minute))
		defer cancel()

		// 1. Create and install policy with just monitoring
		createPolicyReq := kibana.AgentPolicy{
			Name:        fmt.Sprintf("%s-%s", t.Name(), uuid.Must(uuid.NewV4()).String()),
			Namespace:   info.Namespace,
			Description: fmt.Sprintf("%s policy", t.Name()),
			MonitoringEnabled: []kibana.MonitoringEnabledOption{
				kibana.MonitoringEnabledLogs,
				kibana.MonitoringEnabledMetrics,
			},
		}
		policyResponse, err := info.KibanaClient.CreatePolicy(ctx, createPolicyReq)
		require.NoError(t, err, "error creating policy")

		// 2. Download the policy, add the API key
		downloadURL := fmt.Sprintf("/api/fleet/agent_policies/%s/download", policyResponse.ID)
		resp, err := info.KibanaClient.Connection.SendWithContext(ctx, http.MethodGet, downloadURL, nil, nil, nil)
		require.NoError(t, err, "error downloading policy")
		policy, err := io.ReadAll(resp.Body)
		require.NoError(t, err, "error reading policy response")
		defer resp.Body.Close()

		apiKeyResponse, err := createESApiKey(info.ESClient)
		require.NoError(t, err, "failed to get api key")
		require.True(t, len(apiKeyResponse.Encoded) > 1, "api key is invalid %q", apiKeyResponse)
		apiKey, err := getDecodedApiKey(apiKeyResponse)
		require.NoError(t, err, "error decoding api key")

		type PolicyOutputs struct {
			Type   string   `yaml:"type"`
			Hosts  []string `yaml:"hosts"`
			Preset string   `yaml:"preset"`
			ApiKey string   `yaml:"api_key"`
		}
		type PolicyStruct struct {
			ID                string                   `yaml:"id"`
			Revision          int                      `yaml:"revision"`
			Outputs           map[string]PolicyOutputs `yaml:"outputs"`
			Fleet             map[string]any           `yaml:"fleet"`
			OutputPermissions map[string]any           `yaml:"output_permissions"`
			Agent             map[string]any           `yaml:"agent"`
			Inputs            []map[string]any         `yaml:"inputs"`
			Signed            map[string]any           `yaml:"signed"`
			SecretReferences  []map[string]any         `yaml:"secret_references"`
			Namespaces        []map[string]any         `yaml:"namespaces"`
		}

		y := PolicyStruct{}
		err = yaml.Unmarshal(policy, &y)
		require.NoError(t, err, "error unmarshalling policy")
		d, prs := y.Outputs["default"]
		require.True(t, prs, "default must be in outputs")
		d.ApiKey = string(apiKey)
		y.Outputs["default"] = d
		policyBytes, err := yaml.Marshal(y)
		require.NoErrorf(t, err, "error marshalling policy, struct was %v", y)
		t.Cleanup(func() {
			if t.Failed() {
				t.Logf("policy was %s", string(policyBytes))
			}
		})

		// 3. Install without enrolling in fleet
		fixture, err := define.NewFixtureFromLocalBuild(t, define.Version())
		require.NoError(t, err)

		err = fixture.Prepare(ctx)
		require.NoError(t, err, "error preparing fixture")

		err = fixture.Configure(ctx, policyBytes)
		require.NoError(t, err, "error configuring fixture")

		output, err := fixture.InstallWithoutEnroll(ctx, &installOpts)
		require.NoErrorf(t, err, "error install withouth enroll: %s\ncombinedoutput:\n%s", err, string(output))

		require.Eventually(t, func() bool {
			err = fixture.IsHealthy(ctx)
			if err != nil {
				t.Logf("waiting for agent healthy: %s", err.Error())
				return false
			}
			return true
		}, 1*time.Minute, 1*time.Second)

		for _, tc := range tests {
			require.Eventuallyf(t,
				func() bool {
					findCtx, findCancel := context.WithTimeout(ctx, 10*time.Second)
					defer findCancel()
					mustClauses := []map[string]any{
						{"match": map[string]any{"data_stream.type": tc.dsType}},
						{"match": map[string]any{"data_stream.dataset": tc.dsDataset}},
						{"match": map[string]any{"data_stream.namespace": tc.dsNamespace}},
					}

					// Only add the "message" match if tc.message is not empty
					// This conditional check will not be required when test for metrics is included
					if tc.message != "" {
						mustClauses = append(mustClauses, map[string]any{
							"match": map[string]any{"message": tc.message},
						})
					}

					rawQuery := map[string]any{
						"query": map[string]any{
							"bool": map[string]any{
								"must": mustClauses,
							},
						},
					}

					docs, err := estools.PerformQueryForRawQuery(findCtx, rawQuery, tc.dsType+"-*", info.ESClient)
					require.NoError(t, err)
					if docs.Hits.Total.Value != 0 {
						key := tc.dsType + "-" + tc.dsDataset + "-" + tc.dsNamespace
						agentDocs[key] = docs
					}
					return docs.Hits.Total.Value > 0
				},
				2*time.Minute, 5*time.Second,
				"No documents found for type: %s, dataset: %s, namespace: %s", tc.dsType, tc.dsDataset, tc.dsNamespace)
		}
	})

	t.Run("compare logs ingested by agent monitoring vs otel monitoring", func(t *testing.T) {
		// skipping this because the log-path should be handled differently in windows
		if runtime.GOOS == "windows" {
			t.Skip("skipping this test on windows for now")
		}

		// Not proceed with this test if monitoring logs from elastic-agent does not exist
		monitoringLogIndex := "logs-elastic_agent-" + info.Namespace
		require.NotPanics(
			t, func() {
				_ = agentDocs[monitoringLogIndex].Hits.Hits[0].Source
			}, "monitoring logs from elastic-agent should exist before proceeding",
		)

		type configOptions struct {
			InputPath      string
			ESEndpoint     string
			ESApiKey       string
			SocketEndpoint string
			Namespace      string
		}
		esEndpoint, err := getESHost()
		require.NoError(t, err, "error getting elasticsearch endpoint")
		esApiKey, err := createESApiKey(info.ESClient)
		require.NoError(t, err, "error creating API key")
		require.NotEmptyf(t, esApiKey.Encoded, "api key is invalid %q", esApiKey)

		// Start monitoring in otel mode
		fixture, err := define.NewFixtureFromLocalBuild(t, define.Version())
		require.NoError(t, err)

		ctx, cancel := testcontext.WithDeadline(t, context.Background(), time.Now().Add(5*time.Minute))
		defer cancel()

		err = fixture.Prepare(ctx)
		require.NoError(t, err)

		// installs elastic-agent with empty elastic-agent.yml to get its working dir first
		err = fixture.Configure(ctx, []byte{})
		require.NoError(t, err)

		output, err := fixture.InstallWithoutEnroll(ctx, &installOpts)
		require.NoErrorf(t, err, "error install withouth enroll: %s\ncombinedoutput:\n%s", err, string(output))

		// Ensure elastic-agent is healthy, otherwise we cannot perform retstart operation
		require.Eventually(t, func() bool {
			err = fixture.IsHealthy(ctx)
			if err != nil {
				t.Logf("waiting for agent healthy: %s", err.Error())
				return false
			}
			return true
		}, 30*time.Second, 1*time.Second)

<<<<<<< HEAD
=======
		configTemplateOTel := `
receivers:
  filebeatreceiver/filestream-monitoring:
    filebeat:
      inputs:
        - type: filestream
          enabled: true
          id: filestream-monitoring-agent
          paths:
            -  {{.InputPath}}/data/elastic-agent-*/logs/elastic-agent-*.ndjson
            -  {{.InputPath}}/data/elastic-agent-*/logs/elastic-agent-watcher-*.ndjson
          close:
            on_state_change:
              inactive: 5m
          parsers:
            - ndjson:
                add_error_key: true
                message_key: message
                overwrite_keys: true
                target: ""
          processors:
            - add_fields:
                fields:
                  dataset: elastic_agent
                  namespace: {{.Namespace}}
                  type: logs
                target: data_stream
            - add_fields:
                fields:
                  dataset: elastic_agent
                target: event
            - add_fields:
                fields:
                  id: 0ddca301-e7c0-4eac-8432-7dd05bc9cb06
                  snapshot: false
                  version: 8.19.0
                target: elastic_agent
            - add_fields:
                fields:
                  id: 0879f47d-df41-464d-8462-bc2b8fef45bf
                target: agent
            - drop_event:
                when:
                  regexp:
                    component.id: .*-monitoring$
            - drop_event:
                when:
                  regexp:
                    message: ^Non-zero metrics in the last
            - copy_fields:
                fields:
                  - from: data_stream.dataset
                    to: data_stream.dataset_original
            - drop_fields:
                fields:
                  - data_stream.dataset
            - copy_fields:
                fail_on_error: false
                fields:
                  - from: component.dataset
                    to: data_stream.dataset
                ignore_missing: true
            - copy_fields:
                fail_on_error: false
                fields:
                  - from: data_stream.dataset_original
                    to: data_stream.dataset
            - drop_fields:
                fields:
                  - data_stream.dataset_original
                  - event.dataset
            - copy_fields:
                fields:
                  - from: data_stream.dataset
                    to: event.dataset
            - drop_fields:
                fields:
                  - ecs.version
                ignore_missing: true
    output:
      otelconsumer:
    queue:
      mem:
        flush:
          timeout: 0s
    logging:
      level: info
      selectors:
        - '*'
    http.enabled: true
    http.host: {{ .SocketEndpoint }}
exporters:
  debug:
    use_internal_logger: false
    verbosity: detailed
  elasticsearch/log:
    endpoints:
      - {{.ESEndpoint}}
    compression: none
    api_key: {{.ESApiKey}}
    logs_dynamic_index:
      enabled: true
    batcher:
      enabled: true
      flush_timeout: 0.5s
    mapping:
      mode: bodymap
service:
  pipelines:
    logs:
      receivers:
        - filebeatreceiver/filestream-monitoring
      exporters:
        - elasticsearch/log
`
>>>>>>> 815c264c
		socketEndpoint := utils.SocketURLWithFallback(uuid.Must(uuid.NewV4()).String(), paths.TempDir())

		configTemplateOtel, err := os.ReadFile(filepath.Join("testdata", "templates", "monitoring-otel.tmpl"))
		require.NoError(t, err)
		// configure elastic-agent.yml with new config
		var configBuffer bytes.Buffer
		template.Must(template.New("config").Parse(string(configTemplateOtel))).Execute(&configBuffer,
			configOptions{
				InputPath:      fixture.WorkDir(),
				ESEndpoint:     esEndpoint,
				ESApiKey:       esApiKey.Encoded,
				SocketEndpoint: socketEndpoint,
				Namespace:      info.Namespace,
			})
		configOTelContents := configBuffer.Bytes()
		t.Cleanup(func() {
			if t.Failed() {
				t.Logf("Contents of agent config file:\n%s\n", string(configOTelContents))
			}
		})
		err = fixture.Configure(ctx, configOTelContents)
		require.NoError(t, err)

		// Get the timestamp before restarting. Required to separate logs from agent and otel
		timestamp := time.Now().UTC().Format("2006-01-02T15:04:05.000Z")

		fmt.Println(time.Now())
		// Restart elastic-agent
		output, err = fixture.Exec(ctx, []string{"restart"})
		require.NoErrorf(t, err, "error restarting agent: %s\ncombinedoutput:\n%s", err, string(output))

		require.Eventually(t, func() bool {
			err = fixture.IsHealthy(ctx)
			if err != nil {
				t.Logf("waiting for agent healthy: %s", err.Error())
				return false
			}
			return true
		}, 30*time.Second, 1*time.Second)

		// run this only for logs for now
		tc := tests[0]
		require.Eventuallyf(t,
			func() bool {
				findCtx, findCancel := context.WithTimeout(ctx, 10*time.Second)
				defer findCancel()
				mustClauses := []map[string]any{
					{"match": map[string]any{"message": tc.message}},
					{"range": map[string]interface{}{
						"@timestamp": map[string]string{
							"gte": timestamp, // Use captured timestamp
						},
					}},
				}

				rawQuery := map[string]any{
					"query": map[string]any{
						"bool": map[string]any{
							"must": mustClauses,
						},
					},
				}

				docs, err := estools.PerformQueryForRawQuery(findCtx, rawQuery, ".ds-"+monitoringLogIndex+"*", info.ESClient)
				require.NoError(t, err)
				if docs.Hits.Total.Value != 0 {
					otelDocs[monitoringLogIndex] = docs
				}
				return docs.Hits.Total.Value > 0
			},
			2*time.Minute, 5*time.Second,
			"No documents found in otel mode for type : %s, dataset: %s, namespace: %s", tc.dsType, tc.dsDataset, tc.dsNamespace)

		agent := agentDocs[monitoringLogIndex].Hits.Hits[0].Source
		otel := otelDocs[monitoringLogIndex].Hits.Hits[0].Source
		ignoredFields := []string{
			// Expected to change between agentDocs and OtelDocs
			"@timestamp",
			"agent.ephemeral_id",
			"agent.id",
			"agent.version",
			"data_stream.namespace",
			"log.file.inode",
			"log.file.fingerprint",
			"log.file.path",
			"log.offset",

			// needs investigation
			"event.agent_id_status",
			"event.ingested",

			// elastic_agent * fields are hardcoded in processor list for now which is why they differ
			"elastic_agent.id",
			"elastic_agent.snapshot",
			"elastic_agent.version",
		}

		AssertMapsEqual(t, agent, otel, ignoredFields, "expected documents to be equal")
	})

}<|MERGE_RESOLUTION|>--- conflicted
+++ resolved
@@ -267,124 +267,6 @@
 			return true
 		}, 30*time.Second, 1*time.Second)
 
-<<<<<<< HEAD
-=======
-		configTemplateOTel := `
-receivers:
-  filebeatreceiver/filestream-monitoring:
-    filebeat:
-      inputs:
-        - type: filestream
-          enabled: true
-          id: filestream-monitoring-agent
-          paths:
-            -  {{.InputPath}}/data/elastic-agent-*/logs/elastic-agent-*.ndjson
-            -  {{.InputPath}}/data/elastic-agent-*/logs/elastic-agent-watcher-*.ndjson
-          close:
-            on_state_change:
-              inactive: 5m
-          parsers:
-            - ndjson:
-                add_error_key: true
-                message_key: message
-                overwrite_keys: true
-                target: ""
-          processors:
-            - add_fields:
-                fields:
-                  dataset: elastic_agent
-                  namespace: {{.Namespace}}
-                  type: logs
-                target: data_stream
-            - add_fields:
-                fields:
-                  dataset: elastic_agent
-                target: event
-            - add_fields:
-                fields:
-                  id: 0ddca301-e7c0-4eac-8432-7dd05bc9cb06
-                  snapshot: false
-                  version: 8.19.0
-                target: elastic_agent
-            - add_fields:
-                fields:
-                  id: 0879f47d-df41-464d-8462-bc2b8fef45bf
-                target: agent
-            - drop_event:
-                when:
-                  regexp:
-                    component.id: .*-monitoring$
-            - drop_event:
-                when:
-                  regexp:
-                    message: ^Non-zero metrics in the last
-            - copy_fields:
-                fields:
-                  - from: data_stream.dataset
-                    to: data_stream.dataset_original
-            - drop_fields:
-                fields:
-                  - data_stream.dataset
-            - copy_fields:
-                fail_on_error: false
-                fields:
-                  - from: component.dataset
-                    to: data_stream.dataset
-                ignore_missing: true
-            - copy_fields:
-                fail_on_error: false
-                fields:
-                  - from: data_stream.dataset_original
-                    to: data_stream.dataset
-            - drop_fields:
-                fields:
-                  - data_stream.dataset_original
-                  - event.dataset
-            - copy_fields:
-                fields:
-                  - from: data_stream.dataset
-                    to: event.dataset
-            - drop_fields:
-                fields:
-                  - ecs.version
-                ignore_missing: true
-    output:
-      otelconsumer:
-    queue:
-      mem:
-        flush:
-          timeout: 0s
-    logging:
-      level: info
-      selectors:
-        - '*'
-    http.enabled: true
-    http.host: {{ .SocketEndpoint }}
-exporters:
-  debug:
-    use_internal_logger: false
-    verbosity: detailed
-  elasticsearch/log:
-    endpoints:
-      - {{.ESEndpoint}}
-    compression: none
-    api_key: {{.ESApiKey}}
-    logs_dynamic_index:
-      enabled: true
-    batcher:
-      enabled: true
-      flush_timeout: 0.5s
-    mapping:
-      mode: bodymap
-service:
-  pipelines:
-    logs:
-      receivers:
-        - filebeatreceiver/filestream-monitoring
-      exporters:
-        - elasticsearch/log
-`
->>>>>>> 815c264c
 		socketEndpoint := utils.SocketURLWithFallback(uuid.Must(uuid.NewV4()).String(), paths.TempDir())
 
 		configTemplateOtel, err := os.ReadFile(filepath.Join("testdata", "templates", "monitoring-otel.tmpl"))
