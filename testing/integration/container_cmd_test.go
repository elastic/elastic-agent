// Copyright Elasticsearch B.V. and/or licensed to Elasticsearch B.V. under one
// or more contributor license agreements. Licensed under the Elastic License;
// you may not use this file except in compliance with the Elastic License.

//go:build integration

package integration

import (
	"context"
	"fmt"
	"os"
	"strings"
	"testing"
	"time"

	"github.com/stretchr/testify/require"

	"github.com/elastic/elastic-agent-libs/kibana"
	"github.com/elastic/elastic-agent/pkg/testing/define"
	"github.com/elastic/elastic-agent/pkg/testing/tools/fleettools"
)

func TestContainerCMD(t *testing.T) {
	info := define.Require(t, define.Requirements{
		Stack: &define.Stack{},
		Local: false,
		Sudo:  true,
		OS: []define.OS{
			{Type: define.Linux},
		},
		// This test runs the command we use when executing inside a container
		// which leaves files under /usr/share/elastic-agent. Run it isolated
		// to avoid interfering with other tests and better simulate a container
		// environment we run it in isolation
		Group: "container",
	})
	ctx := context.Background()

	agentFixture, err := define.NewFixture(t, define.Version())
	require.NoError(t, err)

	createPolicyReq := kibana.AgentPolicy{
		Name:        fmt.Sprintf("test-policy-enroll-%d", time.Now().Unix()),
		Namespace:   info.Namespace,
		Description: "test policy for agent enrollment",
		MonitoringEnabled: []kibana.MonitoringEnabledOption{
			kibana.MonitoringEnabledLogs,
			kibana.MonitoringEnabledMetrics,
		},
		AgentFeatures: []map[string]interface{}{
			{
				"name":    "test_enroll",
				"enabled": true,
			},
		},
	}

	// Create policy
	policy, err := info.KibanaClient.CreatePolicy(ctx, createPolicyReq)
	if err != nil {
		t.Fatalf("could not create Agent Policy: %s", err)
	}

	// Create enrollment API key
	createEnrollmentAPIKeyReq := kibana.CreateEnrollmentAPIKeyRequest{
		PolicyID: policy.ID,
	}

	t.Logf("Creating enrollment API key...")
	enrollmentToken, err := info.KibanaClient.CreateEnrollmentAPIKey(ctx, createEnrollmentAPIKeyReq)
	if err != nil {
		t.Fatalf("unable to create enrolment API key: %s", err)
	}

	fleetURL, err := fleettools.DefaultURL(ctx, info.KibanaClient)
	if err != nil {
		t.Fatalf("could not get Fleet URL: %s", err)
	}

	ctx, cancel := context.WithTimeout(ctx, 30*time.Second)
	defer cancel()
	cmd, err := agentFixture.PrepareAgentCommand(ctx, []string{"container"})
	if err != nil {
		t.Fatalf("could not prepare agent command: %s", err)
	}

	t.Cleanup(func() {
		if cmd.Process != nil {
			t.Log(">> cleaning up: killing the Elastic-Agent process")
			if err := cmd.Process.Kill(); err != nil {
				t.Fatalf("could not kill Elastic-Agent process: %s", err)
			}
			return
		}
		t.Log(">> cleaning up: no process to kill")
	})

	agentOutput := strings.Builder{}
	cmd.Stderr = &agentOutput
	cmd.Stdout = &agentOutput
	cmd.Env = append(os.Environ(),
		"FLEET_ENROLL=1",
		"FLEET_URL="+fleetURL,
		"FLEET_ENROLLMENT_TOKEN="+enrollmentToken.APIKey,
		// As the agent isn't built for a container, it's upgradable, triggering
		// the start of the upgrade watcher. If `STATE_PATH` isn't set, the
		// upgrade watcher will commence from a different path within the
		// container, distinct from the current execution path.
		"STATE_PATH="+agentFixture.WorkDir(),
	)

	t.Logf(">> running binary with: %v", cmd.Args)
	if err := cmd.Start(); err != nil {
		t.Fatalf("error running container cmd: %s", err)
	}

	require.Eventuallyf(t, func() bool {
<<<<<<< HEAD
=======
		var healthy bool
>>>>>>> 5ff71392
		// This will return errors until it connects to the agent,
		// they're mostly noise because until the agent starts running
		// we will get connection errors. If the test fails
		// the agent logs will be present in the error message
		// which should help to explain why the agent was not
		// healthy.
		err = agentFixture.IsHealthy(ctx)
		return err == nil
	},
		5*time.Minute, time.Second,
		"Elastic-Agent did not report healthy. Agent status error: \"%v\", Agent logs\n%s",
		err, &agentOutput,
	)
}<|MERGE_RESOLUTION|>--- conflicted
+++ resolved
@@ -116,10 +116,6 @@
 	}
 
 	require.Eventuallyf(t, func() bool {
-<<<<<<< HEAD
-=======
-		var healthy bool
->>>>>>> 5ff71392
 		// This will return errors until it connects to the agent,
 		// they're mostly noise because until the agent starts running
 		// we will get connection errors. If the test fails
