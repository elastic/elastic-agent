--- conflicted
+++ resolved
@@ -204,43 +204,6 @@
 	}
 }
 
-<<<<<<< HEAD
-func checkInstallSuccess(t *testing.T, f *atesting.Fixture, topPath string, unprivileged bool) {
-	t.Helper()
-	_, err := os.Stat(topPath)
-	require.NoError(t, err)
-
-	// Check that a few expected installed files are present
-	installedBinPath := filepath.Join(topPath, exeOnWindows("elastic-agent"))
-	installedDataPath := filepath.Join(topPath, "data")
-	installMarkerPath := filepath.Join(topPath, ".installed")
-
-	_, err = os.Stat(installedBinPath)
-	require.NoError(t, err)
-	_, err = os.Stat(installedDataPath)
-	require.NoError(t, err)
-	_, err = os.Stat(installMarkerPath)
-	require.NoError(t, err)
-
-	if unprivileged {
-		// Specific checks depending on the platform.
-		checkPlatformUnprivileged(t, f, topPath)
-	}
-
-	var output atesting.AgentStatusOutput
-	require.Eventuallyf(t, func() bool {
-		ctx, cancel := context.WithTimeout(context.Background(), 10*time.Second)
-		defer cancel()
-		output, err = f.ExecStatus(ctx)
-		return err == nil
-	}, 3*time.Minute, 10*time.Second, "never got the status")
-
-	require.False(t, output.IsZero(), "must have an agent ID")
-	require.Equal(t, unprivileged, output.Info.Unprivileged, "unprivileged state doesn't match")
-}
-
-=======
->>>>>>> 07f7921e
 func randStr(length int) string {
 	rand.Seed(time.Now().UnixNano())
 	var letters = []rune("abcdefghijklmnopqrstuvwxyzABCDEFGHIJKLMNOPQRSTUVWXYZ")
