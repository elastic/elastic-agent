--- conflicted
+++ resolved
@@ -106,11 +106,7 @@
 			},
 		},
 	}
-<<<<<<< HEAD
-	policy, err := tools.EnrollAgentWithPolicy(s.T(), true, s.agentFixture, kibClient, createPolicyReq)
-=======
 	policy, err := tools.InstallAgentWithPolicy(s.T(), s.agentFixture, kibClient, createPolicyReq)
->>>>>>> 64fc9d91
 	require.NoError(s.T(), err)
 
 	// Verify that agent name is short hostname
