// Copyright Elasticsearch B.V. and/or licensed to Elasticsearch B.V. under one
// or more contributor license agreements. Licensed under the Elastic License 2.0;
// you may not use this file except in compliance with the Elastic License 2.0.

//go:build integration

package integration

import (
	"bytes"
	"context"
	"encoding/base64"
	"errors"
	"fmt"
	"net/url"
	"os"
	"path/filepath"
	"strings"
	"sync"
	"sync/atomic"
	"testing"
	"text/template"
	"time"

	"github.com/google/go-cmp/cmp"
	"github.com/stretchr/testify/assert"
	"github.com/stretchr/testify/require"

	"github.com/elastic/elastic-agent-libs/mapstr"
	"github.com/elastic/elastic-agent-libs/testing/estools"
	"github.com/elastic/elastic-agent/pkg/control/v2/client"
	aTesting "github.com/elastic/elastic-agent/pkg/testing"
	"github.com/elastic/elastic-agent/pkg/testing/define"
	"github.com/elastic/elastic-agent/pkg/testing/tools/testcontext"
	"github.com/elastic/go-elasticsearch/v8"
)

const apmProcessingContent = `2023-06-19 05:20:50 ERROR This is a test error message
2023-06-20 12:50:00 DEBUG This is a test debug message 2
2023-06-20 12:51:00 DEBUG This is a test debug message 3
2023-06-20 12:52:00 DEBUG This is a test debug message 4`

func TestOtelFileProcessing(t *testing.T) {
	define.Require(t, define.Requirements{
		Group: Default,
		Local: true,
		OS: []define.OS{
			{Type: define.Windows},
			{Type: define.Linux},
			{Type: define.Darwin},
		},
	})

	// replace default elastic-agent.yml with otel config
	// otel mode should be detected automatically
	tmpDir := t.TempDir()
	// create input file
	numEvents := 50
	inputFile, err := os.CreateTemp(tmpDir, "input.txt")
	require.NoError(t, err, "failed to create temp file to hold data to ingest")
	inputFilePath := inputFile.Name()
	for i := 0; i < numEvents; i++ {
		_, err = inputFile.Write([]byte(fmt.Sprintf("Line %d\n", i)))
		require.NoErrorf(t, err, "failed to write line %d to temp file", i)
	}
	err = inputFile.Close()
	require.NoError(t, err, "failed to close data temp file")
	t.Cleanup(func() {
		if t.Failed() {
			contents, err := os.ReadFile(inputFilePath)
			if err != nil {
				t.Logf("no data file to import at %s", inputFilePath)
				return
			}
			t.Logf("contents of import file:\n%s\n", string(contents))
		}
	})
	// create output filename
	outputFilePath := filepath.Join(tmpDir, "output.txt")
	t.Cleanup(func() {
		if t.Failed() {
			contents, err := os.ReadFile(outputFilePath)
			if err != nil {
				t.Logf("no output data at %s", inputFilePath)
				return
			}
			t.Logf("contents of output file:\n%s\n", string(contents))
		}
	})
	// create the otel config with input and output
	type otelConfigOptions struct {
		InputPath  string
		OutputPath string
	}
	otelConfigTemplate, err := os.ReadFile(filepath.Join("testdata", "templates", "filebeat-otel.tmpl"))
	require.NoError(t, err)
	otelConfigPath := filepath.Join(tmpDir, "otel.yml")
	var otelConfigBuffer bytes.Buffer
	require.NoError(t,
		template.Must(template.New("otelConfig").Parse(string(otelConfigTemplate))).Execute(&otelConfigBuffer,
			otelConfigOptions{
				InputPath:  inputFilePath,
				OutputPath: outputFilePath,
			}))
	require.NoError(t, os.WriteFile(otelConfigPath, otelConfigBuffer.Bytes(), 0o600))
	t.Cleanup(func() {
		if t.Failed() {
			contents, err := os.ReadFile(otelConfigPath)
			if err != nil {
				t.Logf("No otel configuration file at %s", otelConfigPath)
				return
			}
			t.Logf("Contents of otel config file:\n%s\n", string(contents))
		}
	})
	// now we can actually run the test

	fixture, err := define.NewFixtureFromLocalBuild(t, define.Version(), aTesting.WithAdditionalArgs([]string{"--config", otelConfigPath}))
	require.NoError(t, err)

	ctx, cancel := testcontext.WithDeadline(t, context.Background(), time.Now().Add(10*time.Minute))
	defer cancel()
	err = fixture.Prepare(ctx, fakeComponent)
	require.NoError(t, err)

	// remove elastic-agent.yml, otel should be independent
	require.NoError(t, os.Remove(filepath.Join(fixture.WorkDir(), "elastic-agent.yml")))

	var fixtureWg sync.WaitGroup
	fixtureWg.Add(1)
	go func() {
		defer fixtureWg.Done()
		err = fixture.RunOtelWithClient(ctx)
	}()

	validateCommandIsWorking(t, ctx, fixture, tmpDir)

	var content []byte
	require.Eventually(t,
		func() bool {
			// verify file exists
			content, err = os.ReadFile(outputFilePath)
			if err != nil || len(content) == 0 {
				return false
			}

			found := bytes.Count(content, []byte(filepath.Base(inputFilePath)))
			return found == numEvents
		},
		3*time.Minute, 500*time.Millisecond,
		fmt.Sprintf("there should be exported logs by now"))
	cancel()
	fixtureWg.Wait()
	require.True(t, err == nil || err == context.Canceled || err == context.DeadlineExceeded, "Retrieved unexpected error: %s", err.Error())
}

func TestOtelHybridFileProcessing(t *testing.T) {
	define.Require(t, define.Requirements{
		Group: Default,
		Local: true,
		OS: []define.OS{
			// input path missing on windows
			{Type: define.Linux},
			{Type: define.Darwin},
		},
	})

	// otel mode should be detected automatically
	tmpDir := t.TempDir()
	// create input file
	numEvents := 50
	inputFile, err := os.CreateTemp(tmpDir, "input.txt")
	require.NoError(t, err, "failed to create temp file to hold data to ingest")
	inputFilePath := inputFile.Name()
	for i := 0; i < numEvents; i++ {
		_, err = inputFile.Write([]byte(fmt.Sprintf("Line %d\n", i)))
		require.NoErrorf(t, err, "failed to write line %d to temp file", i)
	}
	err = inputFile.Close()
	require.NoError(t, err, "failed to close data temp file")
	t.Cleanup(func() {
		if t.Failed() {
			contents, err := os.ReadFile(inputFilePath)
			if err != nil {
				t.Logf("no data file to import at %s", inputFilePath)
				return
			}
			t.Logf("contents of import file:\n%s\n", string(contents))
		}
	})
	// create output filename
	outputFilePath := filepath.Join(tmpDir, "output.txt")
	t.Cleanup(func() {
		if t.Failed() {
			contents, err := os.ReadFile(outputFilePath)
			if err != nil {
				t.Logf("no output data at %s", inputFilePath)
				return
			}
			t.Logf("contents of output file:\n%s\n", string(contents))
		}
	})
	// create the otel config with input and output
	type otelConfigOptions struct {
		InputPath  string
		OutputPath string
	}
	otelConfigTemplate, err := os.ReadFile(filepath.Join("testdata", "templates", "filebeat-otel.tmpl"))
	require.NoError(t, err)
	var otelConfigBuffer bytes.Buffer
	require.NoError(t,
		template.Must(template.New("otelConfig").Parse(string(otelConfigTemplate))).Execute(&otelConfigBuffer,
			otelConfigOptions{
				InputPath:  inputFilePath,
				OutputPath: outputFilePath,
			}))

	fixture, err := define.NewFixtureFromLocalBuild(t, define.Version())
	require.NoError(t, err)

	ctx, cancel := testcontext.WithDeadline(t, context.Background(), time.Now().Add(10*time.Minute))
	defer cancel()
	err = fixture.Prepare(ctx, fakeComponent)
	require.NoError(t, err)

	var fixtureWg sync.WaitGroup
	fixtureWg.Add(1)
	go func() {
		defer fixtureWg.Done()
		err = fixture.Run(ctx, aTesting.State{
			Configure: otelConfigBuffer.String(),
			Reached: func(state *client.AgentState) bool {
				// keep running (context cancel will stop it)
				return false
			},
		})
	}()

	var content []byte
	require.Eventually(t,
		func() bool {
			// verify file exists
			content, err = os.ReadFile(outputFilePath)
			if err != nil || len(content) == 0 {
				return false
			}

			found := bytes.Count(content, []byte(filepath.Base(inputFilePath)))
			return found == numEvents
		},
		3*time.Minute, 500*time.Millisecond,
		fmt.Sprintf("there should be exported logs by now"))

	statusCtx, statusCancel := context.WithTimeout(ctx, 5*time.Second)
	defer statusCancel()
	output, err := fixture.ExecStatus(statusCtx)
	require.NoError(t, err, "status command failed")

	cancel()
	fixtureWg.Wait()
	require.True(t, err == nil || err == context.Canceled || err == context.DeadlineExceeded, "Retrieved unexpected error: %s", err.Error())

	assert.NotNil(t, output.Collector)
	assert.Equal(t, 2, output.Collector.Status, "collector status should have been StatusOK")
}

func validateCommandIsWorking(t *testing.T, ctx context.Context, fixture *aTesting.Fixture, tempDir string) {
	fileProcessingConfig := []byte(`receivers:
  filelog:
    include: [ "/var/log/system.log", "/var/log/syslog"  ]
    start_at: beginning

exporters:
  file:
    path: /tmp/testfileprocessing.json
service:
  pipelines:
    logs:
      receivers: [filelog]
      exporters:
        - file
`)
	cfgFilePath := filepath.Join(tempDir, "otel-valid.yml")
	require.NoError(t, os.WriteFile(cfgFilePath, []byte(fileProcessingConfig), 0o600))

	// check `elastic-agent otel validate` command works for otel config
	cmd, err := fixture.PrepareAgentCommand(ctx, []string{"otel", "validate", "--config", cfgFilePath})
	require.NoError(t, err)

	err = cmd.Run()
	require.NoError(t, err)

	// check feature gate works
	out, err := fixture.Exec(ctx, []string{"otel", "validate", "--config", cfgFilePath, "--feature-gates", "foo.bar"})
	require.Error(t, err)
	require.Contains(t, string(out), `no such feature gate "foo.bar"`)

	// check `elastic-agent otel validate` command works for invalid otel config
	cfgFilePath = filepath.Join(tempDir, "otel-invalid.yml")
	fileInvalidOtelConfig := []byte(`receivers:
  filelog:
    include: [ "/var/log/system.log", "/var/log/syslog"  ]
    start_at: beginning

exporters:
  file:
    path: /tmp/testfileprocessing.json
service:
  pipelines:
    logs:
      receivers: [filelog]
      processors: [nonexistingprocessor]
      exporters:
        - file
`)
	require.NoError(t, os.WriteFile(cfgFilePath, []byte(fileInvalidOtelConfig), 0o600))

	out, err = fixture.Exec(ctx, []string{"otel", "validate", "--config", cfgFilePath})
	require.Error(t, err)
	require.False(t, len(out) == 0)
	require.Contains(t, string(out), `service::pipelines::logs: references processor "nonexistingprocessor" which is not configured`)
}

var logsIngestionConfigTemplate = `
`

func TestOtelLogsIngestion(t *testing.T) {
	info := define.Require(t, define.Requirements{
		Group: Default,
		Local: true,
		OS: []define.OS{
			{Type: define.Windows},
			{Type: define.Linux},
			{Type: define.Darwin},
		},
		Stack: &define.Stack{},
	})

	// Prepare the OTel config.
	testId := info.Namespace

	tempDir := t.TempDir()
	inputFilePath := filepath.Join(tempDir, "input.log")

	esHost, err := getESHost()
	require.NoError(t, err, "failed to get ES host")
	require.True(t, len(esHost) > 0)

	esClient := info.ESClient
	require.NotNil(t, esClient)
	esApiKey, err := createESApiKey(esClient)
	require.NoError(t, err, "failed to get api key")
	require.True(t, len(esApiKey.Encoded) > 1, "api key is invalid %q", esApiKey)

	logsIngestionConfigBytes, err := os.ReadFile(filepath.Join("testdata", "templates", "log-ingestion.tmpl"))
	require.NoError(t, err)

	logsIngestionConfig := string(logsIngestionConfigBytes)
	logsIngestionConfig = strings.ReplaceAll(logsIngestionConfig, "{{.ESApiKey}}", esApiKey.Encoded)
	logsIngestionConfig = strings.ReplaceAll(logsIngestionConfig, "{{.ESEndpoint}}", esHost)
	logsIngestionConfig = strings.ReplaceAll(logsIngestionConfig, "{{.InputFilePath}}", inputFilePath)
	logsIngestionConfig = strings.ReplaceAll(logsIngestionConfig, "{{.TestId}}", testId)

	cfgFilePath := filepath.Join(tempDir, "otel.yml")
	require.NoError(t, os.WriteFile(cfgFilePath, []byte(logsIngestionConfig), 0o600))

	fixture, err := define.NewFixtureFromLocalBuild(t, define.Version(), aTesting.WithAdditionalArgs([]string{"--config", cfgFilePath}))
	require.NoError(t, err)

	ctx, cancel := testcontext.WithDeadline(t, context.Background(), time.Now().Add(10*time.Minute))
	defer cancel()
	err = fixture.Prepare(ctx, fakeComponent)
	require.NoError(t, err)

	// remove elastic-agent.yml, otel should be independent
	require.NoError(t, os.Remove(filepath.Join(fixture.WorkDir(), "elastic-agent.yml")))

	var fixtureWg sync.WaitGroup
	fixtureWg.Add(1)
	go func() {
		defer fixtureWg.Done()
		err = fixture.RunOtelWithClient(ctx)
	}()

	validateCommandIsWorking(t, ctx, fixture, tempDir)

	// Write logs to input file.
	logsCount := 10_000
	inputFile, err := os.OpenFile(inputFilePath, os.O_CREATE|os.O_WRONLY, 0o600)
	require.NoError(t, err)
	for i := 0; i < logsCount; i++ {
		_, err = fmt.Fprintf(inputFile, "This is a test log message %d\n", i+1)
		require.NoError(t, err)
	}
	inputFile.Close()
	t.Cleanup(func() {
		_ = os.Remove(inputFilePath)
	})

	actualHits := &struct{ Hits int }{}
	require.Eventually(t,
		func() bool {
			findCtx, findCancel := context.WithTimeout(context.Background(), 10*time.Second)
			defer findCancel()

			docs, err := estools.GetLogsForIndexWithContext(findCtx, esClient, ".ds-logs-generic-default*", map[string]interface{}{
				"Resource.test.id": testId,
			})
			require.NoError(t, err)

			actualHits.Hits = docs.Hits.Total.Value
			return actualHits.Hits == logsCount
		},
		2*time.Minute, 1*time.Second,
		"Expected %v logs, got %v", logsCount, actualHits)

	cancel()
	fixtureWg.Wait()
	require.True(t, err == nil || err == context.Canceled || err == context.DeadlineExceeded, "Retrieved unexpected error: %s", err.Error())
}

func TestOtelAPMIngestion(t *testing.T) {
	info := define.Require(t, define.Requirements{
		Group: Default,
		Stack: &define.Stack{},
		Local: true,
		OS: []define.OS{
			// apm server not supported on darwin
			{Type: define.Linux},
		},
	})

	const apmVersionMismatch = "The APM integration must be upgraded"
	const apmReadyLog = "all precondition checks are now satisfied"
	logWatcher := aTesting.NewLogWatcher(t,
		apmVersionMismatch, // apm version mismatch
		apmReadyLog,        // apm ready
	)

	// prepare agent
	testId := info.Namespace
	tempDir := t.TempDir()
	cfgFilePath := filepath.Join(tempDir, "otel.yml")
	fileName := "content.log"
	apmOtelConfig, err := os.ReadFile(filepath.Join("testdata", "templates", "apm-otel.tmpl"))
	apmConfig := fmt.Sprintf(string(apmOtelConfig), filepath.Join(tempDir, fileName), testId)
	require.NoError(t, os.WriteFile(cfgFilePath, []byte(apmConfig), 0o600))
	require.NoError(t, os.WriteFile(filepath.Join(tempDir, fileName), []byte{}, 0o600))

	fixture, err := define.NewFixtureFromLocalBuild(t, define.Version(), aTesting.WithAdditionalArgs([]string{"--config", cfgFilePath}))
	require.NoError(t, err)

	ctx, cancel := testcontext.WithDeadline(t, context.Background(), time.Now().Add(10*time.Minute))
	defer cancel()
	err = fixture.Prepare(ctx, fakeComponent)
	require.NoError(t, err)

	// prepare input
	agentWorkDir := fixture.WorkDir()

	err = fixture.EnsurePrepared(ctx)
	require.NoError(t, err)

	componentsDir, err := aTesting.FindComponentsDir(agentWorkDir, "")
	require.NoError(t, err)

	// start apm default config just configure ES output
	esHost, err := getESHost()
	require.NoError(t, err, "failed to get ES host")
	require.True(t, len(esHost) > 0)

	esClient := info.ESClient
	esApiKey, err := createESApiKey(esClient)
	require.NoError(t, err, "failed to get api key")
	require.True(t, len(esApiKey.APIKey) > 1, "api key is invalid %q", esApiKey)

	apmArgs := []string{
		"run",
		"-e",
		"-E", "output.elasticsearch.hosts=['" + esHost + "']",
		"-E", "output.elasticsearch.api_key=" + fmt.Sprintf("%s:%s", esApiKey.ID, esApiKey.APIKey),
		"-E", "apm-server.host=127.0.0.1:8200",
		"-E", "apm-server.ssl.enabled=false",
	}

	apmPath := filepath.Join(componentsDir, "apm-server")
	var apmFixtureWg sync.WaitGroup
	apmFixtureWg.Add(1)
	apmContext, apmCancel := context.WithCancel(ctx)
	defer apmCancel()
	go func() {
		aTesting.RunProcess(t,
			logWatcher,
			apmContext, 0,
			true, true,
			apmPath, apmArgs...)
		apmFixtureWg.Done()
	}()

	// start agent
	var fixtureWg sync.WaitGroup
	fixtureWg.Add(1)
	go func() {
		fixture.RunOtelWithClient(ctx)
		fixtureWg.Done()
	}()

	// wait for apm to start
	err = logWatcher.WaitForKeys(context.Background(),
		10*time.Minute,
		500*time.Millisecond,
		apmReadyLog,
	)
	require.NoError(t, err, "APM not initialized")

	require.NoError(t, os.WriteFile(filepath.Join(tempDir, fileName), []byte(apmProcessingContent), 0o600))

	// check index
	var hits int
	match := map[string]interface{}{
		"labels.host_test-id": testId,
	}

	// apm mismatch or proper docs in ES

	watchLines := linesTrackMap([]string{
		"This is a test error message",
		"This is a test debug message 2",
		"This is a test debug message 3",
		"This is a test debug message 4",
	})

	// failed to get APM version mismatch in time
	// processing should be running
	var apmVersionMismatchEncountered bool
	require.Eventually(t,
		func() bool {
			if logWatcher.KeyOccured(apmVersionMismatch) {
				// mark skipped to make it explicit it was not successfully evaluated
				apmVersionMismatchEncountered = true
				return true
			}

			findCtx, findCancel := context.WithTimeout(context.Background(), 10*time.Second)
			defer findCancel()
			docs, err := estools.GetLogsForIndexWithContext(findCtx, esClient, "logs-apm*", match)
			if err != nil {
				return false
			}

			hits = len(docs.Hits.Hits)
			if hits <= 0 {
				return false
			}

			for _, hit := range docs.Hits.Hits {
				s, found := hit.Source["message"]
				if !found {
					continue
				}

				for k := range watchLines {
					if strings.Contains(fmt.Sprint(s), k) {
						watchLines[k] = true
					}
				}
			}
			return mapAllTrue(watchLines)
		},
		5*time.Minute, 500*time.Millisecond,
		fmt.Sprintf("there should be apm logs by now: %#v", watchLines))

	if apmVersionMismatchEncountered {
		t.Skip("agent version needs to be equal to stack version")
	}

	// cleanup apm
	cancel()
	apmCancel()
	fixtureWg.Wait()
	apmFixtureWg.Wait()
}

func getESHost() (string, error) {
	fixedESHost := os.Getenv("ELASTICSEARCH_HOST")
	parsedES, err := url.Parse(fixedESHost)
	if err != nil {
		return "", err
	}
	if parsedES.Port() == "" {
		fixedESHost = fmt.Sprintf("%s:443", fixedESHost)
	}
	return fixedESHost, nil
}

func createESApiKey(esClient *elasticsearch.Client) (estools.APIKeyResponse, error) {
	return estools.CreateAPIKey(context.Background(), esClient, estools.APIKeyRequest{Name: "test-api-key", Expiration: "1d"})
}

// getDecodedApiKey returns a decoded API key appropriate for use in beats configurations.
func getDecodedApiKey(keyResponse estools.APIKeyResponse) (string, error) {
	decoded, err := base64.StdEncoding.DecodeString(keyResponse.Encoded)
	if err != nil {
		return "", err
	}
	return string(decoded), nil
}

func linesTrackMap(lines []string) map[string]bool {
	mm := make(map[string]bool)
	for _, l := range lines {
		mm[l] = false
	}
	return mm
}

func mapAllTrue(mm map[string]bool) bool {
	for _, v := range mm {
		if !v {
			return false
		}
	}

	return true
}

func mapAtLeastOneTrue(mm map[string]bool) bool {
	for _, v := range mm {
		if v {
			return true
		}
	}

	return false
}

func TestFileBeatReceiver(t *testing.T) {
	define.Require(t, define.Requirements{
		Group: Default,
		Local: true,
		OS: []define.OS{
			{Type: define.Windows},
			{Type: define.Linux},
			{Type: define.Darwin},
		},
	})

	type otelConfigOptions struct {
		Message string
		Output  string
		HomeDir string
	}
	testMessage := "supercalifragilisticexpialidocious"
	tmpDir := t.TempDir()
	exporterOutputPath := filepath.Join(tmpDir, "output.json")
	t.Cleanup(func() {
		if t.Failed() {
			contents, err := os.ReadFile(exporterOutputPath)
			if err != nil {
				t.Logf("No exporter output file")
				return
			}
			t.Logf("Contents of exporter output file:\n%s\n", string(contents))
		}
	})
	otelConfigPath := filepath.Join(tmpDir, "otel.yml")

	otelConfigTemplate, err := os.ReadFile(filepath.Join("testdata", "templates", "fbreceiver-fileexporter.tmpl"))
	require.NoError(t, err)

	var otelConfigBuffer bytes.Buffer
	require.NoError(t,
		template.Must(template.New("otelConfig").Parse(string(otelConfigTemplate))).Execute(&otelConfigBuffer,
			otelConfigOptions{
				Message: testMessage,
				Output:  exporterOutputPath,
				HomeDir: tmpDir,
			}))
	require.NoError(t, os.WriteFile(otelConfigPath, otelConfigBuffer.Bytes(), 0o600))
	t.Cleanup(func() {
		if t.Failed() {
			contents, err := os.ReadFile(otelConfigPath)
			if err != nil {
				t.Logf("no otel config file")
				return
			}
			t.Logf("Contents of otel config file:\n%s\n", string(contents))
		}
	})
	fixture, err := define.NewFixtureFromLocalBuild(t, define.Version(), aTesting.WithAdditionalArgs([]string{"--config", otelConfigPath}))
	require.NoError(t, err)

	ctx, cancel := testcontext.WithDeadline(t, context.Background(), time.Now().Add(5*time.Minute))
	defer cancel()
	err = fixture.Prepare(ctx, fakeComponent)
	require.NoError(t, err)

	var fixtureWg sync.WaitGroup
	fixtureWg.Add(1)
	go func() {
		defer fixtureWg.Done()
		err = fixture.RunOtelWithClient(ctx)
	}()

	require.Eventually(t,
		func() bool {
			content, err := os.ReadFile(exporterOutputPath)
			if err != nil || len(content) == 0 {
				return false
			}
			return bytes.Contains(content, []byte(testMessage))
		},
		3*time.Minute, 1*time.Second,
		fmt.Sprintf("there should be exported logs by now"))

	cancel()
	fixtureWg.Wait()
	require.True(t, err == nil || err == context.Canceled || err == context.DeadlineExceeded, "Retrieved unexpected error: %s", err.Error())
}

func TestOtelFBReceiverE2E(t *testing.T) {
	info := define.Require(t, define.Requirements{
		Group: Default,
		Local: true,
		OS: []define.OS{
			{Type: define.Windows},
			{Type: define.Linux},
			{Type: define.Darwin},
		},
		Stack: &define.Stack{},
	})
	tmpDir := t.TempDir()
	numEvents := 50
	// Create the data file to ingest
	inputFile, err := os.CreateTemp(tmpDir, "input.txt")
	require.NoError(t, err, "failed to create temp file to hold data to ingest")
	inputFilePath := inputFile.Name()
	for i := 0; i < numEvents; i++ {
		_, err = inputFile.Write([]byte(fmt.Sprintf("Line %d\n", i)))
		require.NoErrorf(t, err, "failed to write line %d to temp file", i)
	}
	err = inputFile.Close()
	require.NoError(t, err, "failed to close data temp file")
	t.Cleanup(func() {
		if t.Failed() {
			contents, err := os.ReadFile(inputFilePath)
			if err != nil {
				t.Logf("no data file to import at %s", inputFilePath)
				return
			}
			t.Logf("contents of import file:\n%s\n", string(contents))
		}
	})

	// Create the otel configuration file
	type otelConfigOptions struct {
		InputPath  string
		HomeDir    string
		ESEndpoint string
		ESApiKey   string
		Index      string
		MinItems   int
	}
	esEndpoint, err := getESHost()
	require.NoError(t, err, "error getting elasticsearch endpoint")
	esApiKey, err := createESApiKey(info.ESClient)
	require.NoError(t, err, "error creating API key")
	require.True(t, len(esApiKey.Encoded) > 1, "api key is invalid %q", esApiKey)
	index := "logs-integration-default"
<<<<<<< HEAD
	otelConfigTemplate, err := os.ReadFile(filepath.Join("testdata", "templates", "fbreceiver-elasticsearch.tmpl"))

=======
	otelConfigTemplate := `receivers:
  filebeatreceiver:
    filebeat:
      inputs:
        - type: filestream
          id: filestream-end-to-end
          enabled: true
          paths:
            - {{.InputPath}}
          prospector.scanner.fingerprint.enabled: false
          file_identity.native: ~
    output:
      otelconsumer:
    logging:
      level: info
      selectors:
        - '*'
    path.home: {{.HomeDir}}
    queue.mem.flush.timeout: 0s
exporters:
  elasticsearch/log:
    endpoints:
      - {{.ESEndpoint}}
    api_key: {{.ESApiKey}}
    logs_index: {{.Index}}
    batcher:
      enabled: true
      flush_timeout: 1s
      min_size: {{.MinItems}}
    mapping:
      mode: bodymap
service:
  pipelines:
    logs:
      receivers:
        - filebeatreceiver
      exporters:
        - elasticsearch/log
`
>>>>>>> 815c264c
	otelConfigPath := filepath.Join(tmpDir, "otel.yml")
	var otelConfigBuffer bytes.Buffer
	require.NoError(t,
		template.Must(template.New("otelConfig").Parse(string(otelConfigTemplate))).Execute(&otelConfigBuffer,
			otelConfigOptions{
				InputPath:  inputFilePath,
				HomeDir:    tmpDir,
				ESEndpoint: esEndpoint,
				ESApiKey:   esApiKey.Encoded,
				Index:      index,
				MinItems:   numEvents,
			}))
	require.NoError(t, os.WriteFile(otelConfigPath, otelConfigBuffer.Bytes(), 0o600))
	t.Cleanup(func() {
		if t.Failed() {
			contents, err := os.ReadFile(otelConfigPath)
			if err != nil {
				t.Logf("No otel configuration file at %s", otelConfigPath)
				return
			}
			t.Logf("Contents of otel config file:\n%s\n", string(contents))
		}
	})
	// Now we can actually create the fixture and run it
	fixture, err := define.NewFixtureFromLocalBuild(t, define.Version(), aTesting.WithAdditionalArgs([]string{"--config", otelConfigPath}))
	require.NoError(t, err)

	ctx, cancel := testcontext.WithDeadline(t, context.Background(), time.Now().Add(5*time.Minute))
	defer cancel()
	err = fixture.Prepare(ctx, fakeComponent)
	require.NoError(t, err)

	var fixtureWg sync.WaitGroup
	fixtureWg.Add(1)
	go func() {
		defer fixtureWg.Done()
		err = fixture.RunOtelWithClient(ctx)
	}()

	// Make sure find the logs
	actualHits := &struct{ Hits int }{}
	require.Eventually(t,
		func() bool {
			findCtx, findCancel := context.WithTimeout(context.Background(), 10*time.Second)
			defer findCancel()

			docs, err := estools.GetLogsForIndexWithContext(findCtx, info.ESClient, ".ds-"+index+"*", map[string]interface{}{
				"log.file.path": inputFilePath,
			})
			require.NoError(t, err)

			actualHits.Hits = docs.Hits.Total.Value
			return actualHits.Hits == numEvents
		},
		2*time.Minute, 1*time.Second,
		"Expected %d logs, got %v", numEvents, actualHits)

	cancel()
	fixtureWg.Wait()
	require.True(t, err == nil || errors.Is(err, context.Canceled) || errors.Is(err, context.DeadlineExceeded), "Retrieved unexpected error: %s", err.Error())
}

func TestOtelFilestreamInput(t *testing.T) {
	info := define.Require(t, define.Requirements{
		Group: Default,
		Local: true,
		OS: []define.OS{
			{Type: define.Windows},
			{Type: define.Linux},
			{Type: define.Darwin},
		},
		Stack: &define.Stack{},
	})
	tmpDir := t.TempDir()
	numEvents := 50
	// Create the data file to ingest
	inputFile, err := os.CreateTemp(tmpDir, "input.txt")
	require.NoError(t, err, "failed to create temp file to hold data to ingest")
	inputFilePath := inputFile.Name()
	for i := 0; i < numEvents; i++ {
		_, err = inputFile.Write([]byte(fmt.Sprintf("Line %d\n", i)))
		require.NoErrorf(t, err, "failed to write line %d to temp file", i)
	}
	err = inputFile.Close()
	require.NoError(t, err, "failed to close data temp file")
	t.Cleanup(func() {
		if t.Failed() {
			contents, err := os.ReadFile(inputFilePath)
			if err != nil {
				t.Logf("no data file to import at %s", inputFilePath)
				return
			}
			t.Logf("contents of import file:\n%s\n", string(contents))
		}
	})

	fixture, err := define.NewFixtureFromLocalBuild(t, define.Version())
	require.NoError(t, err)

	// Create the otel configuration file
	type otelConfigOptions struct {
		InputPath  string
		ESEndpoint string
		ESApiKey   string
	}
	esEndpoint, err := getESHost()
	require.NoError(t, err, "error getting elasticsearch endpoint")
	esApiKey, err := createESApiKey(info.ESClient)
	require.NoError(t, err, "error creating API key")
	require.True(t, len(esApiKey.Encoded) > 1, "api key is invalid %q", esApiKey)
<<<<<<< HEAD
	configTemplate, err := os.ReadFile(filepath.Join("testdata", "templates", "filestream-input.tmpl"))
	require.NoError(t, err)

=======
	decodedApiKey, err := getDecodedApiKey(esApiKey)
	require.NoError(t, err)
	configTemplate := `inputs:
  - type: filestream
    id: filestream-e2e
    use_output: default
    _runtime_experimental: otel
    streams:
      - id: e2e
        data_stream:
          dataset: e2e
        paths:
          - {{.InputPath}}
        prospector.scanner.fingerprint.enabled: false
        file_identity.native: ~
outputs:
  default:
    type: elasticsearch
    hosts: [{{.ESEndpoint}}]
    api_key: "{{.ESApiKey}}"
    preset: "balanced"
  monitoring:
    type: elasticsearch
    hosts: [{{.ESEndpoint}}]
    api_key: "{{.ESApiKey}}"
    preset: "balanced"
agent:
  monitoring:
    metrics: true
    logs: false
    use_output: monitoring
`
>>>>>>> 815c264c
	index := ".ds-logs-e2e-*"
	var configBuffer bytes.Buffer
	require.NoError(t,
		template.Must(template.New("config").Parse(configTemplate)).Execute(&configBuffer,
			otelConfigOptions{
				InputPath:  inputFilePath,
				ESEndpoint: esEndpoint,
				ESApiKey:   decodedApiKey,
			}))

	ctx, cancel := testcontext.WithDeadline(t, context.Background(), time.Now().Add(5*time.Minute))
	defer cancel()
	err = fixture.Prepare(ctx)
	require.NoError(t, err)

	err = fixture.Configure(ctx, configBuffer.Bytes())

	cmd, err := fixture.PrepareAgentCommand(ctx, nil)
	require.NoError(t, err, "cannot prepare Elastic-Agent command: %w", err)

	output := strings.Builder{}
	cmd.Stderr = &output
	cmd.Stdout = &output

	err = cmd.Start()
	require.NoError(t, err)

	// Make sure the Elastic-Agent process is not running before
	// exiting the test
	t.Cleanup(func() {
		// Ignore the error because we cancelled the context,
		// and that always returns an error
		_ = cmd.Wait()
		if t.Failed() {
			t.Log("Elastic-Agent output:")
			t.Log(output.String())
		}
	})

	// Make sure find the logs
	actualHits := &struct{ Hits int }{}
	assert.EventuallyWithT(t,
		func(ct *assert.CollectT) {
			findCtx, findCancel := context.WithTimeout(context.Background(), 10*time.Second)
			defer findCancel()

			docs, err := estools.GetLogsForIndexWithContext(findCtx, info.ESClient, index, map[string]interface{}{
				"log.file.path": inputFilePath,
			})
			require.NoError(ct, err)

			actualHits.Hits = docs.Hits.Total.Value
			output, execErr := fixture.ExecStatus(context.Background())
			require.NoError(ct, execErr)
			t.Logf("status output: %v", output)
			assert.Equal(ct, numEvents, actualHits.Hits)
		},
		2*time.Minute, 5*time.Second,
		"Expected %d logs, got %v", numEvents, actualHits)

	metricsIndex := ".ds-metrics-elastic_agent*"
	// Check metrics from self-monitoring
	assert.EventuallyWithT(t,
		func(ct *assert.CollectT) {
			findCtx, findCancel := context.WithTimeout(context.Background(), 10*time.Second)
			defer findCancel()

			docs, err := estools.GetLogsForIndexWithContext(findCtx, info.ESClient, metricsIndex, map[string]interface{}{
				"component.id": "filestream-default",
			})
			require.NoError(ct, err)

			actualHits.Hits = docs.Hits.Total.Value
			output, execErr := fixture.ExecStatus(context.Background())
			require.NoError(ct, execErr)
			t.Logf("status output: %v", output)
			assert.Greater(ct, actualHits.Hits, 0)
		},
		2*time.Minute, 5*time.Second,
		"Expected %d metrics events, got %v", numEvents, actualHits)

	cancel()
}

func TestOTelHTTPMetricsInput(t *testing.T) {
	info := define.Require(t, define.Requirements{
		Group: Default,
		Local: true,
		OS: []define.OS{
			{Type: define.Windows},
			{Type: define.Linux},
			{Type: define.Darwin},
		},
		Stack: &define.Stack{},
	})

	fixture, err := define.NewFixtureFromLocalBuild(t, define.Version())
	require.NoError(t, err)

	// Create the otel configuration file
	type otelConfigOptions struct {
		InputPath  string
		ESEndpoint string
		ESApiKey   string
	}
	esEndpoint, err := getESHost()
	require.NoError(t, err, "error getting elasticsearch endpoint")
	esApiKey, err := createESApiKey(info.ESClient)
	require.NoError(t, err, "error creating API key")
	require.True(t, len(esApiKey.Encoded) > 1, "api key is invalid %q", esApiKey)
<<<<<<< HEAD
	configTemplate, err := os.ReadFile(filepath.Join("testdata", "templates", "metricbeat-input.tmpl"))
	require.NoError(t, err)
=======
	decodedApiKey, err := getDecodedApiKey(esApiKey)
	require.NoError(t, err)
	configTemplate := `
inputs:
  - type: http/metrics
    id: http-metrics-test
    use_output: default
    _runtime_experimental: otel
    streams:
    - metricsets:
       - json
      path: "/stats"
      hosts:
        - http://localhost:6790
      period: 5s
      data_stream:
        dataset: e2e
      namespace: "json_namespace"
outputs:
  default:
    type: elasticsearch
    hosts: [{{.ESEndpoint}}]
    api_key: "{{.ESApiKey}}"
    preset: "balanced"
agent.monitoring:
  metrics: false
  logs: false
  http:
    enabled: true
    port: 6790
`
>>>>>>> 815c264c
	index := ".ds-metrics-e2e-*"
	var configBuffer bytes.Buffer

	template.Must(template.New("config").Parse(string(configTemplate))).Execute(&configBuffer,
		otelConfigOptions{
			ESEndpoint: esEndpoint,
			ESApiKey:   decodedApiKey,
		})

	ctx, cancel := testcontext.WithDeadline(t, context.Background(), time.Now().Add(5*time.Minute))
	defer cancel()
	err = fixture.Prepare(ctx)
	require.NoError(t, err)

	err = fixture.Configure(ctx, configBuffer.Bytes())

	cmd, err := fixture.PrepareAgentCommand(ctx, nil)
	require.NoError(t, err, "cannot prepare Elastic-Agent command: %w", err)

	output := strings.Builder{}
	cmd.Stderr = &output
	cmd.Stdout = &output

	err = cmd.Start()
	require.NoError(t, err)

	t.Cleanup(func() {
		if t.Failed() {
			t.Log("Elastic-Agent output:")
			t.Log(output.String())
		}
	})

	require.Eventually(t, func() bool {
		err = fixture.IsHealthy(ctx)
		if err != nil {
			t.Logf("waiting for agent healthy: %s", err.Error())
			return false
		}
		return true
	}, 30*time.Second, 1*time.Second)

	// Make sure find the logs
	actualHits := &struct{ Hits int }{}
	assert.Eventually(t,
		func() bool {
			findCtx, findCancel := context.WithTimeout(context.Background(), 10*time.Second)
			defer findCancel()

			query := map[string]interface{}{
				"query": map[string]interface{}{
					"exists": map[string]interface{}{
						"field": "http.json_namespace.beat.cpu.system.ticks",
					},
				},
			}

			docs, err := estools.PerformQueryForRawQuery(findCtx, query, index, info.ESClient)
			require.NoError(t, err)

			actualHits.Hits = docs.Hits.Total.Value
			actualHits.Hits = docs.Hits.Total.Value
			return actualHits.Hits >= 1
		},
		2*time.Minute, 5*time.Second,
		"Expected at least %d logs, got %v", 1, actualHits.Hits)

	cancel()
	cmd.Wait()
}

func TestOtelMBReceiverE2E(t *testing.T) {
	info := define.Require(t, define.Requirements{
		Group: Default,
		Local: true,
		OS: []define.OS{
			// {Type: define.Windows}, we don't support otel on Windows yet
			{Type: define.Linux},
			{Type: define.Darwin},
		},
		Stack: &define.Stack{},
	})
	tmpDir := t.TempDir()

	// Create the otel configuration file
	type otelConfigOptions struct {
		HomeDir    string
		ESEndpoint string
		ESApiKey   string
		Index      string
		MinItems   int
	}
	esEndpoint, err := getESHost()
	require.NoError(t, err, "error getting elasticsearch endpoint")
	esApiKey, err := createESApiKey(info.ESClient)
	require.NoError(t, err, "error creating API key")
	require.True(t, len(esApiKey.Encoded) > 1, "api key is invalid %q", esApiKey)
	index := "logs-integration-default"
<<<<<<< HEAD
	otelConfigTemplate, err := os.ReadFile(filepath.Join("testdata", "templates", "mbreceiver-elasticsearch.tmpl"))
	require.NoError(t, err)

=======
	otelConfigTemplate := `receivers:
  metricbeatreceiver:
    metricbeat:
      modules:
        - module: system
          enabled: true
          period: 1s
          processes:
            - '.*'
          metricsets:
            - cpu
    output:
      otelconsumer:
    logging:
      level: info
      selectors:
        - '*'
    path.home: {{.HomeDir}}
    queue.mem.flush.timeout: 0s
exporters:
  elasticsearch/log:
    endpoints:
      - {{.ESEndpoint}}
    api_key: {{.ESApiKey}}
    logs_index: {{.Index}}
    batcher:
      enabled: true
      flush_timeout: 1s
      min_size: {{.MinItems}}
    mapping:
      mode: bodymap
service:
  pipelines:
    logs:
      receivers:
        - metricbeatreceiver
      exporters:
        - elasticsearch/log
`
>>>>>>> 815c264c
	otelConfigPath := filepath.Join(tmpDir, "otel.yml")
	var otelConfigBuffer bytes.Buffer
	require.NoError(t,
		template.Must(template.New("otelConfig").Parse(string(otelConfigTemplate))).Execute(&otelConfigBuffer,
			otelConfigOptions{
				HomeDir:    tmpDir,
				ESEndpoint: esEndpoint,
				ESApiKey:   esApiKey.Encoded,
				Index:      index,
				MinItems:   1,
			}))
	require.NoError(t, os.WriteFile(otelConfigPath, otelConfigBuffer.Bytes(), 0o600))
	t.Cleanup(func() {
		if t.Failed() {
			contents, err := os.ReadFile(otelConfigPath)
			if err != nil {
				t.Logf("No otel configuration file at %s", otelConfigPath)
				return
			}
			t.Logf("Contents of otel config file:\n%s\n", string(contents))
		}
	})
	// Now we can actually create the fixture and run it
	fixture, err := define.NewFixtureFromLocalBuild(t, define.Version(), aTesting.WithAdditionalArgs([]string{"--config", otelConfigPath}))
	require.NoError(t, err)

	ctx, cancel := testcontext.WithDeadline(t, context.Background(), time.Now().Add(5*time.Minute))
	defer cancel()
	err = fixture.Prepare(ctx, fakeComponent)
	require.NoError(t, err)

	var fixtureWg sync.WaitGroup
	fixtureWg.Add(1)
	go func() {
		defer fixtureWg.Done()
		err = fixture.RunOtelWithClient(ctx)
	}()

	// Make sure find the logs
	actualHits := &struct{ Hits int }{}
	require.Eventually(t,
		func() bool {
			findCtx, findCancel := context.WithTimeout(context.Background(), 10*time.Second)
			defer findCancel()

			docs, err := estools.GetLogsForIndexWithContext(findCtx, info.ESClient, ".ds-"+index+"*", map[string]interface{}{
				"metricset.name": "cpu",
			})
			require.NoError(t, err)

			actualHits.Hits = docs.Hits.Total.Value
			return actualHits.Hits >= 1
		},
		2*time.Minute, 1*time.Second,
		"Expected at least %d logs, got %v", 1, actualHits)

	cancel()
	fixtureWg.Wait()
	require.True(t, err == nil || errors.Is(err, context.Canceled) || errors.Is(err, context.DeadlineExceeded), "Retrieved unexpected error: %s", err.Error())
}

func TestHybridAgentE2E(t *testing.T) {
	// This test is a hybrid agent test that ingests a single log with
	// filebeat and fbreceiver. It then compares the final documents in
	// Elasticsearch to ensure they have no meaningful differences.
	info := define.Require(t, define.Requirements{
		Group: Default,
		Local: true,
		OS: []define.OS{
			{Type: define.Windows},
			{Type: define.Linux},
			{Type: define.Darwin},
		},
		Stack: &define.Stack{},
	})
	tmpDir := t.TempDir()
	numEvents := 1
	fbIndex := "logs-generic-default"
	fbReceiverIndex := "logs-generic-default"

	inputFile, err := os.CreateTemp(tmpDir, "input-*.log")
	require.NoError(t, err, "failed to create input log file")
	inputFilePath := inputFile.Name()
	for i := 0; i < numEvents; i++ {
		_, err = inputFile.Write([]byte(fmt.Sprintf("Line %d", i)))
		require.NoErrorf(t, err, "failed to write line %d to temp file", i)
		_, err = inputFile.Write([]byte("\n"))
		require.NoErrorf(t, err, "failed to write newline to input file")
		time.Sleep(100 * time.Millisecond)
	}
	err = inputFile.Close()
	require.NoError(t, err, "failed to close data input file")

	t.Cleanup(func() {
		if t.Failed() {
			contents, err := os.ReadFile(inputFilePath)
			if err != nil {
				t.Logf("no data file to import at %s", inputFilePath)
				return
			}
			t.Logf("contents of input file: %s\n", string(contents))
		}
	})

	type configOptions struct {
		InputPath       string
		HomeDir         string
		ESEndpoint      string
		ESApiKey        string
		BeatsESApiKey   string
		FBReceiverIndex string
	}
	esEndpoint, err := getESHost()
	require.NoError(t, err, "error getting elasticsearch endpoint")
	esApiKey, err := createESApiKey(info.ESClient)
	require.NoError(t, err, "error creating API key")
	require.True(t, len(esApiKey.Encoded) > 1, "api key is invalid %q", esApiKey)

	configTemplate, err := os.ReadFile(filepath.Join("testdata", "templates", "hybrid-mode.tmpl"))
	require.NoError(t, err)

	beatsApiKey, err := getDecodedApiKey(esApiKey)
	require.NoError(t, err, "error decoding api key")

	var configBuffer bytes.Buffer
	require.NoError(t,
		template.Must(template.New("config").Parse(string(configTemplate))).Execute(&configBuffer,
			configOptions{
				InputPath:       inputFilePath,
				HomeDir:         tmpDir,
				ESEndpoint:      esEndpoint,
				ESApiKey:        esApiKey.Encoded,
				BeatsESApiKey:   string(beatsApiKey),
				FBReceiverIndex: fbReceiverIndex,
			}))
	configContents := configBuffer.Bytes()
	t.Cleanup(func() {
		if t.Failed() {
			t.Logf("Contents of agent config file:\n%s\n", string(configContents))
		}
	})

	// Now we can actually create the fixture and run it
	fixture, err := define.NewFixtureFromLocalBuild(t, define.Version())
	require.NoError(t, err)

	ctx, cancel := testcontext.WithDeadline(t, context.Background(), time.Now().Add(5*time.Minute))
	defer cancel()

	err = fixture.Prepare(ctx)
	require.NoError(t, err)
	err = fixture.Configure(ctx, configContents)
	require.NoError(t, err)

	cmd, err := fixture.PrepareAgentCommand(ctx, nil)
	require.NoError(t, err)
	cmd.WaitDelay = 1 * time.Second

	var output strings.Builder
	cmd.Stderr = &output
	cmd.Stdout = &output

	err = cmd.Start()
	require.NoError(t, err)

	t.Cleanup(func() {
		if t.Failed() {
			t.Log("Elastic-Agent output:")
			t.Log(output.String())
		}
	})

	require.Eventually(t, func() bool {
		err = fixture.IsHealthy(ctx)
		if err != nil {
			t.Logf("waiting for agent healthy: %s", err.Error())
			return false
		}
		return true
	}, 1*time.Minute, 1*time.Second)

	var docs estools.Documents
	actualHits := &struct {
		Hits int
	}{}
	require.Eventually(t,
		func() bool {
			findCtx, findCancel := context.WithTimeout(context.Background(), 10*time.Second)
			defer findCancel()

			docs, err = estools.GetLogsForIndexWithContext(findCtx, info.ESClient, ".ds-"+fbIndex+"*", map[string]interface{}{
				"log.file.path": inputFilePath,
			})
			require.NoError(t, err)

			actualHits.Hits = docs.Hits.Total.Value

			return actualHits.Hits == numEvents*2 // filebeat + fbreceiver
		},
		1*time.Minute, 1*time.Second,
		"Expected %d logs in elasticsearch, got: %v", numEvents, actualHits)

	doc1 := docs.Hits.Hits[0].Source
	doc2 := docs.Hits.Hits[1].Source
	ignoredFields := []string{
		// Expected to change between filebeat and fbreceiver
		"@timestamp",
		"agent.ephemeral_id",
		"agent.id",
		"agent.version",

		// Missing from fbreceiver doc
		"elastic_agent.id",
		"elastic_agent.snapshot",
		"elastic_agent.version",
	}

	AssertMapsEqual(t, doc1, doc2, ignoredFields, "expected documents to be equal")
	cancel()
	cmd.Wait()
}

func AssertMapsEqual(t *testing.T, m1, m2 mapstr.M, ignoredFields []string, msg string) {
	t.Helper()

	flatM1 := m1.Flatten()
	flatM2 := m2.Flatten()
	for _, f := range ignoredFields {
		hasKeyM1, _ := flatM1.HasKey(f)
		hasKeyM2, _ := flatM2.HasKey(f)

		if !hasKeyM1 && !hasKeyM2 {
			assert.Failf(t, msg, "ignored field %q does not exist in either map, please remove it from the ignored fields", f)
		}

		flatM1.Delete(f)
		flatM2.Delete(f)
	}
	require.Equal(t, "", cmp.Diff(flatM1, flatM2), "expected maps to be equal")
}

func TestFBOtelRestartE2E(t *testing.T) {
	// This test ensures that filebeatreceiver is able to deliver logs even
	// in advent of a collector restart.
	// The input is a file that is being appended to n times during the test.
	// It starts a filebeat receiver, waits for some logs and then stops it.
	// It then restarts the collector for the remaining of the test.
	// At the end it asserts that the unique number of logs in ES is equal to the number of
	// lines in the input file.
	info := define.Require(t, define.Requirements{
		Group: Default,
		Local: true,
		OS: []define.OS{
			{Type: define.Windows},
			{Type: define.Linux},
			{Type: define.Darwin},
		},
		Stack: &define.Stack{},
	})
	tmpDir := t.TempDir()

	inputFile, err := os.CreateTemp(tmpDir, "input.txt")
	require.NoError(t, err, "failed to create temp file to hold data to ingest")
	inputFilePath := inputFile.Name()

	// Create the otel configuration file
	type otelConfigOptions struct {
		InputPath  string
		HomeDir    string
		ESEndpoint string
		ESApiKey   string
		Index      string
	}
	esEndpoint, err := getESHost()
	require.NoError(t, err, "error getting elasticsearch endpoint")
	esApiKey, err := createESApiKey(info.ESClient)
	require.NoError(t, err, "error creating API key")
	require.True(t, len(esApiKey.Encoded) > 1, "api key is invalid %q", esApiKey)
	index := strings.ToLower("logs-generic-default-" + randStr(8))
	otelConfigTemplate, err := os.ReadFile(filepath.Join("testdata", "templates", "fbreceiver-restart.tmpl"))
	require.NoError(t, err)

	otelConfigPath := filepath.Join(tmpDir, "otel.yml")
	var otelConfigBuffer bytes.Buffer
	require.NoError(t,
		template.Must(template.New("otelConfig").Parse(string(otelConfigTemplate))).Execute(&otelConfigBuffer,
			otelConfigOptions{
				InputPath:  inputFilePath,
				HomeDir:    tmpDir,
				ESEndpoint: esEndpoint,
				ESApiKey:   esApiKey.Encoded,
				Index:      index,
			}))
	require.NoError(t, os.WriteFile(otelConfigPath, otelConfigBuffer.Bytes(), 0o600))
	t.Cleanup(func() {
		if t.Failed() {
			contents, err := os.ReadFile(otelConfigPath)
			if err != nil {
				t.Logf("No otel configuration file at %s", otelConfigPath)
				return
			}
			t.Logf("Contents of otel config file:\n%s\n", string(contents))
		}
	})

	fixture, err := define.NewFixtureFromLocalBuild(t, define.Version(), aTesting.WithAdditionalArgs([]string{"--config", otelConfigPath}))
	require.NoError(t, err)

	ctx, cancel := testcontext.WithDeadline(t, context.Background(), time.Now().Add(5*time.Minute))
	defer cancel()
	err = fixture.Prepare(ctx)
	require.NoError(t, err)

	// Write logs to input file
	var inputLinesCounter atomic.Int64
	var stopInputWriter atomic.Bool
	go func() {
		for i := 0; ; i++ {
			if stopInputWriter.Load() {
				break
			}

			_, err = inputFile.Write([]byte(fmt.Sprintf(`{"id": "%d", "message": "%d"}`, i, i)))
			assert.NoErrorf(t, err, "failed to write line %d to temp file", i)
			_, err = inputFile.Write([]byte("\n"))
			assert.NoError(t, err, "failed to write newline to temp file")
			inputLinesCounter.Add(1)
			time.Sleep(100 * time.Millisecond)
		}
		err = inputFile.Close()
		assert.NoError(t, err, "failed to close input file")
	}()

	t.Cleanup(func() {
		if t.Failed() {
			contents, err := os.ReadFile(inputFilePath)
			if err != nil {
				t.Logf("no data file to import at %s", inputFilePath)
				return
			}
			t.Logf("contents of import file:\n%s\n", string(contents))
		}
	})

	// Start the collector, ingest some logs and then stop it
	stoppedCh := make(chan int, 1)
	fCtx, cancel := context.WithDeadline(ctx, time.Now().Add(1*time.Minute))
	go func() {
		err = fixture.RunOtelWithClient(fCtx)
		cancel()
		assert.Conditionf(t, func() bool {
			return err == nil || errors.Is(err, context.DeadlineExceeded) || errors.Is(err, context.Canceled)
		}, "unexpected error: %v", err)
		close(stoppedCh)
	}()

	// Make sure we ingested at least 10 logs before stopping the collector
	var hits int
	require.Eventually(t, func() bool {
		findCtx, findCancel := context.WithTimeout(context.Background(), 10*time.Second)
		defer findCancel()

		docs, err := estools.GetLogsForIndexWithContext(findCtx, info.ESClient, ".ds-"+index+"*", map[string]interface{}{
			"log.file.path": inputFilePath,
		})
		require.NoError(t, err)
		hits += int(docs.Hits.Total.Value)
		return hits >= 10
	}, 1*time.Minute, 1*time.Second, "Expected to ingest at least 10 logs, got %d", hits)
	cancel()

	select {
	case <-stoppedCh:
	case <-time.After(30 * time.Second):
		require.Fail(t, "expected the collector to have stopped")
	}

	// Stop generating input data
	stopInputWriter.Store(true)

	// start the collector again for the remaining of the test
	var fixtureWg sync.WaitGroup
	fixtureWg.Add(1)
	fCtx, cancel = context.WithDeadline(ctx, time.Now().Add(5*time.Minute))
	go func() {
		defer fixtureWg.Done()
		err = fixture.RunOtelWithClient(fCtx)
	}()

	// Make sure all the logs are ingested
	actualHits := &struct {
		Hits       int
		UniqueHits int
	}{}
	require.Eventually(t,
		func() bool {
			findCtx, findCancel := context.WithTimeout(context.Background(), 10*time.Second)
			defer findCancel()

			docs, err := estools.GetLogsForIndexWithContext(findCtx, info.ESClient, ".ds-"+index+"*", map[string]interface{}{
				"log.file.path": inputFilePath,
			})
			require.NoError(t, err)

			actualHits.Hits = docs.Hits.Total.Value

			uniqueIngestedLogs := make(map[string]struct{})
			for _, hit := range docs.Hits.Hits {
				t.Log("Hit: ", hit.Source["message"])
				message, found := hit.Source["message"]
				require.True(t, found, "expected message field in document %q", hit.Source)
				msg, ok := message.(string)
				require.True(t, ok, "expected message field to be a string, got %T", message)
				require.NotContainsf(t, uniqueIngestedLogs, msg, "found duplicated log message %q", msg)
				uniqueIngestedLogs[msg] = struct{}{}
			}
			actualHits.UniqueHits = len(uniqueIngestedLogs)
			return actualHits.UniqueHits == int(inputLinesCounter.Load())
		},
		20*time.Second, 1*time.Second,
		"Expected %d logs, got %v", int(inputLinesCounter.Load()), actualHits)

	cancel()
	fixtureWg.Wait()
	require.True(t, err == nil || errors.Is(err, context.Canceled) || errors.Is(err, context.DeadlineExceeded), "Retrieved unexpected error: %s", err.Error())
}<|MERGE_RESOLUTION|>--- conflicted
+++ resolved
@@ -767,50 +767,8 @@
 	require.NoError(t, err, "error creating API key")
 	require.True(t, len(esApiKey.Encoded) > 1, "api key is invalid %q", esApiKey)
 	index := "logs-integration-default"
-<<<<<<< HEAD
 	otelConfigTemplate, err := os.ReadFile(filepath.Join("testdata", "templates", "fbreceiver-elasticsearch.tmpl"))
 
-=======
-	otelConfigTemplate := `receivers:
-  filebeatreceiver:
-    filebeat:
-      inputs:
-        - type: filestream
-          id: filestream-end-to-end
-          enabled: true
-          paths:
-            - {{.InputPath}}
-          prospector.scanner.fingerprint.enabled: false
-          file_identity.native: ~
-    output:
-      otelconsumer:
-    logging:
-      level: info
-      selectors:
-        - '*'
-    path.home: {{.HomeDir}}
-    queue.mem.flush.timeout: 0s
-exporters:
-  elasticsearch/log:
-    endpoints:
-      - {{.ESEndpoint}}
-    api_key: {{.ESApiKey}}
-    logs_index: {{.Index}}
-    batcher:
-      enabled: true
-      flush_timeout: 1s
-      min_size: {{.MinItems}}
-    mapping:
-      mode: bodymap
-service:
-  pipelines:
-    logs:
-      receivers:
-        - filebeatreceiver
-      exporters:
-        - elasticsearch/log
-`
->>>>>>> 815c264c
 	otelConfigPath := filepath.Join(tmpDir, "otel.yml")
 	var otelConfigBuffer bytes.Buffer
 	require.NoError(t,
@@ -921,45 +879,10 @@
 	esApiKey, err := createESApiKey(info.ESClient)
 	require.NoError(t, err, "error creating API key")
 	require.True(t, len(esApiKey.Encoded) > 1, "api key is invalid %q", esApiKey)
-<<<<<<< HEAD
 	configTemplate, err := os.ReadFile(filepath.Join("testdata", "templates", "filestream-input.tmpl"))
 	require.NoError(t, err)
 
-=======
-	decodedApiKey, err := getDecodedApiKey(esApiKey)
-	require.NoError(t, err)
-	configTemplate := `inputs:
-  - type: filestream
-    id: filestream-e2e
-    use_output: default
-    _runtime_experimental: otel
-    streams:
-      - id: e2e
-        data_stream:
-          dataset: e2e
-        paths:
-          - {{.InputPath}}
-        prospector.scanner.fingerprint.enabled: false
-        file_identity.native: ~
-outputs:
-  default:
-    type: elasticsearch
-    hosts: [{{.ESEndpoint}}]
-    api_key: "{{.ESApiKey}}"
-    preset: "balanced"
-  monitoring:
-    type: elasticsearch
-    hosts: [{{.ESEndpoint}}]
-    api_key: "{{.ESApiKey}}"
-    preset: "balanced"
-agent:
-  monitoring:
-    metrics: true
-    logs: false
-    use_output: monitoring
-`
->>>>>>> 815c264c
-	index := ".ds-logs-e2e-*"
+  index := ".ds-logs-e2e-*"
 	var configBuffer bytes.Buffer
 	require.NoError(t,
 		template.Must(template.New("config").Parse(configTemplate)).Execute(&configBuffer,
@@ -1069,42 +992,9 @@
 	esApiKey, err := createESApiKey(info.ESClient)
 	require.NoError(t, err, "error creating API key")
 	require.True(t, len(esApiKey.Encoded) > 1, "api key is invalid %q", esApiKey)
-<<<<<<< HEAD
 	configTemplate, err := os.ReadFile(filepath.Join("testdata", "templates", "metricbeat-input.tmpl"))
 	require.NoError(t, err)
-=======
-	decodedApiKey, err := getDecodedApiKey(esApiKey)
-	require.NoError(t, err)
-	configTemplate := `
-inputs:
-  - type: http/metrics
-    id: http-metrics-test
-    use_output: default
-    _runtime_experimental: otel
-    streams:
-    - metricsets:
-       - json
-      path: "/stats"
-      hosts:
-        - http://localhost:6790
-      period: 5s
-      data_stream:
-        dataset: e2e
-      namespace: "json_namespace"
-outputs:
-  default:
-    type: elasticsearch
-    hosts: [{{.ESEndpoint}}]
-    api_key: "{{.ESApiKey}}"
-    preset: "balanced"
-agent.monitoring:
-  metrics: false
-  logs: false
-  http:
-    enabled: true
-    port: 6790
-`
->>>>>>> 815c264c
+
 	index := ".ds-metrics-e2e-*"
 	var configBuffer bytes.Buffer
 
@@ -1203,51 +1093,9 @@
 	require.NoError(t, err, "error creating API key")
 	require.True(t, len(esApiKey.Encoded) > 1, "api key is invalid %q", esApiKey)
 	index := "logs-integration-default"
-<<<<<<< HEAD
 	otelConfigTemplate, err := os.ReadFile(filepath.Join("testdata", "templates", "mbreceiver-elasticsearch.tmpl"))
 	require.NoError(t, err)
 
-=======
-	otelConfigTemplate := `receivers:
-  metricbeatreceiver:
-    metricbeat:
-      modules:
-        - module: system
-          enabled: true
-          period: 1s
-          processes:
-            - '.*'
-          metricsets:
-            - cpu
-    output:
-      otelconsumer:
-    logging:
-      level: info
-      selectors:
-        - '*'
-    path.home: {{.HomeDir}}
-    queue.mem.flush.timeout: 0s
-exporters:
-  elasticsearch/log:
-    endpoints:
-      - {{.ESEndpoint}}
-    api_key: {{.ESApiKey}}
-    logs_index: {{.Index}}
-    batcher:
-      enabled: true
-      flush_timeout: 1s
-      min_size: {{.MinItems}}
-    mapping:
-      mode: bodymap
-service:
-  pipelines:
-    logs:
-      receivers:
-        - metricbeatreceiver
-      exporters:
-        - elasticsearch/log
-`
->>>>>>> 815c264c
 	otelConfigPath := filepath.Join(tmpDir, "otel.yml")
 	var otelConfigBuffer bytes.Buffer
 	require.NoError(t,
