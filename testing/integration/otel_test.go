// Copyright Elasticsearch B.V. and/or licensed to Elasticsearch B.V. under one
// or more contributor license agreements. Licensed under the Elastic License 2.0;
// you may not use this file except in compliance with the Elastic License 2.0.

package integration

import (
	"bytes"
	"context"
	"encoding/base64"
	"errors"
	"fmt"
	"net/url"
	"os"
	"path/filepath"
	"strings"
	"sync"
	"sync/atomic"
	"testing"
	"text/template"
	"time"

	"github.com/google/go-cmp/cmp"
	"github.com/stretchr/testify/assert"
	"github.com/stretchr/testify/require"

	"github.com/elastic/elastic-agent-libs/mapstr"
	"github.com/elastic/elastic-agent-libs/testing/estools"
	"github.com/elastic/elastic-agent/pkg/control/v2/client"
	aTesting "github.com/elastic/elastic-agent/pkg/testing"
	"github.com/elastic/elastic-agent/pkg/testing/define"
	"github.com/elastic/elastic-agent/pkg/testing/tools/testcontext"
	"github.com/elastic/go-elasticsearch/v8"
)

const apmProcessingContent = `2023-06-19 05:20:50 ERROR This is a test error message
2023-06-20 12:50:00 DEBUG This is a test debug message 2
2023-06-20 12:51:00 DEBUG This is a test debug message 3
2023-06-20 12:52:00 DEBUG This is a test debug message 4`

func TestOtelFileProcessing(t *testing.T) {
	define.Require(t, define.Requirements{
		Group: Default,
		Local: true,
		OS: []define.OS{
			{Type: define.Windows},
			{Type: define.Linux},
			{Type: define.Darwin},
		},
	})

	// replace default elastic-agent.yml with otel config
	// otel mode should be detected automatically
	tmpDir := t.TempDir()
	// create input file
	numEvents := 50
	inputFile, err := os.CreateTemp(tmpDir, "input.txt")
	require.NoError(t, err, "failed to create temp file to hold data to ingest")
	inputFilePath := inputFile.Name()
	for i := 0; i < numEvents; i++ {
		_, err = inputFile.Write([]byte(fmt.Sprintf("Line %d\n", i)))
		require.NoErrorf(t, err, "failed to write line %d to temp file", i)
	}
	err = inputFile.Close()
	require.NoError(t, err, "failed to close data temp file")
	t.Cleanup(func() {
		if t.Failed() {
			contents, err := os.ReadFile(inputFilePath)
			if err != nil {
				t.Logf("no data file to import at %s", inputFilePath)
				return
			}
			t.Logf("contents of import file:\n%s\n", string(contents))
		}
	})
	// create output filename
	outputFilePath := filepath.Join(tmpDir, "output.txt")
	t.Cleanup(func() {
		if t.Failed() {
			contents, err := os.ReadFile(outputFilePath)
			if err != nil {
				t.Logf("no output data at %s", inputFilePath)
				return
			}
			t.Logf("contents of output file:\n%s\n", string(contents))
		}
	})
	// create the otel config with input and output
	type otelConfigOptions struct {
		InputPath  string
		OutputPath string
	}
	otelConfigTemplate, err := os.ReadFile(filepath.Join("testdata", "templates", "filebeat-otel.tmpl"))
	require.NoError(t, err)
	otelConfigPath := filepath.Join(tmpDir, "otel.yml")
	var otelConfigBuffer bytes.Buffer
	require.NoError(t,
		template.Must(template.New("otelConfig").Parse(string(otelConfigTemplate))).Execute(&otelConfigBuffer,
			otelConfigOptions{
				InputPath:  inputFilePath,
				OutputPath: outputFilePath,
			}))
	require.NoError(t, os.WriteFile(otelConfigPath, otelConfigBuffer.Bytes(), 0o600))
	t.Cleanup(func() {
		if t.Failed() {
			contents, err := os.ReadFile(otelConfigPath)
			if err != nil {
				t.Logf("No otel configuration file at %s", otelConfigPath)
				return
			}
			t.Logf("Contents of otel config file:\n%s\n", string(contents))
		}
	})
	// now we can actually run the test

	fixture, err := define.NewFixtureFromLocalBuild(t, define.Version(), aTesting.WithAdditionalArgs([]string{"--config", otelConfigPath}))
	require.NoError(t, err)

	ctx, cancel := testcontext.WithDeadline(t, context.Background(), time.Now().Add(10*time.Minute))
	defer cancel()
	err = fixture.Prepare(ctx, fakeComponent)
	require.NoError(t, err)

	// remove elastic-agent.yml, otel should be independent
	require.NoError(t, os.Remove(filepath.Join(fixture.WorkDir(), "elastic-agent.yml")))

	var fixtureWg sync.WaitGroup
	fixtureWg.Add(1)
	go func() {
		defer fixtureWg.Done()
		err = fixture.RunOtelWithClient(ctx)
	}()

	validateCommandIsWorking(t, ctx, fixture, tmpDir)

	var content []byte
	require.Eventually(t,
		func() bool {
			// verify file exists
			content, err = os.ReadFile(outputFilePath)
			if err != nil || len(content) == 0 {
				return false
			}

			found := bytes.Count(content, []byte(filepath.Base(inputFilePath)))
			return found == numEvents
		},
		3*time.Minute, 500*time.Millisecond,
		fmt.Sprintf("there should be exported logs by now"))
	cancel()
	fixtureWg.Wait()
	require.True(t, err == nil || err == context.Canceled || err == context.DeadlineExceeded, "Retrieved unexpected error: %s", err.Error())
}

func TestOtelHybridFileProcessing(t *testing.T) {
	define.Require(t, define.Requirements{
		Group: Default,
		Local: true,
		OS: []define.OS{
			// input path missing on windows
			{Type: define.Linux},
			{Type: define.Darwin},
		},
	})

	// otel mode should be detected automatically
	tmpDir := t.TempDir()
	// create input file
	numEvents := 50
	inputFile, err := os.CreateTemp(tmpDir, "input.txt")
	require.NoError(t, err, "failed to create temp file to hold data to ingest")
	inputFilePath := inputFile.Name()
	for i := 0; i < numEvents; i++ {
		_, err = inputFile.Write([]byte(fmt.Sprintf("Line %d\n", i)))
		require.NoErrorf(t, err, "failed to write line %d to temp file", i)
	}
	err = inputFile.Close()
	require.NoError(t, err, "failed to close data temp file")
	t.Cleanup(func() {
		if t.Failed() {
			contents, err := os.ReadFile(inputFilePath)
			if err != nil {
				t.Logf("no data file to import at %s", inputFilePath)
				return
			}
			t.Logf("contents of import file:\n%s\n", string(contents))
		}
	})
	// create output filename
	outputFilePath := filepath.Join(tmpDir, "output.txt")
	t.Cleanup(func() {
		if t.Failed() {
			contents, err := os.ReadFile(outputFilePath)
			if err != nil {
				t.Logf("no output data at %s", inputFilePath)
				return
			}
			t.Logf("contents of output file:\n%s\n", string(contents))
		}
	})
	// create the otel config with input and output
	type otelConfigOptions struct {
		InputPath  string
		OutputPath string
	}
	otelConfigTemplate, err := os.ReadFile(filepath.Join("testdata", "templates", "filebeat-otel.tmpl"))
	require.NoError(t, err)
	var otelConfigBuffer bytes.Buffer
	require.NoError(t,
		template.Must(template.New("otelConfig").Parse(string(otelConfigTemplate))).Execute(&otelConfigBuffer,
			otelConfigOptions{
				InputPath:  inputFilePath,
				OutputPath: outputFilePath,
			}))

	fixture, err := define.NewFixtureFromLocalBuild(t, define.Version())
	require.NoError(t, err)

	ctx, cancel := testcontext.WithDeadline(t, context.Background(), time.Now().Add(10*time.Minute))
	defer cancel()
	err = fixture.Prepare(ctx, fakeComponent)
	require.NoError(t, err)

	var fixtureWg sync.WaitGroup
	fixtureWg.Add(1)
	go func() {
		defer fixtureWg.Done()
		err = fixture.Run(ctx, aTesting.State{
			Configure: otelConfigBuffer.String(),
			Reached: func(state *client.AgentState) bool {
				// keep running (context cancel will stop it)
				return false
			},
		})
	}()

	var content []byte
	require.Eventually(t,
		func() bool {
			// verify file exists
			content, err = os.ReadFile(outputFilePath)
			if err != nil || len(content) == 0 {
				return false
			}

			found := bytes.Count(content, []byte(filepath.Base(inputFilePath)))
			return found == numEvents
		},
		3*time.Minute, 500*time.Millisecond,
		fmt.Sprintf("there should be exported logs by now"))

	statusCtx, statusCancel := context.WithTimeout(ctx, 5*time.Second)
	defer statusCancel()
	output, err := fixture.ExecStatus(statusCtx)
	require.NoError(t, err, "status command failed")

	cancel()
	fixtureWg.Wait()
	require.True(t, err == nil || err == context.Canceled || err == context.DeadlineExceeded, "Retrieved unexpected error: %s", err.Error())

	assert.NotNil(t, output.Collector)
	assert.Equal(t, 2, output.Collector.Status, "collector status should have been StatusOK")
}

func validateCommandIsWorking(t *testing.T, ctx context.Context, fixture *aTesting.Fixture, tempDir string) {
	fileProcessingConfig := []byte(`receivers:
  filelog:
    include: [ "/var/log/system.log", "/var/log/syslog"  ]
    start_at: beginning

exporters:
  file:
    path: /tmp/testfileprocessing.json
service:
  pipelines:
    logs:
      receivers: [filelog]
      exporters:
        - file
`)
	cfgFilePath := filepath.Join(tempDir, "otel-valid.yml")
	require.NoError(t, os.WriteFile(cfgFilePath, []byte(fileProcessingConfig), 0o600))

	// check `elastic-agent otel validate` command works for otel config
	cmd, err := fixture.PrepareAgentCommand(ctx, []string{"otel", "validate", "--config", cfgFilePath})
	require.NoError(t, err)

	err = cmd.Run()
	require.NoError(t, err)

	// check feature gate works
	out, err := fixture.Exec(ctx, []string{"otel", "validate", "--config", cfgFilePath, "--feature-gates", "foo.bar"})
	require.Error(t, err)
	require.Contains(t, string(out), `no such feature gate "foo.bar"`)

	// check `elastic-agent otel validate` command works for invalid otel config
	cfgFilePath = filepath.Join(tempDir, "otel-invalid.yml")
	fileInvalidOtelConfig := []byte(`receivers:
  filelog:
    include: [ "/var/log/system.log", "/var/log/syslog"  ]
    start_at: beginning

exporters:
  file:
    path: /tmp/testfileprocessing.json
service:
  pipelines:
    logs:
      receivers: [filelog]
      processors: [nonexistingprocessor]
      exporters:
        - file
`)
	require.NoError(t, os.WriteFile(cfgFilePath, []byte(fileInvalidOtelConfig), 0o600))

	out, err = fixture.Exec(ctx, []string{"otel", "validate", "--config", cfgFilePath})
	require.Error(t, err)
	require.False(t, len(out) == 0)
	require.Contains(t, string(out), `service::pipelines::logs: references processor "nonexistingprocessor" which is not configured`)
}

var logsIngestionConfigTemplate = `
`

func TestOtelLogsIngestion(t *testing.T) {
	info := define.Require(t, define.Requirements{
		Group: Default,
		Local: true,
		OS: []define.OS{
			{Type: define.Windows},
			{Type: define.Linux},
			{Type: define.Darwin},
		},
		Stack: &define.Stack{},
	})

	// Prepare the OTel config.
	testId := info.Namespace

	tempDir := t.TempDir()
	inputFilePath := filepath.Join(tempDir, "input.log")

	esHost, err := getESHost()
	require.NoError(t, err, "failed to get ES host")
	require.True(t, len(esHost) > 0)

	esClient := info.ESClient
	require.NotNil(t, esClient)
	esApiKey, err := createESApiKey(esClient)
	require.NoError(t, err, "failed to get api key")
	require.True(t, len(esApiKey.Encoded) > 1, "api key is invalid %q", esApiKey)

	logsIngestionConfigBytes, err := os.ReadFile(filepath.Join("testdata", "templates", "log-ingestion.tmpl"))
	require.NoError(t, err)

	logsIngestionConfig := string(logsIngestionConfigBytes)
	logsIngestionConfig = strings.ReplaceAll(logsIngestionConfig, "{{.ESApiKey}}", esApiKey.Encoded)
	logsIngestionConfig = strings.ReplaceAll(logsIngestionConfig, "{{.ESEndpoint}}", esHost)
	logsIngestionConfig = strings.ReplaceAll(logsIngestionConfig, "{{.InputFilePath}}", inputFilePath)
	logsIngestionConfig = strings.ReplaceAll(logsIngestionConfig, "{{.TestId}}", testId)

	cfgFilePath := filepath.Join(tempDir, "otel.yml")
	require.NoError(t, os.WriteFile(cfgFilePath, []byte(logsIngestionConfig), 0o600))

	fixture, err := define.NewFixtureFromLocalBuild(t, define.Version(), aTesting.WithAdditionalArgs([]string{"--config", cfgFilePath}))
	require.NoError(t, err)

	ctx, cancel := testcontext.WithDeadline(t, context.Background(), time.Now().Add(10*time.Minute))
	defer cancel()
	err = fixture.Prepare(ctx, fakeComponent)
	require.NoError(t, err)

	// remove elastic-agent.yml, otel should be independent
	require.NoError(t, os.Remove(filepath.Join(fixture.WorkDir(), "elastic-agent.yml")))

	var fixtureWg sync.WaitGroup
	fixtureWg.Add(1)
	go func() {
		defer fixtureWg.Done()
		err = fixture.RunOtelWithClient(ctx)
	}()

	validateCommandIsWorking(t, ctx, fixture, tempDir)

	// Write logs to input file.
	logsCount := 10_000
	inputFile, err := os.OpenFile(inputFilePath, os.O_CREATE|os.O_WRONLY, 0o600)
	require.NoError(t, err)
	for i := 0; i < logsCount; i++ {
		_, err = fmt.Fprintf(inputFile, "This is a test log message %d\n", i+1)
		require.NoError(t, err)
	}
	inputFile.Close()
	t.Cleanup(func() {
		_ = os.Remove(inputFilePath)
	})

	actualHits := &struct{ Hits int }{}
	require.Eventually(t,
		func() bool {
			findCtx, findCancel := context.WithTimeout(context.Background(), 10*time.Second)
			defer findCancel()

			docs, err := estools.GetLogsForIndexWithContext(findCtx, esClient, ".ds-logs-generic-default*", map[string]interface{}{
				"Resource.test.id": testId,
			})
			require.NoError(t, err)

			actualHits.Hits = docs.Hits.Total.Value
			return actualHits.Hits == logsCount
		},
		2*time.Minute, 1*time.Second,
		"Expected %v logs, got %v", logsCount, actualHits)

	cancel()
	fixtureWg.Wait()
	require.True(t, err == nil || err == context.Canceled || err == context.DeadlineExceeded, "Retrieved unexpected error: %s", err.Error())
}

func TestOtelAPMIngestion(t *testing.T) {
	info := define.Require(t, define.Requirements{
		Group: Default,
		Stack: &define.Stack{},
		Local: true,
		OS: []define.OS{
			// apm server not supported on darwin
			{Type: define.Linux},
		},
	})

	const apmVersionMismatch = "The APM integration must be upgraded"
	const apmReadyLog = "all precondition checks are now satisfied"
	logWatcher := aTesting.NewLogWatcher(t,
		apmVersionMismatch, // apm version mismatch
		apmReadyLog,        // apm ready
	)

	// prepare agent
	testId := info.Namespace
	tempDir := t.TempDir()
	cfgFilePath := filepath.Join(tempDir, "otel.yml")
	fileName := "content.log"
	apmOtelConfig, err := os.ReadFile(filepath.Join("testdata", "templates", "apm-otel.tmpl"))
	apmConfig := fmt.Sprintf(string(apmOtelConfig), filepath.Join(tempDir, fileName), testId)
	require.NoError(t, os.WriteFile(cfgFilePath, []byte(apmConfig), 0o600))
	require.NoError(t, os.WriteFile(filepath.Join(tempDir, fileName), []byte{}, 0o600))

	fixture, err := define.NewFixtureFromLocalBuild(t, define.Version(), aTesting.WithAdditionalArgs([]string{"--config", cfgFilePath}))
	require.NoError(t, err)

	ctx, cancel := testcontext.WithDeadline(t, context.Background(), time.Now().Add(10*time.Minute))
	defer cancel()
	err = fixture.Prepare(ctx, fakeComponent)
	require.NoError(t, err)

	// prepare input
	agentWorkDir := fixture.WorkDir()

	err = fixture.EnsurePrepared(ctx)
	require.NoError(t, err)

	componentsDir, err := aTesting.FindComponentsDir(agentWorkDir, "")
	require.NoError(t, err)

	// start apm default config just configure ES output
	esHost, err := getESHost()
	require.NoError(t, err, "failed to get ES host")
	require.True(t, len(esHost) > 0)

	esClient := info.ESClient
	esApiKey, err := createESApiKey(esClient)
	require.NoError(t, err, "failed to get api key")
	require.True(t, len(esApiKey.APIKey) > 1, "api key is invalid %q", esApiKey)

	apmArgs := []string{
		"run",
		"-e",
		"-E", "output.elasticsearch.hosts=['" + esHost + "']",
		"-E", "output.elasticsearch.api_key=" + fmt.Sprintf("%s:%s", esApiKey.ID, esApiKey.APIKey),
		"-E", "apm-server.host=127.0.0.1:8200",
		"-E", "apm-server.ssl.enabled=false",
	}

	apmPath := filepath.Join(componentsDir, "apm-server")
	var apmFixtureWg sync.WaitGroup
	apmFixtureWg.Add(1)
	apmContext, apmCancel := context.WithCancel(ctx)
	defer apmCancel()
	go func() {
		aTesting.RunProcess(t,
			logWatcher,
			apmContext, 0,
			true, true,
			apmPath, apmArgs...)
		apmFixtureWg.Done()
	}()

	// start agent
	var fixtureWg sync.WaitGroup
	fixtureWg.Add(1)
	go func() {
		fixture.RunOtelWithClient(ctx)
		fixtureWg.Done()
	}()

	// wait for apm to start
	err = logWatcher.WaitForKeys(context.Background(),
		10*time.Minute,
		500*time.Millisecond,
		apmReadyLog,
	)
	require.NoError(t, err, "APM not initialized")

	require.NoError(t, os.WriteFile(filepath.Join(tempDir, fileName), []byte(apmProcessingContent), 0o600))

	// check index
	var hits int
	match := map[string]interface{}{
		"labels.host_test-id": testId,
	}

	// apm mismatch or proper docs in ES

	watchLines := linesTrackMap([]string{
		"This is a test error message",
		"This is a test debug message 2",
		"This is a test debug message 3",
		"This is a test debug message 4",
	})

	// failed to get APM version mismatch in time
	// processing should be running
	var apmVersionMismatchEncountered bool
	require.Eventually(t,
		func() bool {
			if logWatcher.KeyOccured(apmVersionMismatch) {
				// mark skipped to make it explicit it was not successfully evaluated
				apmVersionMismatchEncountered = true
				return true
			}

			findCtx, findCancel := context.WithTimeout(context.Background(), 10*time.Second)
			defer findCancel()
			docs, err := estools.GetLogsForIndexWithContext(findCtx, esClient, "logs-apm*", match)
			if err != nil {
				return false
			}

			hits = len(docs.Hits.Hits)
			if hits <= 0 {
				return false
			}

			for _, hit := range docs.Hits.Hits {
				s, found := hit.Source["message"]
				if !found {
					continue
				}

				for k := range watchLines {
					if strings.Contains(fmt.Sprint(s), k) {
						watchLines[k] = true
					}
				}
			}
			return mapAllTrue(watchLines)
		},
		5*time.Minute, 500*time.Millisecond,
		fmt.Sprintf("there should be apm logs by now: %#v", watchLines))

	if apmVersionMismatchEncountered {
		t.Skip("agent version needs to be equal to stack version")
	}

	// cleanup apm
	cancel()
	apmCancel()
	fixtureWg.Wait()
	apmFixtureWg.Wait()
}

func getESHost() (string, error) {
	fixedESHost := os.Getenv("ELASTICSEARCH_HOST")
	parsedES, err := url.Parse(fixedESHost)
	if err != nil {
		return "", err
	}
	if parsedES.Port() == "" {
		fixedESHost = fmt.Sprintf("%s:443", fixedESHost)
	}
	return fixedESHost, nil
}

func createESApiKey(esClient *elasticsearch.Client) (estools.APIKeyResponse, error) {
	return estools.CreateAPIKey(context.Background(), esClient, estools.APIKeyRequest{Name: "test-api-key", Expiration: "1d"})
}

func linesTrackMap(lines []string) map[string]bool {
	mm := make(map[string]bool)
	for _, l := range lines {
		mm[l] = false
	}
	return mm
}

func mapAllTrue(mm map[string]bool) bool {
	for _, v := range mm {
		if !v {
			return false
		}
	}

	return true
}

func mapAtLeastOneTrue(mm map[string]bool) bool {
	for _, v := range mm {
		if v {
			return true
		}
	}

	return false
}

func TestFileBeatReceiver(t *testing.T) {
	define.Require(t, define.Requirements{
		Group: Default,
		Local: true,
		OS: []define.OS{
			{Type: define.Windows},
			{Type: define.Linux},
			{Type: define.Darwin},
		},
	})

	type otelConfigOptions struct {
		Message string
		Output  string
		HomeDir string
	}
	testMessage := "supercalifragilisticexpialidocious"
	tmpDir := t.TempDir()
	exporterOutputPath := filepath.Join(tmpDir, "output.json")
	t.Cleanup(func() {
		if t.Failed() {
			contents, err := os.ReadFile(exporterOutputPath)
			if err != nil {
				t.Logf("No exporter output file")
				return
			}
			t.Logf("Contents of exporter output file:\n%s\n", string(contents))
		}
	})
	otelConfigPath := filepath.Join(tmpDir, "otel.yml")

	otelConfigTemplate, err := os.ReadFile(filepath.Join("testdata", "templates", "fbreceiver-fileexporter.tmpl"))
	require.NoError(t, err)

	var otelConfigBuffer bytes.Buffer
	require.NoError(t,
		template.Must(template.New("otelConfig").Parse(string(otelConfigTemplate))).Execute(&otelConfigBuffer,
			otelConfigOptions{
				Message: testMessage,
				Output:  exporterOutputPath,
				HomeDir: tmpDir,
			}))
	require.NoError(t, os.WriteFile(otelConfigPath, otelConfigBuffer.Bytes(), 0o600))
	t.Cleanup(func() {
		if t.Failed() {
			contents, err := os.ReadFile(otelConfigPath)
			if err != nil {
				t.Logf("no otel config file")
				return
			}
			t.Logf("Contents of otel config file:\n%s\n", string(contents))
		}
	})
	fixture, err := define.NewFixtureFromLocalBuild(t, define.Version(), aTesting.WithAdditionalArgs([]string{"--config", otelConfigPath}))
	require.NoError(t, err)

	ctx, cancel := testcontext.WithDeadline(t, context.Background(), time.Now().Add(5*time.Minute))
	defer cancel()
	err = fixture.Prepare(ctx, fakeComponent)
	require.NoError(t, err)

	var fixtureWg sync.WaitGroup
	fixtureWg.Add(1)
	go func() {
		defer fixtureWg.Done()
		err = fixture.RunOtelWithClient(ctx)
	}()

	require.Eventually(t,
		func() bool {
			content, err := os.ReadFile(exporterOutputPath)
			if err != nil || len(content) == 0 {
				return false
			}
			return bytes.Contains(content, []byte(testMessage))
		},
		3*time.Minute, 1*time.Second,
		fmt.Sprintf("there should be exported logs by now"))

	cancel()
	fixtureWg.Wait()
	require.True(t, err == nil || err == context.Canceled || err == context.DeadlineExceeded, "Retrieved unexpected error: %s", err.Error())
}

func TestOtelFBReceiverE2E(t *testing.T) {
	info := define.Require(t, define.Requirements{
		Group: Default,
		Local: true,
		OS: []define.OS{
			{Type: define.Windows},
			{Type: define.Linux},
			{Type: define.Darwin},
		},
		Stack: &define.Stack{},
	})
	tmpDir := t.TempDir()
	numEvents := 50
	// Create the data file to ingest
	inputFile, err := os.CreateTemp(tmpDir, "input.txt")
	require.NoError(t, err, "failed to create temp file to hold data to ingest")
	inputFilePath := inputFile.Name()
	for i := 0; i < numEvents; i++ {
		_, err = inputFile.Write([]byte(fmt.Sprintf("Line %d\n", i)))
		require.NoErrorf(t, err, "failed to write line %d to temp file", i)
	}
	err = inputFile.Close()
	require.NoError(t, err, "failed to close data temp file")
	t.Cleanup(func() {
		if t.Failed() {
			contents, err := os.ReadFile(inputFilePath)
			if err != nil {
				t.Logf("no data file to import at %s", inputFilePath)
				return
			}
			t.Logf("contents of import file:\n%s\n", string(contents))
		}
	})

	// Create the otel configuration file
	type otelConfigOptions struct {
		InputPath  string
		HomeDir    string
		ESEndpoint string
		ESApiKey   string
		Index      string
		MinItems   int
	}
	esEndpoint, err := getESHost()
	require.NoError(t, err, "error getting elasticsearch endpoint")
	esApiKey, err := createESApiKey(info.ESClient)
	require.NoError(t, err, "error creating API key")
	require.True(t, len(esApiKey.Encoded) > 1, "api key is invalid %q", esApiKey)
	index := "logs-integration-default"
	otelConfigTemplate, err := os.ReadFile(filepath.Join("testdata", "templates", "fbreceiver-elasticsearch.tmpl"))

	otelConfigPath := filepath.Join(tmpDir, "otel.yml")
	var otelConfigBuffer bytes.Buffer
	require.NoError(t,
		template.Must(template.New("otelConfig").Parse(string(otelConfigTemplate))).Execute(&otelConfigBuffer,
			otelConfigOptions{
				InputPath:  inputFilePath,
				HomeDir:    tmpDir,
				ESEndpoint: esEndpoint,
				ESApiKey:   esApiKey.Encoded,
				Index:      index,
				MinItems:   numEvents,
			}))
	require.NoError(t, os.WriteFile(otelConfigPath, otelConfigBuffer.Bytes(), 0o600))
	t.Cleanup(func() {
		if t.Failed() {
			contents, err := os.ReadFile(otelConfigPath)
			if err != nil {
				t.Logf("No otel configuration file at %s", otelConfigPath)
				return
			}
			t.Logf("Contents of otel config file:\n%s\n", string(contents))
		}
	})
	// Now we can actually create the fixture and run it
	fixture, err := define.NewFixtureFromLocalBuild(t, define.Version(), aTesting.WithAdditionalArgs([]string{"--config", otelConfigPath}))
	require.NoError(t, err)

	ctx, cancel := testcontext.WithDeadline(t, context.Background(), time.Now().Add(5*time.Minute))
	defer cancel()
	err = fixture.Prepare(ctx, fakeComponent)
	require.NoError(t, err)

	var fixtureWg sync.WaitGroup
	fixtureWg.Add(1)
	go func() {
		defer fixtureWg.Done()
		err = fixture.RunOtelWithClient(ctx)
	}()

	// Make sure find the logs
	actualHits := &struct{ Hits int }{}
	require.Eventually(t,
		func() bool {
			findCtx, findCancel := context.WithTimeout(context.Background(), 10*time.Second)
			defer findCancel()

			docs, err := estools.GetLogsForIndexWithContext(findCtx, info.ESClient, ".ds-"+index+"*", map[string]interface{}{
				"log.file.path": inputFilePath,
			})
			require.NoError(t, err)

			actualHits.Hits = docs.Hits.Total.Value
			return actualHits.Hits == numEvents
		},
		2*time.Minute, 1*time.Second,
		"Expected %d logs, got %v", numEvents, actualHits)

	cancel()
	fixtureWg.Wait()
	require.True(t, err == nil || errors.Is(err, context.Canceled) || errors.Is(err, context.DeadlineExceeded), "Retrieved unexpected error: %s", err.Error())
}

func TestOtelFilestreamInput(t *testing.T) {
	info := define.Require(t, define.Requirements{
		Group: Default,
		Local: true,
		OS: []define.OS{
			{Type: define.Windows},
			{Type: define.Linux},
			{Type: define.Darwin},
		},
		Stack: &define.Stack{},
	})
	tmpDir := t.TempDir()
	numEvents := 50
	// Create the data file to ingest
	inputFile, err := os.CreateTemp(tmpDir, "input.txt")
	require.NoError(t, err, "failed to create temp file to hold data to ingest")
	inputFilePath := inputFile.Name()
	for i := 0; i < numEvents; i++ {
		_, err = inputFile.Write([]byte(fmt.Sprintf("Line %d\n", i)))
		require.NoErrorf(t, err, "failed to write line %d to temp file", i)
	}
	err = inputFile.Close()
	require.NoError(t, err, "failed to close data temp file")
	t.Cleanup(func() {
		if t.Failed() {
			contents, err := os.ReadFile(inputFilePath)
			if err != nil {
				t.Logf("no data file to import at %s", inputFilePath)
				return
			}
			t.Logf("contents of import file:\n%s\n", string(contents))
		}
	})

	fixture, err := define.NewFixtureFromLocalBuild(t, define.Version())
	require.NoError(t, err)

	// Create the otel configuration file
	type otelConfigOptions struct {
		InputPath  string
		ESEndpoint string
		ESApiKey   string
	}
	esEndpoint, err := getESHost()
	require.NoError(t, err, "error getting elasticsearch endpoint")
	esApiKey, err := createESApiKey(info.ESClient)
	require.NoError(t, err, "error creating API key")
	require.True(t, len(esApiKey.Encoded) > 1, "api key is invalid %q", esApiKey)
	configTemplate, err := os.ReadFile(filepath.Join("testdata", "templates", "filestream-input.tmpl"))
	require.NoError(t, err)

	index := ".ds-logs-e2e-*"
	var configBuffer bytes.Buffer
	require.NoError(t,
		template.Must(template.New("config").Parse(configTemplate)).Execute(&configBuffer,
			otelConfigOptions{
				InputPath:  inputFilePath,
				ESEndpoint: esEndpoint,
				ESApiKey:   esApiKey.Encoded,
			}))

	ctx, cancel := testcontext.WithDeadline(t, context.Background(), time.Now().Add(5*time.Minute))
	defer cancel()
	err = fixture.Prepare(ctx)
	require.NoError(t, err)

	err = fixture.Configure(ctx, configBuffer.Bytes())

	cmd, err := fixture.PrepareAgentCommand(ctx, nil)
	require.NoError(t, err, "cannot prepare Elastic-Agent command: %w", err)

	output := strings.Builder{}
	cmd.Stderr = &output
	cmd.Stdout = &output

	err = cmd.Start()
	require.NoError(t, err)

	// Make sure the Elastic-Agent process is not running before
	// exiting the test
	t.Cleanup(func() {
		// Ignore the error because we cancelled the context,
		// and that always returns an error
		_ = cmd.Wait()
		if t.Failed() {
			t.Log("Elastic-Agent output:")
			t.Log(output.String())
		}
	})

	// Make sure find the logs
	actualHits := &struct{ Hits int }{}
	assert.EventuallyWithT(t,
		func(ct *assert.CollectT) {
			findCtx, findCancel := context.WithTimeout(context.Background(), 10*time.Second)
			defer findCancel()

			docs, err := estools.GetLogsForIndexWithContext(findCtx, info.ESClient, index, map[string]interface{}{
				"log.file.path": inputFilePath,
			})
			require.NoError(ct, err)

			actualHits.Hits = docs.Hits.Total.Value
			output, execErr := fixture.ExecStatus(context.Background())
			require.NoError(ct, execErr)
			t.Logf("status output: %v", output)
			assert.Equal(ct, numEvents, actualHits.Hits)
		},
		2*time.Minute, 5*time.Second,
		"Expected %d logs, got %v", numEvents, actualHits)

	cancel()
}

func TestOTelHTTPMetricsInput(t *testing.T) {
	info := define.Require(t, define.Requirements{
		Group: Default,
		Local: true,
		OS: []define.OS{
			{Type: define.Windows},
			{Type: define.Linux},
			{Type: define.Darwin},
		},
		Stack: &define.Stack{},
	})

	fixture, err := define.NewFixtureFromLocalBuild(t, define.Version())
	require.NoError(t, err)

	// Create the otel configuration file
	type otelConfigOptions struct {
		InputPath  string
		ESEndpoint string
		ESApiKey   string
	}
	esEndpoint, err := getESHost()
	require.NoError(t, err, "error getting elasticsearch endpoint")
	esApiKey, err := createESApiKey(info.ESClient)
	require.NoError(t, err, "error creating API key")
	require.True(t, len(esApiKey.Encoded) > 1, "api key is invalid %q", esApiKey)
	configTemplate, err := os.ReadFile(filepath.Join("testdata", "templates", "metricbeat-input.tmpl"))
	require.NoError(t, err)
	index := ".ds-metrics-e2e-*"
	var configBuffer bytes.Buffer

	template.Must(template.New("config").Parse(string(configTemplate))).Execute(&configBuffer,
		otelConfigOptions{
			ESEndpoint: esEndpoint,
			ESApiKey:   esApiKey.Encoded,
		})

	ctx, cancel := testcontext.WithDeadline(t, context.Background(), time.Now().Add(5*time.Minute))
	defer cancel()
	err = fixture.Prepare(ctx)
	require.NoError(t, err)

	err = fixture.Configure(ctx, configBuffer.Bytes())

	cmd, err := fixture.PrepareAgentCommand(ctx, nil)
	require.NoError(t, err, "cannot prepare Elastic-Agent command: %w", err)

	output := strings.Builder{}
	cmd.Stderr = &output
	cmd.Stdout = &output

	err = cmd.Start()
	require.NoError(t, err)

	t.Cleanup(func() {
		if t.Failed() {
			t.Log("Elastic-Agent output:")
			t.Log(output.String())
		}
	})

	require.Eventually(t, func() bool {
		err = fixture.IsHealthy(ctx)
		if err != nil {
			t.Logf("waiting for agent healthy: %s", err.Error())
			return false
		}
		return true
	}, 30*time.Second, 1*time.Second)

	// Make sure find the logs
	actualHits := &struct{ Hits int }{}
	assert.Eventually(t,
		func() bool {
			findCtx, findCancel := context.WithTimeout(context.Background(), 10*time.Second)
			defer findCancel()

			query := map[string]interface{}{
				"query": map[string]interface{}{
					"exists": map[string]interface{}{
						"field": "http.json_namespace.beat.cpu.system.ticks",
					},
				},
			}

			docs, err := estools.PerformQueryForRawQuery(findCtx, query, index, info.ESClient)
			require.NoError(t, err)

			actualHits.Hits = docs.Hits.Total.Value
			actualHits.Hits = docs.Hits.Total.Value
			return actualHits.Hits >= 1
		},
		2*time.Minute, 5*time.Second,
		"Expected at least %d logs, got %v", 1, actualHits.Hits)

	cancel()
	cmd.Wait()
}

func TestOtelMBReceiverE2E(t *testing.T) {
	info := define.Require(t, define.Requirements{
		Group: Default,
		Local: true,
		OS: []define.OS{
			// {Type: define.Windows}, we don't support otel on Windows yet
			{Type: define.Linux},
			{Type: define.Darwin},
		},
		Stack: &define.Stack{},
	})
	tmpDir := t.TempDir()

	// Create the otel configuration file
	type otelConfigOptions struct {
		HomeDir    string
		ESEndpoint string
		ESApiKey   string
		Index      string
		MinItems   int
	}
	esEndpoint, err := getESHost()
	require.NoError(t, err, "error getting elasticsearch endpoint")
	esApiKey, err := createESApiKey(info.ESClient)
	require.NoError(t, err, "error creating API key")
	require.True(t, len(esApiKey.Encoded) > 1, "api key is invalid %q", esApiKey)
	index := "logs-integration-default"
	otelConfigTemplate, err := os.ReadFile(filepath.Join("testdata", "templates", "mbreceiver-elasticsearch.tmpl"))
	require.NoError(t, err)

	otelConfigPath := filepath.Join(tmpDir, "otel.yml")
	var otelConfigBuffer bytes.Buffer
	require.NoError(t,
		template.Must(template.New("otelConfig").Parse(string(otelConfigTemplate))).Execute(&otelConfigBuffer,
			otelConfigOptions{
				HomeDir:    tmpDir,
				ESEndpoint: esEndpoint,
				ESApiKey:   esApiKey.Encoded,
				Index:      index,
				MinItems:   1,
			}))
	require.NoError(t, os.WriteFile(otelConfigPath, otelConfigBuffer.Bytes(), 0o600))
	t.Cleanup(func() {
		if t.Failed() {
			contents, err := os.ReadFile(otelConfigPath)
			if err != nil {
				t.Logf("No otel configuration file at %s", otelConfigPath)
				return
			}
			t.Logf("Contents of otel config file:\n%s\n", string(contents))
		}
	})
	// Now we can actually create the fixture and run it
	fixture, err := define.NewFixtureFromLocalBuild(t, define.Version(), aTesting.WithAdditionalArgs([]string{"--config", otelConfigPath}))
	require.NoError(t, err)

	ctx, cancel := testcontext.WithDeadline(t, context.Background(), time.Now().Add(5*time.Minute))
	defer cancel()
	err = fixture.Prepare(ctx, fakeComponent)
	require.NoError(t, err)

	var fixtureWg sync.WaitGroup
	fixtureWg.Add(1)
	go func() {
		defer fixtureWg.Done()
		err = fixture.RunOtelWithClient(ctx)
	}()

	// Make sure find the logs
	actualHits := &struct{ Hits int }{}
	require.Eventually(t,
		func() bool {
			findCtx, findCancel := context.WithTimeout(context.Background(), 10*time.Second)
			defer findCancel()

			docs, err := estools.GetLogsForIndexWithContext(findCtx, info.ESClient, ".ds-"+index+"*", map[string]interface{}{
				"metricset.name": "cpu",
			})
			require.NoError(t, err)

			actualHits.Hits = docs.Hits.Total.Value
			return actualHits.Hits >= 1
		},
		2*time.Minute, 1*time.Second,
		"Expected at least %d logs, got %v", 1, actualHits)

	cancel()
	fixtureWg.Wait()
	require.True(t, err == nil || errors.Is(err, context.Canceled) || errors.Is(err, context.DeadlineExceeded), "Retrieved unexpected error: %s", err.Error())
}

func TestHybridAgentE2E(t *testing.T) {
	// This test is a hybrid agent test that ingests a single log with
	// filebeat and fbreceiver. It then compares the final documents in
	// Elasticsearch to ensure they have no meaningful differences.
	info := define.Require(t, define.Requirements{
		Group: Default,
		Local: true,
		OS: []define.OS{
			{Type: define.Windows},
			{Type: define.Linux},
			{Type: define.Darwin},
		},
		Stack: &define.Stack{},
	})
	tmpDir := t.TempDir()
	numEvents := 1
	fbIndex := "logs-generic-default"
	fbReceiverIndex := "logs-generic-default"

	inputFile, err := os.CreateTemp(tmpDir, "input-*.log")
	require.NoError(t, err, "failed to create input log file")
	inputFilePath := inputFile.Name()
	for i := 0; i < numEvents; i++ {
		_, err = inputFile.Write([]byte(fmt.Sprintf("Line %d", i)))
		require.NoErrorf(t, err, "failed to write line %d to temp file", i)
		_, err = inputFile.Write([]byte("\n"))
		require.NoErrorf(t, err, "failed to write newline to input file")
		time.Sleep(100 * time.Millisecond)
	}
	err = inputFile.Close()
	require.NoError(t, err, "failed to close data input file")

	t.Cleanup(func() {
		if t.Failed() {
			contents, err := os.ReadFile(inputFilePath)
			if err != nil {
				t.Logf("no data file to import at %s", inputFilePath)
				return
			}
			t.Logf("contents of input file: %s\n", string(contents))
		}
	})

	type configOptions struct {
		InputPath       string
		HomeDir         string
		ESEndpoint      string
		ESApiKey        string
		BeatsESApiKey   string
		FBReceiverIndex string
	}
	esEndpoint, err := getESHost()
	require.NoError(t, err, "error getting elasticsearch endpoint")
	esApiKey, err := createESApiKey(info.ESClient)
	require.NoError(t, err, "error creating API key")
	require.True(t, len(esApiKey.Encoded) > 1, "api key is invalid %q", esApiKey)

	configTemplate, err := os.ReadFile(filepath.Join("testdata", "templates", "hybrid-mode.tmpl"))
	require.NoError(t, err)

	beatsApiKey, err := base64.StdEncoding.DecodeString(esApiKey.Encoded)
	require.NoError(t, err, "error decoding api key")

	var configBuffer bytes.Buffer
	require.NoError(t,
		template.Must(template.New("config").Parse(string(configTemplate))).Execute(&configBuffer,
			configOptions{
				InputPath:       inputFilePath,
				HomeDir:         tmpDir,
				ESEndpoint:      esEndpoint,
				ESApiKey:        esApiKey.Encoded,
				BeatsESApiKey:   string(beatsApiKey),
				FBReceiverIndex: fbReceiverIndex,
			}))
	configContents := configBuffer.Bytes()
	t.Cleanup(func() {
		if t.Failed() {
			t.Logf("Contents of agent config file:\n%s\n", string(configContents))
		}
	})

	// Now we can actually create the fixture and run it
	fixture, err := define.NewFixtureFromLocalBuild(t, define.Version())
	require.NoError(t, err)

	ctx, cancel := testcontext.WithDeadline(t, context.Background(), time.Now().Add(5*time.Minute))
	defer cancel()

	err = fixture.Prepare(ctx)
	require.NoError(t, err)
	err = fixture.Configure(ctx, configContents)
	require.NoError(t, err)

	cmd, err := fixture.PrepareAgentCommand(ctx, nil)
	require.NoError(t, err)
	cmd.WaitDelay = 1 * time.Second

	var output strings.Builder
	cmd.Stderr = &output
	cmd.Stdout = &output

	err = cmd.Start()
	require.NoError(t, err)

	t.Cleanup(func() {
		if t.Failed() {
			t.Log("Elastic-Agent output:")
			t.Log(output.String())
		}
	})

	require.Eventually(t, func() bool {
		err = fixture.IsHealthy(ctx)
		if err != nil {
			t.Logf("waiting for agent healthy: %s", err.Error())
			return false
		}
		return true
	}, 1*time.Minute, 1*time.Second)

	var docs estools.Documents
	actualHits := &struct {
		Hits int
	}{}
	require.Eventually(t,
		func() bool {
			findCtx, findCancel := context.WithTimeout(context.Background(), 10*time.Second)
			defer findCancel()

			docs, err = estools.GetLogsForIndexWithContext(findCtx, info.ESClient, ".ds-"+fbIndex+"*", map[string]interface{}{
				"log.file.path": inputFilePath,
			})
			require.NoError(t, err)

			actualHits.Hits = docs.Hits.Total.Value

			return actualHits.Hits == numEvents*2 // filebeat + fbreceiver
		},
		1*time.Minute, 1*time.Second,
		"Expected %d logs in elasticsearch, got: %v", numEvents, actualHits)

	doc1 := docs.Hits.Hits[0].Source
	doc2 := docs.Hits.Hits[1].Source
	ignoredFields := []string{
		// Expected to change between filebeat and fbreceiver
		"@timestamp",
		"agent.ephemeral_id",
		"agent.id",
		"agent.version",

		// Missing from fbreceiver doc
		"elastic_agent.id",
		"elastic_agent.snapshot",
		"elastic_agent.version",
	}

	AssertMapsEqual(t, doc1, doc2, ignoredFields, "expected documents to be equal")
	cancel()
	cmd.Wait()
}

func AssertMapsEqual(t *testing.T, m1, m2 mapstr.M, ignoredFields []string, msg string) {
	t.Helper()

	flatM1 := m1.Flatten()
	flatM2 := m2.Flatten()
	for _, f := range ignoredFields {
		hasKeyM1, _ := flatM1.HasKey(f)
		hasKeyM2, _ := flatM2.HasKey(f)

		if !hasKeyM1 && !hasKeyM2 {
			assert.Failf(t, msg, "ignored field %q does not exist in either map, please remove it from the ignored fields", f)
		}

		flatM1.Delete(f)
		flatM2.Delete(f)
	}
	require.Equal(t, "", cmp.Diff(flatM1, flatM2), "expected maps to be equal")
}

func TestFBOtelRestartE2E(t *testing.T) {
	// This test ensures that filebeatreceiver is able to deliver logs even
	// in advent of a collector restart.
	// The input is a file that is being appended to n times during the test.
	// It starts a filebeat receiver, waits for some logs and then stops it.
	// It then restarts the collector for the remaining of the test.
	// At the end it asserts that the unique number of logs in ES is equal to the number of
	// lines in the input file.
	info := define.Require(t, define.Requirements{
		Group: Default,
		Local: true,
		OS: []define.OS{
			{Type: define.Windows},
			{Type: define.Linux},
			{Type: define.Darwin},
		},
		Stack: &define.Stack{},
	})
	tmpDir := t.TempDir()

	inputFile, err := os.CreateTemp(tmpDir, "input.txt")
	require.NoError(t, err, "failed to create temp file to hold data to ingest")
	inputFilePath := inputFile.Name()

	// Create the otel configuration file
	type otelConfigOptions struct {
		InputPath  string
		HomeDir    string
		ESEndpoint string
		ESApiKey   string
		Index      string
	}
	esEndpoint, err := getESHost()
	require.NoError(t, err, "error getting elasticsearch endpoint")
	esApiKey, err := createESApiKey(info.ESClient)
	require.NoError(t, err, "error creating API key")
	require.True(t, len(esApiKey.Encoded) > 1, "api key is invalid %q", esApiKey)
<<<<<<< HEAD
	index := "logs-integration-default"
	otelConfigTemplate, err := os.ReadFile(filepath.Join("testdata", "templates", "fbreceiver-restart.tmpl"))
	require.NoError(t, err)

=======
	// Use a unique index to avoid conflicts with other parallel runners
	index := strings.ToLower("logs-generic-default-" + randStr(8))
	otelConfigTemplate := `receivers:
  filebeatreceiver:
    filebeat:
      inputs:
        - type: filestream
          id: filestream-end-to-end
          enabled: true
          paths:
            - {{.InputPath}}
          parsers:
            - ndjson:
                document_id: "id"
          prospector.scanner.fingerprint.enabled: false
          file_identity.native: ~
    output:
      otelconsumer:
    logging:
      level: info
      selectors:
        - '*'
    path.home: {{.HomeDir}}
    path.logs: {{.HomeDir}}
    queue.mem.flush.timeout: 0s
exporters:
  debug:
    use_internal_logger: false
    verbosity: detailed
  elasticsearch/log:
    endpoints:
      - {{.ESEndpoint}}
    api_key: {{.ESApiKey}}
    logs_index: {{.Index}}
    batcher:
      enabled: true
      flush_timeout: 1s
    mapping:
      mode: bodymap
    logs_dynamic_id:
      enabled: true
service:
  pipelines:
    logs:
      receivers:
        - filebeatreceiver
      exporters:
        - elasticsearch/log
        #- debug
`
>>>>>>> 82460a2f
	otelConfigPath := filepath.Join(tmpDir, "otel.yml")
	var otelConfigBuffer bytes.Buffer
	require.NoError(t,
		template.Must(template.New("otelConfig").Parse(string(otelConfigTemplate))).Execute(&otelConfigBuffer,
			otelConfigOptions{
				InputPath:  inputFilePath,
				HomeDir:    tmpDir,
				ESEndpoint: esEndpoint,
				ESApiKey:   esApiKey.Encoded,
				Index:      index,
			}))
	require.NoError(t, os.WriteFile(otelConfigPath, otelConfigBuffer.Bytes(), 0o600))
	t.Cleanup(func() {
		if t.Failed() {
			contents, err := os.ReadFile(otelConfigPath)
			if err != nil {
				t.Logf("No otel configuration file at %s", otelConfigPath)
				return
			}
			t.Logf("Contents of otel config file:\n%s\n", string(contents))
		}
	})

	fixture, err := define.NewFixtureFromLocalBuild(t, define.Version(), aTesting.WithAdditionalArgs([]string{"--config", otelConfigPath}))
	require.NoError(t, err)

	ctx, cancel := testcontext.WithDeadline(t, context.Background(), time.Now().Add(5*time.Minute))
	defer cancel()
	err = fixture.Prepare(ctx)
	require.NoError(t, err)

	// Write logs to input file
	var inputLinesCounter atomic.Int64
	var stopInputWriter atomic.Bool
	go func() {
		for i := 0; ; i++ {
			if stopInputWriter.Load() {
				break
			}

			_, err = inputFile.Write([]byte(fmt.Sprintf(`{"id": "%d", "message": "%d"}`, i, i)))
			assert.NoErrorf(t, err, "failed to write line %d to temp file", i)
			_, err = inputFile.Write([]byte("\n"))
			assert.NoError(t, err, "failed to write newline to temp file")
			inputLinesCounter.Add(1)
			time.Sleep(100 * time.Millisecond)
		}
		err = inputFile.Close()
		assert.NoError(t, err, "failed to close input file")
	}()

	t.Cleanup(func() {
		if t.Failed() {
			contents, err := os.ReadFile(inputFilePath)
			if err != nil {
				t.Logf("no data file to import at %s", inputFilePath)
				return
			}
			t.Logf("contents of import file:\n%s\n", string(contents))
		}
	})

	// Start the collector, ingest some logs and then stop it
	stoppedCh := make(chan int, 1)
	fCtx, cancel := context.WithDeadline(ctx, time.Now().Add(1*time.Minute))
	go func() {
		err = fixture.RunOtelWithClient(fCtx)
		cancel()
		assert.Conditionf(t, func() bool {
			return err == nil || errors.Is(err, context.DeadlineExceeded) || errors.Is(err, context.Canceled)
		}, "unexpected error: %v", err)
		close(stoppedCh)
	}()

	// Make sure we ingested at least 10 logs before stopping the collector
	var hits int
	require.Eventually(t, func() bool {
		findCtx, findCancel := context.WithTimeout(context.Background(), 10*time.Second)
		defer findCancel()

		docs, err := estools.GetLogsForIndexWithContext(findCtx, info.ESClient, ".ds-"+index+"*", map[string]interface{}{
			"log.file.path": inputFilePath,
		})
		require.NoError(t, err)
		hits += int(docs.Hits.Total.Value)
		return hits >= 10
	}, 1*time.Minute, 1*time.Second, "Expected to ingest at least 10 logs, got %d", hits)
	cancel()

	select {
	case <-stoppedCh:
	case <-time.After(30 * time.Second):
		require.Fail(t, "expected the collector to have stopped")
	}

	// Stop generating input data
	stopInputWriter.Store(true)

	// start the collector again for the remaining of the test
	var fixtureWg sync.WaitGroup
	fixtureWg.Add(1)
	fCtx, cancel = context.WithDeadline(ctx, time.Now().Add(5*time.Minute))
	go func() {
		defer fixtureWg.Done()
		err = fixture.RunOtelWithClient(fCtx)
	}()

	// Make sure all the logs are ingested
	actualHits := &struct {
		Hits       int
		UniqueHits int
	}{}
	require.Eventually(t,
		func() bool {
			findCtx, findCancel := context.WithTimeout(context.Background(), 10*time.Second)
			defer findCancel()

			docs, err := estools.GetLogsForIndexWithContext(findCtx, info.ESClient, ".ds-"+index+"*", map[string]interface{}{
				"log.file.path": inputFilePath,
			})
			require.NoError(t, err)

			actualHits.Hits = docs.Hits.Total.Value

			uniqueIngestedLogs := make(map[string]struct{})
			for _, hit := range docs.Hits.Hits {
				t.Log("Hit: ", hit.Source["message"])
				message, found := hit.Source["message"]
				require.True(t, found, "expected message field in document %q", hit.Source)
				msg, ok := message.(string)
				require.True(t, ok, "expected message field to be a string, got %T", message)
				require.NotContainsf(t, uniqueIngestedLogs, msg, "found duplicated log message %q", msg)
				uniqueIngestedLogs[msg] = struct{}{}
			}
			actualHits.UniqueHits = len(uniqueIngestedLogs)
			return actualHits.UniqueHits == int(inputLinesCounter.Load())
		},
		20*time.Second, 1*time.Second,
		"Expected %d logs, got %v", int(inputLinesCounter.Load()), actualHits)

	cancel()
	fixtureWg.Wait()
	require.True(t, err == nil || errors.Is(err, context.Canceled) || errors.Is(err, context.DeadlineExceeded), "Retrieved unexpected error: %s", err.Error())
}<|MERGE_RESOLUTION|>--- conflicted
+++ resolved
@@ -1341,63 +1341,10 @@
 	esApiKey, err := createESApiKey(info.ESClient)
 	require.NoError(t, err, "error creating API key")
 	require.True(t, len(esApiKey.Encoded) > 1, "api key is invalid %q", esApiKey)
-<<<<<<< HEAD
-	index := "logs-integration-default"
+	index := strings.ToLower("logs-generic-default-" + randStr(8))
 	otelConfigTemplate, err := os.ReadFile(filepath.Join("testdata", "templates", "fbreceiver-restart.tmpl"))
 	require.NoError(t, err)
 
-=======
-	// Use a unique index to avoid conflicts with other parallel runners
-	index := strings.ToLower("logs-generic-default-" + randStr(8))
-	otelConfigTemplate := `receivers:
-  filebeatreceiver:
-    filebeat:
-      inputs:
-        - type: filestream
-          id: filestream-end-to-end
-          enabled: true
-          paths:
-            - {{.InputPath}}
-          parsers:
-            - ndjson:
-                document_id: "id"
-          prospector.scanner.fingerprint.enabled: false
-          file_identity.native: ~
-    output:
-      otelconsumer:
-    logging:
-      level: info
-      selectors:
-        - '*'
-    path.home: {{.HomeDir}}
-    path.logs: {{.HomeDir}}
-    queue.mem.flush.timeout: 0s
-exporters:
-  debug:
-    use_internal_logger: false
-    verbosity: detailed
-  elasticsearch/log:
-    endpoints:
-      - {{.ESEndpoint}}
-    api_key: {{.ESApiKey}}
-    logs_index: {{.Index}}
-    batcher:
-      enabled: true
-      flush_timeout: 1s
-    mapping:
-      mode: bodymap
-    logs_dynamic_id:
-      enabled: true
-service:
-  pipelines:
-    logs:
-      receivers:
-        - filebeatreceiver
-      exporters:
-        - elasticsearch/log
-        #- debug
-`
->>>>>>> 82460a2f
 	otelConfigPath := filepath.Join(tmpDir, "otel.yml")
 	var otelConfigBuffer bytes.Buffer
 	require.NoError(t,
