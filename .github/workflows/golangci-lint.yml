--- conflicted
+++ resolved
@@ -18,11 +18,7 @@
     name: lint
     runs-on: ${{  matrix.os }}
     steps:
-<<<<<<< HEAD
-      - uses: actions/checkout@v2
-=======
       - uses: actions/checkout@v3
->>>>>>> 33a5f7e1
 
       # Uses Go version from the repository.
       - name: Read .go-version file
@@ -34,11 +30,7 @@
           go-version: "${{ steps.goversion.outputs.version }}"
 
       - name: golangci-lint
-<<<<<<< HEAD
-        uses: golangci/golangci-lint-action@v2
-=======
         uses: golangci/golangci-lint-action@v3
->>>>>>> 33a5f7e1
         with:
           # Optional: version of golangci-lint to use in form of v1.2 or v1.2.3 or `latest` to use the latest version
           version: v1.47.2
