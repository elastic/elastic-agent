--- conflicted
+++ resolved
@@ -75,11 +75,7 @@
           project-id: "elastic-observability-ci"
 
       - name: Set up Cloud SDK
-<<<<<<< HEAD
-        uses: google-github-actions/setup-gcloud@aa5489c8933f4cc7a4f7d45035b3b1440c9c10db  # v3.0.1
-=======
-        uses: google-github-actions/setup-gcloud@26f734c2779b00b7dda794207734c511110a4368 # v3.0.0
->>>>>>> 96bb2cf8
+        uses: google-github-actions/setup-gcloud@aa5489c8933f4cc7a4f7d45035b3b1440c9c10db # v3.0.1
 
       # TODO: as soon as the oblt-framework supports elastic-observability-ci we can avoid this step.
       # NOTE:
