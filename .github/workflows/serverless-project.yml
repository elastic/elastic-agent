---
name: serverless-project

on:
  workflow_dispatch:
  push:
    branches:
      - "test/serverless-its-oblt-cli"
  schedule:
    # To run more often if needed, for now weekly on sunday at 4:00 UTC
    - cron: "0 4 * * 0"

permissions:
  contents: read

jobs:
  create-serverless:
    permissions:
      id-token: write
    runs-on: ubuntu-latest
    env:
      PREFIX: "ea-serverless-it"
    steps:
      ####################################
      # 1. Create the serverless project
      ####################################
      - name: Get token
        id: get_token
        uses: tibdex/github-app-token@3beb63f4bd073e61482598c45c71c1019b59b73a # v2.1.0
        with:
          app_id: ${{ secrets.OBS_AUTOMATION_APP_ID }}
          private_key: ${{ secrets.OBS_AUTOMATION_APP_PEM }}
          permissions: >-
            {
              "checks": "read",
              "contents": "write",
              "pull_requests": "write"
            }
          repositories: >-
            ["observability-test-environments"]

      - uses: elastic/oblt-actions/git/setup@v1
        with:
          github-token: ${{ steps.get_token.outputs.token }}

      - name: Get day of the week
        id: get_day
        run: echo "day=$(date +'%a' | tr '[:upper:]' '[:lower:]')" >> $GITHUB_OUTPUT

      - uses: elastic/oblt-actions/oblt-cli/cluster-create-serverless@v1
        id: create_serverless
        with:
          # TODO: support a different serverless oblt-cli template
          project-type: 'observability'
          target: 'production'
          cluster-name-prefix: "${{ env.PREFIX }}-${{ steps.get_day.outputs.day }}"
          github-token: ${{ steps.get_token.outputs.token }}
          gitops: true
          wait: '15'

      # Authenticate to the elastic-observability to get the cluster credentials
      - uses: elastic/oblt-actions/google/auth@v1

      - uses: elastic/oblt-actions/oblt-cli/cluster-credentials@v1
        with:
          cluster-name: ${{ steps.create_serverless.outputs.cluster-name }}
          github-token: ${{ steps.get_token.outputs.token }}

      - name: Smoke test
        run: curl -X GET ${ELASTICSEARCH_HOST}/_cat/indices?v -u ${ELASTICSEARCH_USERNAME}:${ELASTICSEARCH_PASSWORD}

      ####################################
      # 2. Copy the serverless secrets
      ####################################
      # Authenticate to the elastic-observability-ci to rotate the cluster credentials
      - uses: elastic/oblt-actions/google/auth@v1
        with:
          project-number: "911195782929"
          project-id: "elastic-observability-ci"

      - name: Set up Cloud SDK
        uses: google-github-actions/setup-gcloud@77e7a554d41e2ee56fc945c52dfd3f33d12def9a

<<<<<<< HEAD
      # NOTE:
      #   * While runnning this workflow, it might cause some hiccups if a PR runs when rotating the secrets
      #   * Secrets need to be created firstly gcloud secrets create otherwise gcloud secrets versions add will fail.
=======
      # TODO: as soon as the oblt-framework supports elastic-observability-ci we can avoid this step.
      # NOTE:
      #   * While runnning this workflow, it might cause some hiccups if a PR runs when rotating the secrets
      #   * Secrets need to be created firstly. gcloud secrets create otherwise gcloud secrets versions add will fail.
      #     That's not an issue now, as we use the same secret name.
>>>>>>> cd850d0b
      - name: Rotate GCSM secrets
        env:
          GCP_PROJECT: "elastic-observability-ci"
        run: |
          echo -n "${ELASTICSEARCH_HOST}" | gcloud secrets versions add "${PREFIX}-elasticsearch-hostname" --data-file=- --quiet --project "${GCP_PROJECT}"
          echo -n "${ELASTICSEARCH_PASSWORD}" | gcloud secrets versions add "${PREFIX}-elasticsearch-password" --data-file=- --quiet --project "${GCP_PROJECT}"
          echo -n "${ELASTICSEARCH_USERNAME}" | gcloud secrets versions add "${PREFIX}-elasticsearch-username" --data-file=- --quiet --project "${GCP_PROJECT}"
          echo -n "${KIBANA_HOST}" | gcloud secrets versions add "${PREFIX}-kibana-hostname" --data-file=- --quiet --project "${GCP_PROJECT}"
          echo -n "${KIBANA_USERNAME}" | gcloud secrets versions add "${PREFIX}-kibana-password" --data-file=- --quiet --project "${GCP_PROJECT}"
          echo -n "${KIBANA_PASSWORD}" | gcloud secrets versions add "${PREFIX}-kibana-username" --data-file=- --quiet --project "${GCP_PROJECT}"

      # TODO: if rotation fails then rollback to the previous cluster.
      - if: ${{ failure()  }}
        uses: elastic/oblt-actions/slack/send@v1
        env:
          JOB_URL: "${{ github.server_url }}/${{ github.repository }}/actions/runs/${{ github.run_id }}"
        with:
          bot-token: ${{ secrets.SLACK_BOT_TOKEN }}
<<<<<<< HEAD
          # TODO: change to the correct channel
          #channel-id: "#ingest-notifications"
          channel-id: "#on-week-oblt-productivity"
          message: ":traffic_cone: updatecli failed for `${{ github.repository }}@${{ github.ref_name }}`, `@robots-ci` please look what's going on <${{ env.JOB_URL }}|here>"
=======
          channel-id: "#ingest-notifications"
          message: ":traffic_cone: serverless project creation failed for `${{ github.repository }}@${{ github.ref_name }}`, `@robots-ci` please look what's going on <${{ env.JOB_URL }}|here>"
>>>>>>> cd850d0b
<|MERGE_RESOLUTION|>--- conflicted
+++ resolved
@@ -81,17 +81,11 @@
       - name: Set up Cloud SDK
         uses: google-github-actions/setup-gcloud@77e7a554d41e2ee56fc945c52dfd3f33d12def9a
 
-<<<<<<< HEAD
-      # NOTE:
-      #   * While runnning this workflow, it might cause some hiccups if a PR runs when rotating the secrets
-      #   * Secrets need to be created firstly gcloud secrets create otherwise gcloud secrets versions add will fail.
-=======
       # TODO: as soon as the oblt-framework supports elastic-observability-ci we can avoid this step.
       # NOTE:
       #   * While runnning this workflow, it might cause some hiccups if a PR runs when rotating the secrets
       #   * Secrets need to be created firstly. gcloud secrets create otherwise gcloud secrets versions add will fail.
       #     That's not an issue now, as we use the same secret name.
->>>>>>> cd850d0b
       - name: Rotate GCSM secrets
         env:
           GCP_PROJECT: "elastic-observability-ci"
@@ -110,12 +104,7 @@
           JOB_URL: "${{ github.server_url }}/${{ github.repository }}/actions/runs/${{ github.run_id }}"
         with:
           bot-token: ${{ secrets.SLACK_BOT_TOKEN }}
-<<<<<<< HEAD
           # TODO: change to the correct channel
           #channel-id: "#ingest-notifications"
           channel-id: "#on-week-oblt-productivity"
-          message: ":traffic_cone: updatecli failed for `${{ github.repository }}@${{ github.ref_name }}`, `@robots-ci` please look what's going on <${{ env.JOB_URL }}|here>"
-=======
-          channel-id: "#ingest-notifications"
-          message: ":traffic_cone: serverless project creation failed for `${{ github.repository }}@${{ github.ref_name }}`, `@robots-ci` please look what's going on <${{ env.JOB_URL }}|here>"
->>>>>>> cd850d0b
+          message: ":traffic_cone: updatecli failed for `${{ github.repository }}@${{ github.ref_name }}`, `@robots-ci` please look what's going on <${{ env.JOB_URL }}|here>"