--- conflicted
+++ resolved
@@ -1700,40 +1700,14 @@
 	if essRegion == "" {
 		essRegion = "gcp-us-central1"
 	}
-<<<<<<< HEAD
-
-	essDeploymentType := runner.StatefulESS
-	essDeploymentEnv := os.Getenv("TEST_INTEG_ESS_SERVERLESS")
-	if essDeploymentEnv != "" {
-		essDeploymentType = runner.ServerlessESS
-	}
-
-	r, err := runner.NewRunner(runner.Config{
-=======
 	timestamp := timestampEnabled()
 
 	cfg := runner.Config{
->>>>>>> 1ed06f93
 		AgentVersion:      agentVersion,
 		AgentStackVersion: agentStackVersion,
 		BuildDir:          agentBuildDir,
 		GOVersion:         goVersion,
 		RepoDir:           ".",
-<<<<<<< HEAD
-		ESS: &runner.ESSConfig{
-			APIKey:         essToken,
-			Region:         essRegion,
-			DeploymentType: essDeploymentType,
-		},
-		GCE: &runner.GCEConfig{
-			ServiceTokenPath: serviceTokenPath,
-			Datacenter:       datacenter,
-		},
-		Matrix:      matrix,
-		SingleTest:  singleTest,
-		VerboseMode: mg.Verbose(),
-	}, batches...)
-=======
 		Matrix:            matrix,
 		SingleTest:        singleTest,
 		VerboseMode:       mg.Verbose(),
@@ -1762,7 +1736,6 @@
 	}
 
 	r, err := runner.NewRunner(cfg, ogcProvisioner, essProvisioner, batches...)
->>>>>>> 1ed06f93
 	if err != nil {
 		return nil, fmt.Errorf("failed to create runner: %w", err)
 	}
