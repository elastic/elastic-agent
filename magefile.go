--- conflicted
+++ resolved
@@ -2301,10 +2301,6 @@
 	params.Packages = []string{
 		"github.com/elastic/elastic-agent/testing/integration/...",
 	}
-<<<<<<< HEAD
-=======
-
->>>>>>> 7d6cf59d
 	var goTestFlags []string
 	rawTestFlags := os.Getenv("GOTEST_FLAGS")
 	if rawTestFlags != "" {
