--- conflicted
+++ resolved
@@ -1714,14 +1714,22 @@
 	if essRegion == "" {
 		essRegion = "gcp-us-central1"
 	}
-	provisionerMode := os.Getenv("STACK")
-	if provisionerMode == "" {
-		provisionerMode = "ess"
-	}
-	if provisionerMode != "ess" && provisionerMode != "serverless" {
+	instanceProvisionerMode := os.Getenv("INSTANCE")
+	if instanceProvisionerMode == "" {
+		instanceProvisionerMode = "ogc"
+	}
+	if instanceProvisionerMode != "ogc" && instanceProvisionerMode != "multipass" {
+		return nil, errors.New("INSTANCE environment variable must be one of 'ogc' or 'multipass'")
+	}
+	fmt.Printf(">>>> Using %s instance provisioner\n", instanceProvisionerMode)
+	stackProvisionerMode := os.Getenv("STACK")
+	if stackProvisionerMode == "" {
+		stackProvisionerMode = "ess"
+	}
+	if stackProvisionerMode != "ess" && stackProvisionerMode != "serverless" {
 		return nil, errors.New("STACK environment variable must be one of 'serverless' or 'ess'")
 	}
-	fmt.Printf(">>>> Using %s ESS deployment\n", provisionerMode)
+	fmt.Printf(">>>> Using %s stack provisioner\n", stackProvisionerMode)
 
 	timestamp := timestampEnabled()
 
@@ -1755,60 +1763,44 @@
 		ServiceTokenPath: serviceTokenPath,
 		Datacenter:       datacenter,
 	}
-<<<<<<< HEAD
-=======
-
-	ogcProvisioner, err := ogc.NewProvisioner(ogcCfg)
+	email, err := ogcCfg.ClientEmail()
 	if err != nil {
 		return nil, err
 	}
 
->>>>>>> fc2e7e2b
-	email, err := ogcCfg.ClientEmail()
-	if err != nil {
-		return nil, err
-	}
-
-<<<<<<< HEAD
 	var instanceProvisioner runner.InstanceProvisioner
-	envInstance := os.Getenv("INSTANCE")
-	if envInstance == "multipass" {
+	if instanceProvisionerMode == "multipass" {
 		instanceProvisioner = multipass.NewProvisioner()
-	} else if envInstance == "ogc" || envInstance == "" {
+	} else if instanceProvisionerMode == "ogc" {
 		instanceProvisioner, err = ogc.NewProvisioner(ogcCfg)
 		if err != nil {
 			return nil, err
 		}
 	} else {
-		return nil, fmt.Errorf("unknown instance provisioner: %s", envInstance)
-	}
-
-	essProvisioner, err := ess.NewProvisioner(ess.ProvisionerConfig{
-=======
+		return nil, fmt.Errorf("unknown instance provisioner: %s", instanceProvisionerMode)
+	}
+
 	provisionCfg := ess.ProvisionerConfig{
->>>>>>> fc2e7e2b
 		Identifier: fmt.Sprintf("at-%s", strings.Replace(strings.Split(email, "@")[0], ".", "-", -1)),
 		APIKey:     essToken,
 		Region:     essRegion,
 	}
-
-	essProvisioner, err := ess.NewProvisioner(provisionCfg)
-	if err != nil {
-		return nil, err
-	}
-
-<<<<<<< HEAD
-	r, err := runner.NewRunner(cfg, instanceProvisioner, essProvisioner, batches...)
-=======
-	if provisionerMode == "serverless" {
-		essProvisioner, err = ess.NewServerlessProvisioner(provisionCfg)
-		if err != nil {
-			return nil, fmt.Errorf("error creating serverless provisioner: %w", err)
-		}
-	}
-
-	r, err := runner.NewRunner(cfg, ogcProvisioner, essProvisioner, batches...)
->>>>>>> fc2e7e2b
+	var stackProvisioner runner.StackProvisioner
+	if stackProvisionerMode == "ess" {
+		stackProvisioner, err = ess.NewProvisioner(provisionCfg)
+		if err != nil {
+			return nil, err
+		}
+	} else if stackProvisionerMode == "serverless" {
+		stackProvisioner, err = ess.NewServerlessProvisioner(provisionCfg)
+		if err != nil {
+			return nil, err
+		}
+	} else {
+		return nil, fmt.Errorf("unknown stack provisioner: %s", stackProvisionerMode)
+	}
+
+	r, err := runner.NewRunner(cfg, instanceProvisioner, stackProvisioner, batches...)
 	if err != nil {
 		return nil, fmt.Errorf("failed to create runner: %w", err)
 	}
