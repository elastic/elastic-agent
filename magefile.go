--- conflicted
+++ resolved
@@ -1836,23 +1836,6 @@
 	_ = os.MkdirAll(diagDir, 0755)
 
 	cfg := runner.Config{
-<<<<<<< HEAD
-		AgentVersion:      agentVersion,
-		AgentStackVersion: agentStackVersion,
-		BuildDir:          agentBuildDir,
-		GOVersion:         goVersion,
-		RepoDir:           ".",
-		StateDir:          ".integration-cache",
-		DiagnosticsDir:    diagDir,
-		Platforms:         testPlatforms(),
-		Groups:            testGroups(),
-		Matrix:            matrix,
-		SingleTest:        singleTest,
-		VerboseMode:       mg.Verbose(),
-		Timestamp:         timestamp,
-		TestFlags:         goTestFlags,
-		ExtraEnv:          extraEnv,
-=======
 		AgentVersion:   agentVersion,
 		StackVersion:   agentStackVersion,
 		BuildDir:       agentBuildDir,
@@ -1861,6 +1844,7 @@
 		DiagnosticsDir: diagDir,
 		StateDir:       ".integration-cache",
 		Platforms:      testPlatforms(),
+		Groups:         testGroups(),
 		Matrix:         matrix,
 		SingleTest:     singleTest,
 		VerboseMode:    mg.Verbose(),
@@ -1868,7 +1852,6 @@
 		TestFlags:      goTestFlags,
 		ExtraEnv:       extraEnv,
 		BinaryName:     binaryName,
->>>>>>> 3afa073f
 	}
 	ogcCfg := ogc.Config{
 		ServiceTokenPath: serviceTokenPath,
