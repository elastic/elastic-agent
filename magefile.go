// Copyright Elasticsearch B.V. and/or licensed to Elasticsearch B.V. under one
// or more contributor license agreements. Licensed under the Elastic License 2.0;
// you may not use this file except in compliance with the Elastic License 2.0.

//go:build mage

package main

import (
	"bufio"
	"bytes"
	"context"
	"crypto/sha512"
	"encoding/json"
	"errors"
	"fmt"
	"html/template"
	"io"
	"io/fs"
	"log"
	"maps"
	"math/rand/v2"
	"net/http"
	"os"
	"os/exec"
	"path/filepath"
	"regexp"
	"runtime"
	"slices"
	"strconv"
	"strings"
	"sync"
	"sync/atomic"
	"time"

	"github.com/elastic/elastic-agent/dev-tools/mage/otel"

	"github.com/jedib0t/go-pretty/v6/table"
	"github.com/otiai10/copy"

	devmachine "github.com/elastic/elastic-agent/dev-tools/devmachine"
	"github.com/elastic/elastic-agent/dev-tools/mage"
	devtools "github.com/elastic/elastic-agent/dev-tools/mage"
	"github.com/elastic/elastic-agent/dev-tools/mage/downloads"
	"github.com/elastic/elastic-agent/dev-tools/mage/manifest"
	"github.com/elastic/elastic-agent/dev-tools/mage/pkgcommon"
	"github.com/elastic/elastic-agent/dev-tools/packaging"
	"github.com/elastic/elastic-agent/internal/pkg/agent/application/upgrade/artifact/download"
	"github.com/elastic/elastic-agent/pkg/testing/buildkite"
	tcommon "github.com/elastic/elastic-agent/pkg/testing/common"
	"github.com/elastic/elastic-agent/pkg/testing/define"
	"github.com/elastic/elastic-agent/pkg/testing/ess"
	"github.com/elastic/elastic-agent/pkg/testing/kubernetes"
	"github.com/elastic/elastic-agent/pkg/testing/kubernetes/kind"
	"github.com/elastic/elastic-agent/pkg/testing/multipass"
	"github.com/elastic/elastic-agent/pkg/testing/ogc"
	"github.com/elastic/elastic-agent/pkg/testing/runner"
	"github.com/elastic/elastic-agent/pkg/testing/tools/git"
	pv "github.com/elastic/elastic-agent/pkg/testing/tools/product_versions"
	"github.com/elastic/elastic-agent/pkg/testing/tools/snapshots"
	"github.com/elastic/elastic-agent/pkg/version"
	"github.com/elastic/elastic-agent/testing/integration/k8s"
	"github.com/elastic/elastic-agent/testing/upgradetest"
	bversion "github.com/elastic/elastic-agent/version"

	// mage:import
	"github.com/elastic/elastic-agent/dev-tools/mage/target/common"
	// mage:import
	_ "github.com/elastic/elastic-agent/dev-tools/mage/target/integtest/notests"
	// mage:import update
	_ "github.com/elastic/elastic-agent/dev-tools/mage/target/update"
	// mage:import
	"github.com/elastic/elastic-agent/dev-tools/mage/target/test"

	"github.com/magefile/mage/mg"
	"github.com/magefile/mage/sh"
	"golang.org/x/sync/errgroup"
	"gopkg.in/yaml.v3"

	"helm.sh/helm/v3/pkg/action"
	"helm.sh/helm/v3/pkg/chart/loader"
	"helm.sh/helm/v3/pkg/chartutil"
	"helm.sh/helm/v3/pkg/cli"
	"helm.sh/helm/v3/pkg/downloader"
	"helm.sh/helm/v3/pkg/getter"
	"helm.sh/helm/v3/pkg/registry"
	"helm.sh/helm/v3/pkg/repo"
)

const (
	goLicenserRepo    = "github.com/elastic/go-licenser"
	buildDir          = "build"
	metaDir           = "_meta"
	snapshotEnv       = "SNAPSHOT"
	devEnv            = "DEV"
	fipsEnv           = "FIPS"
	externalArtifacts = "EXTERNAL"
	platformsEnv      = "PLATFORMS"
	packagesEnv       = "PACKAGES"
	dockerVariants    = "DOCKER_VARIANTS"
	configFile        = "elastic-agent.yml"
	agentDropPath     = "AGENT_DROP_PATH"
	checksumFilename  = "checksum.yml"
	commitLen         = 7

	cloudImageTmpl = "docker.elastic.co/observability-ci/elastic-agent:%s"

	baseURLForSnapshotDRA = "https://snapshots.elastic.co/"
	baseURLForStagingDRA  = "https://staging.elastic.co/"
	agentCoreProjectName  = "elastic-agent-core"

	helmChartPath      = "./deploy/helm/elastic-agent"
	helmOtelChartPath  = "./deploy/helm/edot-collector/kube-stack"
	helmMOtelChartPath = "./deploy/helm/edot-collector/kube-stack/managed_otlp"
	sha512FileExt      = ".sha512"
)

var (
	// Aliases for commands required by master makefile
	Aliases = map[string]interface{}{
		"build": Build.All,
		"demo":  Demo.Enroll,
	}

	errNoManifest         = errors.New(fmt.Sprintf("missing %q environment variable", mage.ManifestUrlEnvVar))
	errNoAgentDropPath    = errors.New("missing AGENT_DROP_PATH environment variable")
	errAtLeastOnePlatform = errors.New("elastic-agent package is expected to build at least one platform package")

	// goIntegTestTimeout is the timeout passed to each instance of 'go test' used in integration tests.
	goIntegTestTimeout = 2 * time.Hour
	// goProvisionAndTestTimeout is the timeout used for both provisioning and running tests.
	goProvisionAndTestTimeout = goIntegTestTimeout + 30*time.Minute
)

func init() {
	common.RegisterCheckDeps(Update, Check.All, Otel.Readme)
	test.RegisterDeps(UnitTest)
	devtools.BeatLicense = "Elastic License 2.0"
	devtools.BeatDescription = "Elastic Agent - single, unified way to add monitoring for logs, metrics, and other types of data to a host."

	devtools.Platforms = devtools.Platforms.Filter("!linux/386")
	devtools.Platforms = devtools.Platforms.Filter("!windows/386")
}

// Default set to build everything by default.
var Default = Build.All

// Build namespace used to build binaries.
type Build mg.Namespace

// Test namespace contains all the task for testing the projects.
type Test mg.Namespace

// Check namespace contains tasks related check the actual code quality.
type Check mg.Namespace

// Prepare tasks related to bootstrap the environment or get information about the environment.
type Prepare mg.Namespace

// Format automatically format the code.
type Format mg.Namespace

// Demo runs agent out of container.
type Demo mg.Namespace

// Dev runs package and build for dev purposes.
type Dev mg.Namespace

// Cloud produces or pushes cloud image for cloud testing.
type Cloud mg.Namespace

// Integration namespace contains tasks related to operating and running integration tests.
type Integration mg.Namespace

// Otel namespace contains Open Telemetry related tasks.
type Otel mg.Namespace

// Devmachine namespace contains tasks related to remote development machines.
type Devmachine mg.Namespace

func CheckNoChanges() error {
	fmt.Println(">> fmt - go run")
	err := sh.RunV("go", "mod", "tidy", "-v")
	if err != nil {
		return fmt.Errorf("failed running go mod tidy, please fix the issues reported: %w", err)
	}
	fmt.Println(">> fmt - git diff")
	err = sh.RunV("git", "diff")
	if err != nil {
		return fmt.Errorf("failed running git diff, please fix the issues reported: %w", err)
	}
	fmt.Println(">> fmt - git update-index")
	err = sh.RunV("git", "update-index", "--refresh")
	if err != nil {
		return fmt.Errorf("failed running git update-index --refresh, please fix the issues reported: %w", err)
	}
	fmt.Println(">> fmt - git diff-index")
	err = sh.RunV("git", "diff-index", "--exit-code", "HEAD", " --")
	if err != nil {
		return fmt.Errorf("failed running go mod tidy, please fix the issues reported: %w", err)
	}
	return nil
}

// Env returns information about the environment.
func (Prepare) Env() {
	mg.Deps(Mkdir("build"), Build.GenerateConfig)
	RunGo("version")
	RunGo("env")
}

// Build builds the agent binary with DEV flag set.
func (Dev) Build() {
	dev := os.Getenv(devEnv)
	defer os.Setenv(devEnv, dev)

	os.Setenv(devEnv, "true")
	devtools.DevBuild = true
	mg.Deps(Build.All)
}

// Package bundles the agent binary with DEV flag set.
func (Dev) Package(ctx context.Context) {
	dev := os.Getenv(devEnv)
	defer os.Setenv(devEnv, dev)

	os.Setenv(devEnv, "true")

	if _, hasExternal := os.LookupEnv(externalArtifacts); !hasExternal {
		devtools.ExternalBuild = true
	}

	devtools.DevBuild = true
	Package(ctx)
}

func mocksPath() (string, error) {
	repositoryRoot, err := findRepositoryRoot()
	if err != nil {
		return "", fmt.Errorf("finding repository root: %w", err)
	}
	return filepath.Join(repositoryRoot, "testing", "mocks"), nil
}

func (Dev) CleanMocks() error {
	mPath, err := mocksPath()
	if err != nil {
		return fmt.Errorf("retrieving mocks path: %w", err)
	}
	err = os.RemoveAll(mPath)
	if err != nil {
		return fmt.Errorf("removing mocks: %w", err)
	}
	return nil
}

func (Dev) RegenerateMocks() error {
	mg.Deps(Dev.CleanMocks)
	err := sh.Run("mockery")
	if err != nil {
		return fmt.Errorf("generating mocks: %w", err)
	}

	// change CWD
	workingDir, err := os.Getwd()
	if err != nil {
		return fmt.Errorf("retrieving CWD: %w", err)
	}
	// restore the working directory when exiting the function
	defer func() {
		err := os.Chdir(workingDir)
		if err != nil {
			panic(fmt.Errorf("failed to restore working dir %q: %w", workingDir, err))
		}
	}()

	mPath, err := mocksPath()
	if err != nil {
		return fmt.Errorf("retrieving mocks path: %w", err)
	}

	err = os.Chdir(mPath)
	if err != nil {
		return fmt.Errorf("changing current directory to %q: %w", mPath, err)
	}

	mg.Deps(devtools.AddLicenseHeaders)
	mg.Deps(devtools.GoImports)
	return nil
}

// InstallGoLicenser install go-licenser to check license of the files.
func (Prepare) InstallGoLicenser() error {
	return GoInstall(goLicenserRepo)
}

// All build all the things for the current projects.
func (Build) All() {
	mg.Deps(Build.Binary)
}

// GenerateConfig generates the configuration from _meta/elastic-agent.yml
func (Build) GenerateConfig() error {
	mg.Deps(Mkdir(buildDir))
	return sh.Copy(filepath.Join(buildDir, configFile), filepath.Join(metaDir, configFile))
}

// WindowsArchiveRootBinary compiles a binary to be placed at the root of the windows elastic-agent archive. This binary
// is a thin proxy to the actual elastic-agent binary that resides in the data/elastic-agent-{commit-short-sha}
// directory of the archive.
func (Build) WindowsArchiveRootBinary() error {
	fmt.Println("--- Compiling root binary for windows archive")
	hashShort, err := devtools.CommitHashShort()
	if err != nil {
		return fmt.Errorf("error getting commit hash: %w", err)
	}

	outputName := "elastic-agent-archive-root"
	if runtime.GOOS != "windows" {
		// add the .exe extension on non-windows platforms
		outputName += ".exe"
	}

	args := devtools.BuildArgs{
		Name:        outputName,
		OutputDir:   filepath.Join(buildDir, "windows-archive-root-binary"),
		InputFiles:  []string{"wrapper/windows/archive-proxy/main.go"},
		CGO:         false,
		WinMetadata: true,
		ExtraFlags: []string{
			"-buildmode", "pie", // windows versions inside the support matrix do support position independent code
			"-trimpath", // Remove all file system paths from the compiled executable, to improve build reproducibility
		},
		Vars: map[string]string{
			"main.CommitSHA": hashShort,
		},
		Env: map[string]string{
			"GOOS":   "windows",
			"GOARCH": "amd64",
		},
		LDFlags: []string{
			"-s", // Strip all debug symbols from binary (does not affect Go stack traces).
		},
	}

	if devtools.FIPSBuild {
		// there is no actual FIPS relevance for this particular binary
		// but better safe than sorry
		args.ExtraFlags = append(args.ExtraFlags, "-tags=requirefips,ms_tls13kdf")
		args.Env["MS_GOTOOLCHAIN_TELEMETRY_ENABLED"] = "0"
		args.CGO = true
	}

	return devtools.Build(args)
}

// GolangCrossBuildOSS build the Beat binary inside of the golang-builder.
// Do not use directly, use crossBuild instead.
func GolangCrossBuildOSS() error {
	params := devtools.DefaultGolangCrossBuildArgs()
	injectBuildVars(params.Vars)
	return devtools.GolangCrossBuild(params)
}

// GolangCrossBuild build the Beat binary inside of the golang-builder.
// Do not use directly, use crossBuild instead.
func GolangCrossBuild() error {
	params := devtools.DefaultGolangCrossBuildArgs()
	params.OutputDir = "build/golang-crossbuild"
	injectBuildVars(params.Vars)

	if err := devtools.GolangCrossBuild(params); err != nil {
		return err
	}

	// TODO: no OSS bits just yet
	// return GolangCrossBuildOSS()

	return nil
}

// BuildGoDaemon builds the go-daemon binary (use crossBuildGoDaemon).
func BuildGoDaemon() error {
	return devtools.BuildGoDaemon()
}

// BinaryOSS build the fleet artifact.
func (Build) BinaryOSS() error {
	mg.Deps(Prepare.Env)
	buildArgs := devtools.DefaultBuildArgs()
	buildArgs.Name = "elastic-agent-oss"
	buildArgs.OutputDir = buildDir
	injectBuildVars(buildArgs.Vars)

	return devtools.Build(buildArgs)
}

// Binary build the fleet artifact.
func (Build) Binary() error {
	mg.Deps(Prepare.Env)

	buildArgs := devtools.DefaultBuildArgs()
	buildArgs.OutputDir = buildDir
	injectBuildVars(buildArgs.Vars)

	return devtools.Build(buildArgs)
}

// Clean up dev environment.
func (Build) Clean() error {
	absBuildDir, err := filepath.Abs(buildDir)
	if err != nil {
		return fmt.Errorf("cannot get absolute path of build dir: %w", err)
	}
	if err := os.RemoveAll(absBuildDir); err != nil {
		return fmt.Errorf("cannot remove build dir '%s': %w", absBuildDir, err)
	}

	testBinariesPath, err := getTestBinariesPath()
	if err != nil {
		return fmt.Errorf("cannot remove test binaries: %w", err)
	}

	if mg.Verbose() {
		fmt.Println("removed", absBuildDir)
		for _, b := range testBinariesPath {
			fmt.Println("removed", b)
		}
	}

	return nil
}

func getTestBinariesPath() ([]string, error) {
	wd, err := os.Getwd()
	if err != nil {
		return nil, fmt.Errorf("could not get working directory: %w", err)
	}

	testBinaryPkgs := []string{
		filepath.Join(wd, "pkg", "component", "fake", "component"),
		filepath.Join(wd, "internal", "pkg", "agent", "install", "testblocking"),
		filepath.Join(wd, "pkg", "core", "process", "testsignal"),
		filepath.Join(wd, "internal", "pkg", "agent", "application", "filelock", "testlocker"),
		filepath.Join(wd, "internal", "pkg", "otel", "manager", "testing"),
	}
	return testBinaryPkgs, nil
}

// TestBinaries build the required binaries for the test suite.
func (Build) TestBinaries() error {
	testBinaryPkgs, err := getTestBinariesPath()
	if err != nil {
		fmt.Errorf("cannot build test binaries: %w", err)
	}

	for _, pkg := range testBinaryPkgs {
		binary := filepath.Base(pkg)
		if runtime.GOOS == "windows" {
			binary += ".exe"
		}

		outputName := filepath.Join(pkg, binary)
		err := RunGo("build", "-o", outputName, filepath.Join(pkg))
		if err != nil {
			return err
		}
		err = os.Chmod(outputName, 0o755)
		if err != nil {
			return err
		}
	}
	return nil
}

// All run all the code checks.
func (Check) All() {
	mg.SerialDeps(Check.License, Integration.Check)
}

// License makes sure that all the Golang files have the appropriate license header.
func (Check) License() error {
	mg.Deps(Prepare.InstallGoLicenser)
	// exclude copied files until we come up with a better option
	return sh.RunV("go-licenser", "-d", "-license", "Elasticv2")
}

// Changes run git status --porcelain and return an error if we have changes or uncommitted files.
func (Check) Changes() error {
	out, err := sh.Output("git", "status", "--porcelain")
	if err != nil {
		return errors.New("cannot retrieve hash")
	}

	if len(out) != 0 {
		fmt.Fprintln(os.Stderr, "Changes:")
		fmt.Fprintln(os.Stderr, out)
		return fmt.Errorf("uncommited changes")
	}
	return nil
}

// All runs all the tests.
func (Test) All() {
	mg.SerialDeps(Test.Unit)
}

// Unit runs all the unit tests.
func (Test) Unit(ctx context.Context) error {
	mg.Deps(Prepare.Env, Build.TestBinaries)
	params := devtools.DefaultGoTestUnitArgs()
	return devtools.GoTest(ctx, params)
}

// FIPSOnlyUnit runs all the unit tests with GODEBUG=fips140=only.
func (Test) FIPSOnlyUnit(ctx context.Context) error {
	mg.Deps(Prepare.Env, Build.TestBinaries)
	params := devtools.DefaultGoTestUnitArgs()
	params.Env["GODEBUG"] = "fips140=only"
	return devtools.GoTest(ctx, params)
}

// Coverage takes the coverages report from running all the tests and display the results in the browser.
func (Test) Coverage() error {
	mg.Deps(Prepare.Env, Build.TestBinaries)
	return RunGo("tool", "cover", "-html="+filepath.Join(buildDir, "coverage.out"))
}

// All format automatically all the codes.
func (Format) All() {
	mg.SerialDeps(Format.License)
}

// License applies the right license header.
func (Format) License() error {
	mg.Deps(Prepare.InstallGoLicenser)
	return sh.RunV("go-licenser", "-license", "Elastic")
}

// AssembleDarwinUniversal merges the darwin/amd64 and darwin/arm64 into a single
// universal binary using `lipo`. It's automatically invoked by CrossBuild whenever
// the darwin/amd64 and darwin/arm64 are present.
func AssembleDarwinUniversal() error {
	cmd := "lipo"

	if _, err := exec.LookPath(cmd); err != nil {
		return fmt.Errorf("%q is required to assemble the universal binary: %w",
			cmd, err)
	}

	var lipoArgs []string
	args := []string{
		"build/golang-crossbuild/%s-darwin-universal",
		"build/golang-crossbuild/%s-darwin-arm64",
		"build/golang-crossbuild/%s-darwin-amd64",
	}

	for _, arg := range args {
		lipoArgs = append(lipoArgs, fmt.Sprintf(arg, devtools.BeatName))
	}

	lipo := sh.RunCmd(cmd, "-create", "-output")
	return lipo(lipoArgs...)
}

// Package packages the Beat for distribution.
// Use SNAPSHOT=true to build snapshots.
// Use PLATFORMS to control the target platforms.
// Use VERSION_QUALIFIER to control the version qualifier.
func Package(ctx context.Context) error {
	start := time.Now()
	defer func() { fmt.Println("package ran for", time.Since(start)) }()

	platforms := devtools.Platforms.Names()
	if len(platforms) == 0 {
		panic("elastic-agent package is expected to build at least one platform package")
	}

	var err error
	var manifestResponse *manifest.Build
	if devtools.PackagingFromManifest {
		manifestResponse, _, err = downloadManifestAndSetVersion(ctx, devtools.ManifestURL)
		if err != nil {
			return fmt.Errorf("failed downloading manifest: %w", err)
		}
	}

	var dependenciesVersion string
	if beatVersion, found := os.LookupEnv("BEAT_VERSION"); !found {
		dependenciesVersion = bversion.GetDefaultVersion()
	} else {
		dependenciesVersion = beatVersion
	}

	// add the snapshot suffix if needed
	dependenciesVersion += devtools.SnapshotSuffix()

	packageAgent(ctx, platforms, dependenciesVersion, manifestResponse, mg.F(devtools.UseElasticAgentPackaging), mg.F(CrossBuild), devtools.SelectedPackageTypes)
	return nil
}

// DownloadManifest downloads the provided manifest file into the predefined folder and downloads all components in the manifest.
func DownloadManifest(ctx context.Context) error {
	fmt.Println("--- Downloading manifest")
	start := time.Now()
	defer func() { fmt.Println("Downloading manifest took", time.Since(start)) }()

	dropPath, found := os.LookupEnv(agentDropPath)

	if !found {
		return errNoAgentDropPath
	}

	if !devtools.PackagingFromManifest {
		return errNoManifest
	}

	platforms := devtools.Platforms.Names()
	if len(platforms) == 0 {
		return errAtLeastOnePlatform
	}

	// Enforce that we use the correct elastic-agent packaging, to correctly load component dependencies
	// Use mg.Deps() to ensure that the function will be called only once per mage invocation.
	// devtools.Use*Packaging functions are not idempotent as they append in devtools.Packages
	mg.Deps(devtools.UseElasticAgentPackaging)
	dependencies, err := ExtractComponentsFromSelectedPkgSpecs(devtools.Packages)
	if err != nil {
		return fmt.Errorf("failed extracting dependencies: %w", err)
	}

	if e := manifest.DownloadComponents(ctx, dependencies, devtools.ManifestURL, platforms, dropPath); e != nil {
		return fmt.Errorf("failed to download the manifest file, %w", e)
	}
	log.Printf(">> Completed downloading packages from manifest into drop-in %s", dropPath)

	return nil
}

func ExtractComponentsFromSelectedPkgSpecs(pkgSpecs []devtools.OSPackageArgs) ([]packaging.BinarySpec, error) {
	// Extract the dependencies from the selected packages
	mappedDependencies := map[string]packaging.BinarySpec{}
	for _, pkg := range pkgSpecs {
		if isSelected(pkg) {
			if mg.Verbose() {
				log.Printf("package %s is selected, collecting dependencies", pkg.Spec.Name)
			}

			for _, component := range pkg.Spec.Components {

				if existingComp, ok := mappedDependencies[component.PackageName]; ok {
					// sanity check: verify that for the same packageName we have the same component spec
					if !existingComp.Equal(component) {
						return nil, fmt.Errorf("found component %+v and %+v sharing the same package name %q but they are not equal",
							existingComp, component, component.PackageName)
					}
				} else {
					mappedDependencies[component.PackageName] = component
					if mg.Verbose() {
						log.Printf("Added component %s to the list of component to download from manifest", component.PackageName)
					}
				}
			}
		}
	}

	// collect the dependencies into a slice
	dependencies := make([]packaging.BinarySpec, 0, len(mappedDependencies))
	for _, pkg := range mappedDependencies {
		dependencies = append(dependencies, pkg)
	}

	return dependencies, nil
}

func isSelected(pkg devtools.OSPackageArgs) bool {

	// Checks if this package is compatible with the FIPS settings
	if pkg.Spec.FIPS != devtools.FIPSBuild {
		log.Printf("Skipping %s/%s package type because FIPS flag doesn't match [pkg=%v, build=%v]", pkg.Spec.Name, pkg.OS, pkg.Spec.FIPS, devtools.FIPSBuild)
		return false
	}

	platforms := devtools.Platforms
	for _, platform := range platforms {
		if !isPackageSelectedForPlatform(pkg, platform) {
			continue
		}

		pkgTypesSelected := 0
		for _, pkgType := range pkg.Types {
			if !devtools.IsPackageTypeSelected(pkgType) {
				log.Printf("Skipping %s package type because it is not selected", pkgType)
				continue
			}

			if pkgType == devtools.Docker && !devtools.IsDockerVariantSelected(pkg.Spec.DockerVariant) {
				log.Printf("Skipping %s docker variant type because it is not selected", pkg.Spec.DockerVariant)
				continue
			}
			pkgTypesSelected++
		}
		// if we found at least one package type for one platform the package spec is selected
		return pkgTypesSelected > 0
	}
	return true
}

func isPackageSelectedForPlatform(pkg devtools.OSPackageArgs, platform devtools.BuildPlatform) bool {
	if pkg.OS == platform.GOOS() && (pkg.Arch == "" || pkg.Arch == platform.Arch()) {
		return true
	}

	return false
}

// FixDRADockerArtifacts is a workaround for the DRA artifacts produced by the package target. We had to do
// because the initial unified release manager DSL code required specific names that the package does not produce,
// we wanted to keep backwards compatibility with the artifacts of the unified release and the DRA.
// this follows the same logic as https://github.com/elastic/beats/blob/2fdefcfbc783eb4710acef07d0ff63863fa00974/.ci/scripts/prepare-release-manager.sh
func FixDRADockerArtifacts() error {
	fmt.Println("--- Fixing Docker DRA artifacts")
	distributionsPath := filepath.Join("build", "distributions")
	// Find all the files with the given name
	matches, err := filepath.Glob(filepath.Join(distributionsPath, "*docker.tar.gz*"))
	if err != nil {
		return err
	}
	if mg.Verbose() {
		log.Printf("--- Found artifacts to rename %s %d", distributionsPath, len(matches))
	}
	// Match the artifact name and break down into groups so that we can reconstruct the names as its expected by the DRA DSL
	// As SNAPSHOT keyword or BUILDID are optional, capturing the separator - or + with the value.
	artifactRegexp, err := regexp.Compile(`([\w+-]+)-(([0-9]+)\.([0-9]+)\.([0-9]+))([-|\+][\w]+)?-([\w]+)-([\w]+)\.([\w]+)\.([\w.]+)`)
	if err != nil {
		return err
	}
	for _, m := range matches {
		artifactFile, err := os.Stat(m)
		if err != nil {
			return fmt.Errorf("failed stating file: %w", err)
		}
		if artifactFile.IsDir() {
			continue
		}
		match := artifactRegexp.FindAllStringSubmatch(artifactFile.Name(), -1)
		// The groups here is tightly coupled with the regexp above.
		// match[0][6] already contains the separator so no need to add before the variable
		targetName := fmt.Sprintf("%s-%s%s-%s-image-%s-%s.%s", match[0][1], match[0][2], match[0][6], match[0][9], match[0][7], match[0][8], match[0][10])
		if mg.Verbose() {
			fmt.Printf("%#v\n", match)
			fmt.Printf("Artifact: %s \n", artifactFile.Name())
			fmt.Printf("Renamed:  %s \n", targetName)
		}
		renameErr := os.Rename(filepath.Join(distributionsPath, artifactFile.Name()), filepath.Join(distributionsPath, targetName))
		if renameErr != nil {
			return renameErr
		}
		if mg.Verbose() {
			fmt.Println("Renamed artifact")
		}
	}
	return nil
}

func requiredPackagesPresent(basePath, beat, version string, platforms []string) bool {
	for _, pltf := range platforms {
		pkg := manifest.PlatformPackages[pltf]
		packageName := fmt.Sprintf("%s-%s-%s", beat, version, pkg)
		path := filepath.Join(basePath, "build", "distributions", packageName)

		if _, err := os.Stat(path); err != nil {
			fmt.Printf("Package %q does not exist on path: %s\n", packageName, path)
			return false
		}
	}
	return true
}

// TestPackages tests the generated packages (i.e. file modes, owners, groups).
func TestPackages() error {
	fmt.Println("--- TestPackages, the generated packages (i.e. file modes, owners, groups).")
	return devtools.TestPackages()
}

// RunGo runs go command and output the feedback to the stdout and the stderr.
func RunGo(args ...string) error {
	return sh.RunV(mg.GoCmd(), args...)
}

// GoInstall installs a tool by calling `go install <link>
func GoInstall(link string) error {
	_, err := sh.Exec(map[string]string{}, os.Stdout, os.Stderr, "go", "install", link)
	return err
}

// Mkdir returns a function that create a directory.
func Mkdir(dir string) func() error {
	return func() error {
		if err := os.MkdirAll(dir, 0o700); err != nil {
			return fmt.Errorf("failed to create directory: %v, error: %+v", dir, err)
		}
		return nil
	}
}

func commitID() string {
	commitID, err := sh.Output("git", "rev-parse", "--short", "HEAD")
	if err != nil {
		return "cannot retrieve hash"
	}
	return commitID
}

// Update is an alias for executing control protocol, configs, and specs.
func Update() {
	mg.Deps(Config, BuildPGP, BuildFleetCfg)
}

func EnsureCrossBuildOutputDir() error {
	repositoryRoot, err := findRepositoryRoot()
	if err != nil {
		return fmt.Errorf("finding repository root: %w", err)
	}
	return os.MkdirAll(filepath.Join(repositoryRoot, "build", "golang-crossbuild"), 0o770)
}

// CrossBuild cross-builds the beat for all target platforms.
func CrossBuild() error {
	mg.Deps(EnsureCrossBuildOutputDir)
	return devtools.CrossBuild()
}

// CrossBuildGoDaemon cross-builds the go-daemon binary using Docker.
func CrossBuildGoDaemon() error {
	mg.Deps(EnsureCrossBuildOutputDir)
	return devtools.CrossBuildGoDaemon()
}

// PackageAgentCore cross-builds and packages distribution artifacts containing
// only elastic-agent binaries with no extra files or dependencies.
func PackageAgentCore() {
	start := time.Now()
	defer func() { fmt.Println("packageAgentCore ran for", time.Since(start)) }()

	mg.Deps(CrossBuild, CrossBuildGoDaemon)

	devtools.UseElasticAgentCorePackaging()

	mg.Deps(devtools.Package)
}

// Config generates both the short/reference/docker.
func Config() {
	mg.Deps(configYML)
}

// ControlProto generates pkg/agent/control/proto module.
func ControlProto() error {
	if err := sh.RunV(
		"protoc",
		"--go_out=pkg/control/v2/cproto", "--go_opt=paths=source_relative",
		"--go-grpc_out=pkg/control/v2/cproto", "--go-grpc_opt=paths=source_relative",
		"control_v2.proto"); err != nil {
		return err
	}

	if err := sh.RunV(
		"protoc",
		"--go_out=pkg/control/v1/proto", "--go_opt=paths=source_relative",
		"--go-grpc_out=pkg/control/v1/proto", "--go-grpc_opt=paths=source_relative",
		"control_v1.proto"); err != nil {
		return err
	}

	mg.Deps(devtools.AddLicenseHeaders, devtools.GoImports)
	return nil
}

func BuildPGP() error {
	// go run elastic-agent/dev-tools/cmd/buildpgp/build_pgp.go --in agent/spec/GPG-KEY-elasticsearch --out elastic-agent/pkg/release/pgp.go
	goF := filepath.Join("dev-tools", "cmd", "buildpgp", "build_pgp.go")
	in := "GPG-KEY-elasticsearch"
	out := filepath.Join("internal", "pkg", "release", "pgp.go")

	fmt.Printf(">> BuildPGP from %s to %s\n", in, out)
	return RunGo("run", goF, "--in", in, "--output", out)
}

func configYML() error {
	return devtools.Config(devtools.AllConfigTypes, ConfigFileParams(), ".")
}

// ConfigFileParams returns the parameters for generating OSS config.
func ConfigFileParams() devtools.ConfigFileParams {
	p := devtools.ConfigFileParams{
		Templates: []string{"_meta/config/*.tmpl"},
		Short: devtools.ConfigParams{
			Template: "_meta/config/elastic-agent.yml.tmpl",
		},
		Reference: devtools.ConfigParams{
			Template: "_meta/config/elastic-agent.reference.yml.tmpl",
		},
		Docker: devtools.ConfigParams{
			Template: "_meta/config/elastic-agent.docker.yml.tmpl",
		},
	}
	return p
}

// UnitTest performs unit test on agent.
func UnitTest() {
	mg.Deps(Test.All)
}

// BuildFleetCfg embed the default fleet configuration as part of the binary.
func BuildFleetCfg() error {
	goF := filepath.Join("dev-tools", "cmd", "buildfleetcfg", "buildfleetcfg.go")
	in := filepath.Join("_meta", "elastic-agent.fleet.yml")
	out := filepath.Join("internal", "pkg", "agent", "application", "configuration_embed.go")

	fmt.Printf(">> BuildFleetCfg %s to %s\n", in, out)
	return RunGo("run", goF, "--in", in, "--output", out)
}

// Enroll runs agent which enrolls before running.
func (Demo) Enroll(ctx context.Context) error {
	env := map[string]string{
		"FLEET_ENROLL": "1",
	}
	return runAgent(ctx, env)
}

// NoEnroll runs agent which does not enroll before running.
func (Demo) NoEnroll(ctx context.Context) error {
	env := map[string]string{
		"FLEET_ENROLL": "0",
	}
	return runAgent(ctx, env)
}

// Image builds a cloud image
func (Cloud) Image(ctx context.Context) {
	platforms := os.Getenv(platformsEnv)
	defer os.Setenv(platformsEnv, platforms)

	packages := os.Getenv(packagesEnv)
	defer os.Setenv(packagesEnv, packages)

	snapshot := os.Getenv(snapshotEnv)
	defer os.Setenv(snapshotEnv, snapshot)

	dev := os.Getenv(devEnv)
	defer os.Setenv(devEnv, dev)

	variant := os.Getenv(dockerVariants)
	defer os.Setenv(dockerVariants, variant)

	fips := os.Getenv(fipsEnv)
	defer os.Setenv(fipsEnv, fips)

	os.Setenv(platformsEnv, "linux/amd64")
	os.Setenv(packagesEnv, "docker")
	os.Setenv(devEnv, "true")
	os.Setenv(dockerVariants, "cloud")

	if s, err := strconv.ParseBool(snapshot); err == nil && !s {
		// only disable SNAPSHOT build when explicitely defined
		os.Setenv(snapshotEnv, "false")
		devtools.Snapshot = false
	} else {
		os.Setenv(snapshotEnv, "true")
		devtools.Snapshot = true
	}

	fipsVal, err := strconv.ParseBool(fips)
	if err != nil {
		fipsVal = false
	}
	os.Setenv(fipsEnv, strconv.FormatBool(fipsVal))
	devtools.FIPSBuild = fipsVal

	devtools.DevBuild = true
	devtools.Platforms = devtools.Platforms.Filter("linux/amd64")
	devtools.SelectedPackageTypes = []devtools.PackageType{devtools.Docker}
	devtools.SelectedDockerVariants = []devtools.DockerVariant{devtools.Cloud}

	if _, hasExternal := os.LookupEnv(externalArtifacts); !hasExternal {
		devtools.ExternalBuild = true
	}

	Package(ctx)
}

// Load loads an artifact as a docker image.
// Looks in build/distributions for an elastic-agent-cloud*.docker.tar.gz artifact and imports it as docker.elastic.co/beats-ci/elastic-agent-cloud:$VERSION
// DOCKER_IMPORT_SOURCE - override source for import
func (Cloud) Load() error {
	agentVersion, err := mage.AgentPackageVersion()
	if err != nil {
		return fmt.Errorf("failed to get agent package version: %w", err)
	}

	// Need to get the FIPS env var flag to see if we are using the normal source cloud image name, or the FIPS variant
	fips := os.Getenv(fipsEnv)
	fipsVal, err := strconv.ParseBool(fips)
	if err != nil {
		fipsVal = false
	}
<<<<<<< HEAD
=======
	if err := os.Setenv(fipsEnv, strconv.FormatBool(fipsVal)); err != nil {
		return fmt.Errorf("failed to set fips env var: %w", err)
	}
>>>>>>> 7eff1a96
	devtools.FIPSBuild = fipsVal

	source := "build/distributions/elastic-agent-cloud-" + agentVersion + "-SNAPSHOT-linux-" + runtime.GOARCH + ".docker.tar.gz"
	if fipsVal {
		source = "build/distributions/elastic-agent-cloud-fips-" + agentVersion + "-SNAPSHOT-linux-" + runtime.GOARCH + ".docker.tar.gz"
	}
	if envSource, ok := os.LookupEnv("DOCKER_IMPORT_SOURCE"); ok && envSource != "" {
		source = envSource
	}

	return sh.RunV("docker", "image", "load", "-i", source)
}

// Push builds a cloud image tags it correctly and pushes to remote image repo.
// Previous login to elastic registry is required!
func (Cloud) Push() error {
	agentVersion, err := mage.AgentPackageVersion()
	if err != nil {
		return fmt.Errorf("failed to get agent package version: %w", err)
	}

	// Need to get the FIPS env var flag to see if we are using the normal source cloud image name, or the FIPS variant
	fips := os.Getenv(fipsEnv)
	defer os.Setenv(fipsEnv, fips)
	fipsVal, err := strconv.ParseBool(fips)
	if err != nil {
		fipsVal = false
	}
	if err := os.Setenv(fipsEnv, strconv.FormatBool(fipsVal)); err != nil {
		return fmt.Errorf("failed to set fips env var: %w", err)
	}
	devtools.FIPSBuild = fipsVal

	sourceCloudImageName := fmt.Sprintf("docker.elastic.co/beats-ci/elastic-agent-cloud:%s-SNAPSHOT", agentVersion)
	if fipsVal {
		sourceCloudImageName = fmt.Sprintf("docker.elastic.co/beats-ci/elastic-agent-cloud-fips:%s-SNAPSHOT", agentVersion)
	}
	var targetTag string
	if envTag, isPresent := os.LookupEnv("CUSTOM_IMAGE_TAG"); isPresent && len(envTag) > 0 {
		targetTag = envTag
	} else {
		targetTag = fmt.Sprintf("%s-%s-%d", agentVersion, dockerCommitHash(), time.Now().Unix())
	}
	var targetCloudImageName string
	if customImage, isPresent := os.LookupEnv("CI_ELASTIC_AGENT_DOCKER_IMAGE"); isPresent && len(customImage) > 0 {
		targetCloudImageName = fmt.Sprintf("%s:%s", customImage, targetTag)
	} else {
		targetCloudImageName = fmt.Sprintf(cloudImageTmpl, targetTag)
	}

	fmt.Printf(">> Setting a docker image tag to %s\n", targetCloudImageName)
	err = sh.RunV("docker", "tag", sourceCloudImageName, targetCloudImageName)
	if err != nil {
		return fmt.Errorf("failed setting a docker image tag: %w", err)
	}
	fmt.Println(">> Docker image tag updated successfully")

	fmt.Println(">> Pushing a docker image to remote registry")
	err = sh.RunV("docker", "image", "push", targetCloudImageName)
	if err != nil {
		return fmt.Errorf("failed pushing docker image: %w", err)
	}
	fmt.Printf(">> Docker image pushed to remote registry successfully: %s\n", targetCloudImageName)

	return nil
}

// Create a new devmachine that will be auto-deleted in 6 hours.
// Example: MACHINE_IMAGE="family/platform-ingest-elastic-agent-ubuntu-2204" ZONE="us-central1-a" mage devmachine:create "pavel-dev-machine"
// ZONE defaults to 'us-central1-a', MACHINE_IMAGE defaults to 'family/platform-ingest-elastic-agent-ubuntu-2204'
func (Devmachine) Create(instanceName string) error {
	if instanceName == "" {
		return errors.New(
			`instanceName is required.
	Example:
	mage devmachine:create "pavel-dev-machine"  `)
	}
	return devmachine.Run(instanceName)
}

func Clean() {
	mg.Deps(devtools.Clean, Build.Clean)
}

func dockerCommitHash() string {
	commit, err := devtools.CommitHash()
	if err == nil && len(commit) > commitLen {
		return commit[:commitLen]
	}

	return ""
}

func getVersion() string {
	version, found := os.LookupEnv("BEAT_VERSION")
	if !found {
		version = bversion.GetDefaultVersion()
	}
	if !strings.Contains(version, "SNAPSHOT") {
		if _, ok := os.LookupEnv(snapshotEnv); ok {
			version += "-SNAPSHOT"
		}
	}

	return version
}

func runAgent(ctx context.Context, env map[string]string) error {
	prevPlatforms := os.Getenv("PLATFORMS")
	defer os.Setenv("PLATFORMS", prevPlatforms)

	// setting this improves build time
	os.Setenv("PLATFORMS", "+all linux/amd64")
	devtools.Platforms = devtools.NewPlatformList("+all linux/amd64")

	supportedEnvs := map[string]int{"FLEET_ENROLLMENT_TOKEN": 0, "FLEET_ENROLL": 0, "FLEET_SETUP": 0, "FLEET_TOKEN_NAME": 0, "KIBANA_HOST": 0, "KIBANA_PASSWORD": 0, "KIBANA_USERNAME": 0}

	tag := dockerTag()
	dockerImageOut, err := sh.Output("docker", "image", "ls")
	if err != nil {
		return err
	}

	// docker does not exists for this commit, build it
	if !strings.Contains(dockerImageOut, tag) {
		var dependenciesVersion string
		if beatVersion, found := os.LookupEnv("BEAT_VERSION"); !found {
			dependenciesVersion = bversion.GetDefaultVersion()
		} else {
			dependenciesVersion = beatVersion
		}

		// produce docker package
		packageAgent(ctx, []string{
			"linux/amd64",
		}, dependenciesVersion, nil, mg.F(devtools.UseElasticAgentDemoPackaging), mg.F(CrossBuild), devtools.SelectedPackageTypes)

		dockerPackagePath := filepath.Join("build", "package", "elastic-agent", "elastic-agent-linux-amd64.docker", "docker-build")
		if err := os.Chdir(dockerPackagePath); err != nil {
			return err
		}

		// build docker image
		if err := dockerBuild(tag); err != nil {
			fmt.Println(">> Building docker images again (after 10 seconds)")
			// This sleep is to avoid hitting the docker build issues when resources are not available.
			time.Sleep(10)
			if err := dockerBuild(tag); err != nil {
				return err
			}
		}
	}

	// prepare env variables
	envs := []string{
		// providing default kibana to be fixed for os-es if not provided
		"KIBANA_HOST=http://localhost:5601",
	}

	envs = append(envs, os.Environ()...)
	for k, v := range env {
		envs = append(envs, fmt.Sprintf("%s=%s", k, v))
	}

	// run docker cmd
	dockerCmdArgs := []string{"run", "--network", "host"}
	for _, e := range envs {
		parts := strings.SplitN(e, "=", 2)
		if _, isSupported := supportedEnvs[parts[0]]; !isSupported {
			continue
		}

		// fix value
		e = fmt.Sprintf("%s=%s", parts[0], fixOsEnv(parts[0], parts[1]))

		dockerCmdArgs = append(dockerCmdArgs, "-e", e)
	}

	dockerCmdArgs = append(dockerCmdArgs, tag)
	return sh.Run("docker", dockerCmdArgs...)
}

func packageAgent(ctx context.Context, platforms []string, dependenciesVersion string, manifestResponse *manifest.Build, agentPackaging, agentBinaryTarget mg.Fn, packageTypes []mage.PackageType) error {
	fmt.Println("--- Package Elastic-Agent")

	if mg.Verbose() {
		log.Printf("--- Packaging dependenciesVersion[%s], %+v \n", dependenciesVersion, platforms)
	}

	log.Println("--- Running packaging function")
	mg.Deps(agentPackaging)

	dependencies, err := ExtractComponentsFromSelectedPkgSpecs(devtools.Packages)
	if err != nil {
		return fmt.Errorf("failed extracting dependencies: %w", err)
	}

	if mg.Verbose() {
		log.Printf("dependencies extracted from package specs: %v", dependencies)
	}

	// download/copy all the necessary dependencies for packaging elastic-agent
	archivePath, dropPath, dependencies := collectPackageDependencies(platforms, dependenciesVersion, packageTypes, dependencies)

	// cleanup after build
	defer os.RemoveAll(archivePath)
	defer os.RemoveAll(dropPath)
	defer os.Unsetenv(agentDropPath)

	// create flat dir
	flatPath := filepath.Join(dropPath, ".elastic-agent_flat")
	if mg.Verbose() {
		log.Printf("--- creating flat dir in .elastic-agent_flat")
	}
	os.MkdirAll(flatPath, 0o755)
	defer os.RemoveAll(flatPath)

	// extract all dependencies from their archives into flat dir
	flattenDependencies(platforms, dependenciesVersion, archivePath, dropPath, flatPath, manifestResponse, dependencies)

	// package agent
	log.Println("--- Running post packaging ")
	mg.Deps(Update)
	mg.Deps(agentBinaryTarget, CrossBuildGoDaemon)

	// compile the elastic-agent.exe proxy binary for the windows archive
	if slices.Contains(platforms, "windows/amd64") {
		mg.Deps(Build.WindowsArchiveRootBinary)
	}

	mg.SerialDeps(devtools.Package, TestPackages)
	return nil
}

// collectPackageDependencies performs the download (if it's an external dep), unpacking and move all the elastic-agent
// dependencies in the archivePath and dropPath
// NOTE: after the build is done the caller must:
// - delete archivePath and dropPath contents
// - unset AGENT_DROP_PATH environment variable
func collectPackageDependencies(platforms []string, packageVersion string, packageTypes []devtools.PackageType, dependencies []packaging.BinarySpec) (archivePath, dropPath string, d []packaging.BinarySpec) {
	dropPath, found := os.LookupEnv(agentDropPath)

	// try not to shadow too many variables
	var err error

	// build deps only when drop is not provided
	if !found || len(dropPath) == 0 {
		// prepare new drop
		dropPath = filepath.Join("build", "distributions", "elastic-agent-drop")
		dropPath, err = filepath.Abs(dropPath)
		if err != nil {
			panic(fmt.Errorf("obtaining absolute path for default drop path: %w", err))
		}

		if mg.Verbose() {
			log.Printf(">> Creating drop-in folder %+v \n", dropPath)
		}
		archivePath = movePackagesToArchive(dropPath, platforms, packageVersion, dependencies)

		os.Setenv(agentDropPath, dropPath)

		if devtools.ExternalBuild == true {

			if mg.Verbose() {
				log.Print(">>> Using external builds to collect components")
			}

			// Only log fatal logs for logs produced. This is the global logger
			// used by github.com/elastic/elastic-agent/dev-tools/mage/downloads which can only be configured globally like this.
			//
			// Using FatalLevel avoids filling the build log with scary looking errors when we attempt to
			// download artifacts on unsupported platforms and choose to ignore the errors.
			//
			// Change this to InfoLevel to see exactly what the downloader is doing.
			downloads.LogLevel.Set(downloads.FatalLevel)

			errGroup, ctx := errgroup.WithContext(context.Background())
			completedDownloads := &atomic.Int32{}

			for _, spec := range dependencies {
				for _, platform := range platforms {

					if !spec.SupportsPlatform(platform) {
						log.Printf(">>> Binary %s does not support %s, download skipped\n", spec.BinaryName, platform)
						continue
					}

					if mg.Verbose() {
						log.Printf(">>> Looking for component %s/%s", spec.BinaryName, platform)
					}
					for _, pkgType := range packageTypes {
						if mg.Verbose() {
							log.Printf(">>> Evaluating pkgType %v for component %s/%s", pkgType, spec.BinaryName, platform)
						}
						if !spec.SupportsPackageType(pkgcommon.PackageType(pkgType)) {
							log.Printf(">>> PkgType %v for component %s/%s not supported. Skipping...", pkgType, spec.BinaryName, platform)
							continue
						}
						targetPath := filepath.Join(archivePath, manifest.PlatformPackages[platform])
						os.MkdirAll(targetPath, 0o755)
						packageName := spec.GetPackageName(packageVersion, platform)
						if mg.Verbose() {
							log.Printf(">>> Downloading package %s component %s/%s", packageName, spec.BinaryName, platform)
						}
						errGroup.Go(downloadBinary(ctx, spec.ProjectName, packageName, spec.BinaryName, platform, packageVersion, targetPath, completedDownloads))
					}
				}
			}

			err = errGroup.Wait()
			if err != nil {
				panic(err)
			}
			if completedDownloads.Load() == 0 {
				panic(fmt.Sprintf("No packages were successfully downloaded. You may be building against an invalid or unreleased version. version=%s. If this is an unreleased version, try SNAPSHOT=true or EXTERNAL=false", packageVersion))
			}
		} else {
			packedBeats := []string{"agentbeat"}
			// restrict the dependency list only to agentbeat in this case
			dependencies = packaging.FilterComponents(dependencies, packaging.WithBinaryName("agentbeat"))
			if mg.Verbose() {
				log.Printf("Packaging using a beats repository, reducing dependendencies to %v", dependencies)
			}

			// build from local repo, will assume beats repo is located on the same root level
			for _, b := range packedBeats {
				pwd, err := filepath.Abs(filepath.Join("../beats/x-pack", b))
				if err != nil {
					panic(err)
				}

				packagesCopied := 0

				if !requiredPackagesPresent(pwd, b, packageVersion, platforms) {
					fmt.Printf("--- Package %s\n", pwd)
					cmd := exec.Command("mage", "package")
					cmd.Dir = pwd
					cmd.Stdout = os.Stdout
					cmd.Stderr = os.Stderr
					cmd.Env = append(os.Environ(),
						fmt.Sprintf("PWD=%s", pwd),
						"AGENT_PACKAGING=on",
						fmt.Sprintf("FIPS=%v", devtools.FIPSBuild),
					)
					if envVar := selectedPackageTypes(); envVar != "" {
						cmd.Env = append(cmd.Env, envVar)
					}

					if err := cmd.Run(); err != nil {
						panic(err)
					}
				}

				// copy to new drop
				sourcePath := filepath.Join(pwd, "build", "distributions")
				for _, pltf := range platforms {
					rp := manifest.PlatformPackages[pltf]
					files, err := filepath.Glob(filepath.Join(sourcePath, "*"+rp+"*"))
					if err != nil {
						panic(err)
					}

					targetPath := filepath.Join(archivePath, rp)
					os.MkdirAll(targetPath, 0o755)
					for _, f := range files {
						// safety check; if the user has an older version of the beats repo,
						// for example right after a release where you've `git pulled` from on repo and not the other,
						// they might end up with a mishmash of packages from different versions.
						// check to see if we have mismatched versions.
						if !strings.Contains(f, packageVersion) {
							// if this panic hits weird edge cases where we don't want actual failures, revert to a printf statement.
							panic(fmt.Sprintf("the file %s doesn't match agent version %s, beats repo might be out of date", f, packageVersion))
						}

						targetFile := filepath.Join(targetPath, filepath.Base(f))
						packagesCopied += 1
						if err := sh.Copy(targetFile, f); err != nil {
							panic(err)
						}
					}
				}
				// a very basic footcannon protector; if packages are missing and we need to rebuild them, check to see if those files were copied
				// if we needed to repackage beats but still somehow copied nothing, could indicate an issue. Usually due to beats and agent being at different versions.
				if packagesCopied == 0 {
					fmt.Println(">>> WARNING: no packages were copied, but we repackaged beats anyway. Check binary to see if intended beats are there.")
				}
			}
		}
	} else {
		archivePath = movePackagesToArchive(dropPath, platforms, packageVersion, dependencies)
	}
	return archivePath, dropPath, dependencies
}

func removePythonWheels(matches []string, version string, dependencies []packaging.BinarySpec) []string {
	if hasSnapshotEnv() {
		version = fmt.Sprintf("%s-SNAPSHOT", version)
	}

	var wheels []string
	for _, spec := range dependencies {
		if spec.PythonWheel {
			wheels = append(wheels, spec.GetPackageName(version, ""))
		}
	}

	cleaned := make([]string, 0, len(matches))
	for _, path := range matches {
		if !slices.Contains(wheels, filepath.Base(path)) {
			cleaned = append(cleaned, path)
		}
	}
	return cleaned
}

// flattenDependencies will extract all the required packages collected in archivePath and dropPath in flatPath and
// regenerate checksums
func flattenDependencies(platforms []string, dependenciesVersion, archivePath, dropPath, flatPath string, manifestResponse *manifest.Build, dependencies []packaging.BinarySpec) {

	for _, pltf := range platforms {

		rp := manifest.PlatformPackages[pltf]

		targetPath := filepath.Join(archivePath, rp)
		versionedFlatPath := filepath.Join(flatPath, rp)
		versionedDropPath := filepath.Join(dropPath, rp)
		os.MkdirAll(targetPath, 0o755)
		os.MkdirAll(versionedFlatPath, 0o755)
		os.MkdirAll(versionedDropPath, 0o755)

		// untar all
		matches, err := filepath.Glob(filepath.Join(targetPath, "*tar.gz"))
		if err != nil {
			panic(err)
		}
		zipMatches, err := filepath.Glob(filepath.Join(targetPath, "*zip"))
		if err != nil {
			panic(err)
		}
		matches = append(matches, zipMatches...)

		if mg.Verbose() {
			log.Printf("--- Unfiltered dependencies to flatten in %s : %v", targetPath, matches)
		}

		// never flatten any python wheels, the packages.yml and docker should handle
		// those specifically so that the python wheels are installed into the container
		matches = removePythonWheels(matches, dependenciesVersion, dependencies)

		if mg.Verbose() {
			log.Printf("--- Extracting into the flat dir: %v", matches)
		}

		for _, m := range matches {
			stat, err := os.Stat(m)
			if os.IsNotExist(err) {
				log.Printf("--- File %s not found: %v", m, err)
				continue
			} else if err != nil {
				panic(fmt.Errorf("failed stating file: %w", err))
			}

			if stat.IsDir() {
				continue
			}
			if mg.Verbose() {
				log.Printf(">>> Extracting %s to %s", m, versionedFlatPath)
			}

			if err := devtools.Extract(m, versionedFlatPath); err != nil {
				panic(err)
			}
		}

		checksums := make(map[string]string)
		// Operate on the files depending on if we're packaging from a manifest or not
		if manifestResponse != nil {
			checksums = devtools.ChecksumsWithManifest(pltf, dependenciesVersion, versionedFlatPath, versionedDropPath, manifestResponse, dependencies)
		} else {
			checksums = devtools.ChecksumsWithoutManifest(pltf, dependenciesVersion, versionedFlatPath, versionedDropPath, dependencies)
		}

		if err := appendComponentChecksums(versionedDropPath, checksums); err != nil {
			panic(err)
		}
	}
}

// simple struct to deserialize branch information.
// When we remove snapshot API dependency this can go in the artifact api client code
type branchInfo struct {
	Version     string `json:"version"`
	BuildID     string `json:"build_id"`
	ManifestURL string `json:"manifest_url"`
	SummaryURL  string `json:"summary_url"`
}

// FetchLatestAgentCoreStagingDRA is a mage target that will retrieve the elastic-agent-core DRA artifacts and
// place them under build/dra/buildID. It accepts one argument that has to be a release branch present in staging DRA
func FetchLatestAgentCoreStagingDRA(ctx context.Context, branch string) error {

	components, err := packaging.Components()
	if err != nil {
		return fmt.Errorf("retrieving defined components: %w", err)
	}
	elasticAgentCoreComponents := packaging.FilterComponents(components, packaging.WithProjectName(agentCoreProjectName), packaging.WithFIPS(devtools.FIPSBuild))

	if len(elasticAgentCoreComponents) != 1 {
		return fmt.Errorf(
			"found an unexpected number of elastic-agent-core components (should be 1) [projectName: %q, fips: %v]: %v",
			agentCoreProjectName,
			devtools.FIPSBuild,
			elasticAgentCoreComponents,
		)
	}

	elasticAgentCoreComponent := elasticAgentCoreComponents[0]

	branchInformation, err := findLatestBuildForBranch(ctx, baseURLForSnapshotDRA, branch)

	if err != nil {
		return fmt.Errorf("getting latest build for branch %q: %v", err)
	}

	// Create a dir with the buildID at <root>/build/dra/<buildID>
	repositoryRoot, err := findRepositoryRoot()
	if err != nil {
		return fmt.Errorf("finding repository root: %w", err)
	}
	draDownloadDir := filepath.Join(repositoryRoot, "build", "dra")
	err = os.MkdirAll(draDownloadDir, 0o770)
	if err != nil {
		return fmt.Errorf("creating %q directory: %w", err)
	}

	build, err := manifest.DownloadManifest(ctx, branchInformation.ManifestURL)
	if err != nil {
		return fmt.Errorf("downloading manifest from %q: %w", branchInformation.ManifestURL, err)
	}

	artifacts, err := downloadDRAArtifacts(ctx, &build, build.Version, draDownloadDir, elasticAgentCoreComponent)
	if err != nil {
		return fmt.Errorf("downloading DRA artifacts from %q: %w", branchInformation.ManifestURL, err)
	}

	fmt.Println("Downloaded agent core DRAs:")
	for k := range artifacts {
		fmt.Println(filepath.Join(draDownloadDir, k))
	}
	return nil
}

// PackageUsingDRA packages elastic-agent for distribution using Daily Released Artifacts specified in manifest.
func PackageUsingDRA(ctx context.Context) error {
	start := time.Now()
	defer func() { fmt.Println("package ran for", time.Since(start)) }()

	platforms := devtools.Platforms.Names()
	if len(platforms) == 0 {
		return fmt.Errorf("elastic-agent package is expected to build at least one platform package")
	}

	if !devtools.PackagingFromManifest {
		return fmt.Errorf("elastic-agent PackageUsingDRA is expected to build from a manifest. Check that %s is set to a manifest URL", devtools.ManifestUrlEnvVar)
	}

	manifestResponse, parsedVersion, err := downloadManifestAndSetVersion(ctx, devtools.ManifestURL)
	if err != nil {
		return fmt.Errorf("failed downloading manifest: %w", err)
	}

	// fix the commit hash independently of the current commit hash on the branch
	agentCoreProject, ok := manifestResponse.Projects[agentCoreProjectName]
	if !ok {
		return fmt.Errorf("%q project not found in manifest %q", agentCoreProjectName, devtools.ManifestURL)
	}
	err = os.Setenv(mage.AgentCommitHashEnvVar, agentCoreProject.CommitHash)
	if err != nil {
		return fmt.Errorf("setting agent commit hash %q: %w", agentCoreProject.CommitHash, err)
	}

	return packageAgent(ctx, platforms, parsedVersion.VersionWithPrerelease(), manifestResponse, mg.F(devtools.UseElasticAgentPackaging), mg.F(useDRAAgentBinaryForPackage, devtools.ManifestURL, parsedVersion.VersionWithPrerelease()), devtools.SelectedPackageTypes)
}

func downloadManifestAndSetVersion(ctx context.Context, url string) (*manifest.Build, *version.ParsedSemVer, error) {
	resp, err := manifest.DownloadManifest(ctx, url)
	if err != nil {
		return nil, nil, fmt.Errorf("downloading manifest: %w", err)
	}

	parsedVersion, err := version.ParseVersion(resp.Version)
	if err != nil {
		return nil, nil, fmt.Errorf("parsing manifest version %s: %w", resp.Version, err)
	}

	// When getting the packageVersion from snapshot we should also update the env of SNAPSHOT=true which is
	// something that we use as an implicit parameter to various functions
	if parsedVersion.IsSnapshot() {
		os.Setenv(snapshotEnv, "true")
		mage.Snapshot = true
	}
	os.Setenv("BEAT_VERSION", parsedVersion.CoreVersion())

	return &resp, parsedVersion, nil
}

func findRepositoryRoot() (string, error) {
	return sh.Output(mg.GoCmd(), "list", "-f", "{{.Root}}")
}

func findLatestBuildForBranch(ctx context.Context, baseURL string, branch string) (*branchInfo, error) {
	// latest build info for a branch is at "<base url>/latest/<branch>.json"
	branchLatestBuildUrl := strings.TrimSuffix(baseURL, "/") + fmt.Sprintf("/latest/%s.json", branch)
	request, err := http.NewRequestWithContext(ctx, http.MethodGet, branchLatestBuildUrl, nil)
	if err != nil {
		return nil, fmt.Errorf("error composing request for finding latest build using %q: %w", branchLatestBuildUrl, err)
	}

	c := new(http.Client)
	resp, err := c.Do(request)
	if err != nil {
		return nil, fmt.Errorf("error fetching latest build using %q: %w", branchLatestBuildUrl, err)
	}
	if mg.Verbose() {
		log.Printf("Received response for %q : %+v", branchLatestBuildUrl, resp)
	}
	defer resp.Body.Close()
	if resp.StatusCode < http.StatusOK || resp.StatusCode >= http.StatusMultipleChoices {
		return nil, fmt.Errorf("bad HTTP status for GET %q: %d - %q", branchLatestBuildUrl, resp.StatusCode, resp.Status)
	}

	bi := new(branchInfo)
	// consume body
	err = json.NewDecoder(resp.Body).Decode(bi)
	if err != nil {
		return nil, fmt.Errorf("decoding json branch information: %w", err)
	}

	if mg.Verbose() {
		log.Printf("Received branch information for %q: %+v", branch, bi)
	}

	return bi, nil
}

func mapManifestPlatformToAgentPlatform(manifestPltf string) (string, bool) {
	mappings := map[string]string{
		"linux-x86_64":   "linux-amd64",
		"windows-x86_64": "windows-amd64",
		"darwin-x86_64":  "darwin-amd64",
		"darwin-aarch64": "darwin-arm64",
		"linux/x86_64":   "linux/amd64",
		"windows/x86_64": "windows/amd64",
		"darwin/x86_64":  "darwin/amd64",
		"darwin/aarch64": "darwin/arm64",
	}

	mappedPltf, found := mappings[manifestPltf]
	if !found {
		// default to the manifest platform if no mapping is found
		mappedPltf = manifestPltf
	}

	return mappedPltf, found
}

func downloadDRAArtifacts(ctx context.Context, build *manifest.Build, version string, draDownloadDir string, components ...packaging.BinarySpec) (map[string]manifest.Package, error) {

	err := os.MkdirAll(draDownloadDir, 0o770)
	if err != nil {
		return nil, fmt.Errorf("creating %q directory: %w", draDownloadDir, err)
	}

	// sync access to the downloadedArtifacts map
	mx := new(sync.Mutex)
	downloadedArtifacts := map[string]manifest.Package{}
	errGrp, errCtx := errgroup.WithContext(ctx)

	var downloaders []func() error

	for _, comp := range components {
		for _, platform := range devtools.Platforms.Names() {

			if !comp.SupportsPlatform(platform) {
				if mg.Verbose() {
					log.Printf("skipping download of %s/%s for platform %s as it's not supported", comp.ProjectName, comp.BinaryName, platform)
				}
				continue
			}

			project, ok := build.Projects[comp.ProjectName]
			if !ok {
				return nil, fmt.Errorf("project %q not found in manifest", comp.ProjectName)
			}

			if mg.Verbose() {
				log.Printf("build %q project %s packages: %+v", build.BuildID, comp.ProjectName, project)
			}

			packageName := comp.GetPackageName(version, platform)

			if packageSpec, ok := project.Packages[packageName]; ok {
				downloadFunc := func(pkgName string, pkgDesc manifest.Package) func() error {
					return func() error {
						artifactDownloadPath := filepath.Join(draDownloadDir, pkgName)
						err := manifest.DownloadPackage(errCtx, pkgDesc.URL, artifactDownloadPath)
						if err != nil {
							return fmt.Errorf("downloading %q: %w", pkgName, err)
						}

						// download the SHA to check integrity
						artifactSHADownloadPath := filepath.Join(draDownloadDir, pkgName+sha512FileExt)
						err = manifest.DownloadPackage(errCtx, pkgDesc.ShaURL, artifactSHADownloadPath)
						if err != nil {
							return fmt.Errorf("downloading SHA for %q: %w", pkgName, err)
						}

						err = download.VerifyChecksum(sha512.New(), artifactDownloadPath, artifactSHADownloadPath)
						if err != nil {
							return fmt.Errorf("validating checksum for %q: %w", pkgName, err)
						}

						// we should probably validate the signature, it can be done later as we return the package metadata
						// see https://github.com/elastic/elastic-agent/issues/4445

						mx.Lock()
						defer mx.Unlock()
						downloadedArtifacts[pkgName] = pkgDesc

						return nil
					}
				}(packageName, packageSpec)
				downloaders = append(downloaders, downloadFunc)
			} else {
				return nil, fmt.Errorf("package %q not found in project %q", packageName, comp.ProjectName)
			}

		}
	}

	for _, downloader := range downloaders {
		errGrp.Go(downloader)
	}

	return downloadedArtifacts, errGrp.Wait()
}

func useDRAAgentBinaryForPackage(ctx context.Context, manifestURL string, version string) error {
	components, err := packaging.Components()
	if err != nil {
		return fmt.Errorf("retrieving defined components: %w", err)
	}
	elasticAgentCoreComponents := packaging.FilterComponents(components, packaging.WithProjectName(agentCoreProjectName), packaging.WithFIPS(devtools.FIPSBuild))

	if len(elasticAgentCoreComponents) != 1 {
		return fmt.Errorf(
			"found an unexpected number of elastic-agent-core components (should be 1) [projectName: %q, fips: %v]: %v",
			agentCoreProjectName,
			devtools.FIPSBuild,
			elasticAgentCoreComponents,
		)
	}

	elasticAgentCoreComponent := elasticAgentCoreComponents[0]
	if mg.Verbose() {
		log.Printf("found elastic-agent-core component used: %v", elasticAgentCoreComponent)
	}

	repositoryRoot, err := findRepositoryRoot()
	if err != nil {
		return fmt.Errorf("looking up for repository root: %w", err)
	}

	downloadDir := filepath.Join(repositoryRoot, "build", "dra")

	manifestResponse, err := manifest.DownloadManifest(ctx, manifestURL)
	if err != nil {
		return fmt.Errorf("downloading manifest from %s: %w", manifestURL, err)
	}

	// fetch the agent-core DRA artifacts for the current branch

	// Create a dir with the buildID at <downloadDir>/<buildID>
	draDownloadDir := filepath.Join(downloadDir, manifestResponse.BuildID)
	artifacts, err := downloadDRAArtifacts(ctx, &manifestResponse, version, draDownloadDir, elasticAgentCoreComponent)
	if err != nil {
		return fmt.Errorf("downloading elastic-agent-core artifacts: %w", err)
	}

	mg.Deps(EnsureCrossBuildOutputDir)

	// place the artifacts where the package.yml expects them (in build/golang-crossbuild/{{.BeatName}}-{{.GOOS}}-{{.Platform.Arch}}{{.BinaryExt}})
	for _, platform := range devtools.Platforms.Names() {
		if !elasticAgentCoreComponent.SupportsPlatform(platform) {
			continue
		}

		expectedPackageName := elasticAgentCoreComponent.GetPackageName(version, platform)

		artifactMetadata, ok := artifacts[expectedPackageName]

		if !ok {
			return fmt.Errorf("elastic-agent-core package %q has not been downloaded for platform %s", expectedPackageName, platform)
		}

		// uncompress the archive first
		const extractionSubdir = "extracted"
		extractDir := filepath.Join(draDownloadDir, extractionSubdir)
		artifactFile := filepath.Join(draDownloadDir, expectedPackageName)
		err = devtools.Extract(artifactFile, extractDir)
		if err != nil {
			return fmt.Errorf("extracting %q: %w", artifactFile, err)
		}

		// this is the directory name where we can find the agent executable
		targetArtifactName := elasticAgentCoreComponent.GetRootDir(version, platform)
		binaryExt := ""
		if slices.Contains(artifactMetadata.Os, "windows") {
			binaryExt += ".exe"
		}

		srcBinaryPath := filepath.Join(extractDir, targetArtifactName, elasticAgentCoreComponent.BinaryName+binaryExt)
		srcStat, err := os.Stat(srcBinaryPath)
		if err != nil {
			return fmt.Errorf("stat source binary name %q: %w", srcBinaryPath, err)
		}
		log.Printf("Source binary %q stat: %+v", srcBinaryPath, srcStat)

		dstPlatform, _ := mapManifestPlatformToAgentPlatform(fmt.Sprintf("%s-%s", artifactMetadata.Os[0], artifactMetadata.Architecture))
		dstFileName := fmt.Sprintf("elastic-agent-%s", dstPlatform) + binaryExt
		dstBinaryPath := filepath.Join(repositoryRoot, "build", "golang-crossbuild", dstFileName)

		log.Printf("copying %q to %q", srcBinaryPath, dstBinaryPath)

		err = copy.Copy(srcBinaryPath, dstBinaryPath, copy.Options{
			PermissionControl: copy.PerservePermission,
		})
		if err != nil {
			return fmt.Errorf("copying %q to %q: %w", srcBinaryPath, dstBinaryPath, err)
		}
	}

	return nil
}

// Helper that wraps the fetchBinaryFromArtifactsApi in a way that is compatible with the errgroup.Go() function.
// Ensures the arguments are captured by value before starting the goroutine.
func downloadBinary(ctx context.Context, project string, packageName string, binary string, platform string, version string, targetPath string, compl *atomic.Int32) func() error {
	return func() error {
		_, err := downloads.FetchProjectBinary(ctx, project, packageName, binary, version, 3, false, targetPath, true)
		if err != nil {
			return fmt.Errorf("FetchProjectBinary failed for %s on %s: %v", binary, platform, err)
		}

		compl.Add(1)
		fmt.Printf("Done downloading %s into %s\n", packageName, targetPath)
		return nil
	}
}

func appendComponentChecksums(versionedDropPath string, checksums map[string]string) error {
	// for each spec file checksum calculate binary checksum as well
	for file := range checksums {
		if !strings.HasSuffix(file, devtools.ComponentSpecFileSuffix) {
			continue
		}

		componentFile := strings.TrimSuffix(file, devtools.ComponentSpecFileSuffix)
		if strings.HasPrefix(filepath.Base(versionedDropPath), "windows") {
			componentFile += ".exe"
		}
		hash, err := devtools.GetSHA512Hash(filepath.Join(versionedDropPath, componentFile))
		if errors.Is(err, os.ErrNotExist) {
			fmt.Printf(">>> Computing hash for %q failed: %s\n", componentFile, err)
			return fmt.Errorf("cannot generate SHA512 for %q: %s", componentFile, err)
		} else if err != nil {
			return err
		}

		checksums[componentFile] = hash
	}

	content, err := yamlChecksum(checksums)
	if err != nil {
		return err
	}

	return os.WriteFile(filepath.Join(versionedDropPath, checksumFilename), content, 0o644)
}

// movePackagesToArchive Create archive folder and move any pre-existing artifacts into it.
func movePackagesToArchive(dropPath string, platforms []string, packageVersion string, dependencies []packaging.BinarySpec) string {
	archivePath := filepath.Join(dropPath, "archives")
	os.MkdirAll(archivePath, 0o755)

	// move archives to archive path
	matches, err := filepath.Glob(filepath.Join(dropPath, "*tar.gz*"))
	if err != nil {
		panic(err)
	}
	zipMatches, err := filepath.Glob(filepath.Join(dropPath, "*zip*"))
	if err != nil {
		panic(err)
	}
	matches = append(matches, zipMatches...)

	for _, f := range matches {
		for _, pltf := range platforms {
			packageSuffix := manifest.PlatformPackages[pltf]
			if mg.Verbose() {
				log.Printf("--- Evaluating moving dependency %s to archive path %s\n", f, archivePath)
			}
			// if the matched file name does not contain the platform suffix and it's not a platform-independent package, skip it
			if !strings.Contains(f, packageSuffix) && !isPlatformIndependentPackage(f, packageVersion, dependencies) {
				if mg.Verbose() {
					log.Printf("--- Skipped moving dependency %s to archive path\n", f)
				}
				continue
			}

			stat, err := os.Stat(f)
			if os.IsNotExist(err) {
				continue
			} else if err != nil {
				panic(fmt.Errorf("failed stating file: %w", err))
			}

			if stat.IsDir() {
				continue
			}

			targetPath := filepath.Join(archivePath, packageSuffix, filepath.Base(f))
			targetDir := filepath.Dir(targetPath)
			if err := os.MkdirAll(targetDir, 0o750); err != nil {
				fmt.Printf("warning: failed to create directory %s: %s", targetDir, err)
			}

			// Platform-independent packages need to be placed in the archive sub-folders for all platforms, copy instead of moving
			if isPlatformIndependentPackage(f, packageVersion, dependencies) {
				if mg.Verbose() {
					log.Printf("copying %s to %s as it is a platform independent package", f, packageVersion)
				}
				if err := copyFile(f, targetPath); err != nil {
					panic(fmt.Errorf("failed copying file: %w", err))
				}
			} else {
				if err := os.Rename(f, targetPath); err != nil {
					panic(fmt.Errorf("failed renaming file: %w", err))
				}
			}

			if mg.Verbose() {
				log.Printf("--- Moved dependency in archive path %s => %s\n", f, targetPath)
			}
		}
	}

	return archivePath
}

func copyFile(src, dst string) error {
	srcStat, err := os.Stat(src)
	if err != nil {
		return fmt.Errorf("stat source file %q: %w", src, err)
	}

	srcF, err := os.Open(src)
	if err != nil {
		return fmt.Errorf("opening source file %q: %w", src, err)
	}
	defer srcF.Close()

	dstF, err := os.OpenFile(dst, os.O_CREATE|os.O_TRUNC|os.O_WRONLY, srcStat.Mode()|os.ModePerm)
	if err != nil {
		return fmt.Errorf("opening/creating destination file %q: %w", dst, err)
	}
	defer dstF.Close()

	_, err = io.Copy(dstF, srcF)
	if err != nil {
		return fmt.Errorf("copying file %q to %q: %w", src, dst, err)
	}

	return nil
}

func isPlatformIndependentPackage(f string, packageVersion string, dependencies []packaging.BinarySpec) bool {
	fileBaseName := filepath.Base(f)
	if mg.Verbose() {
		log.Printf("isPlatformIndependentPackage(%s, %s, %v)", f, packageVersion, dependencies)
	}
	for _, spec := range dependencies {
		if mg.Verbose() {
			log.Printf("evaluating if %s is a platform independent package", f)
		}
		packageName := spec.GetPackageName(packageVersion, "")
		// as of now only python wheels packages are platform-independent
		if mg.Verbose() {
			log.Printf("checking expected package name %s against actual file name %s", packageName, fileBaseName)
		}
		if spec.PythonWheel && (fileBaseName == packageName || fileBaseName == packageName+sha512FileExt) {
			if mg.Verbose() {
				log.Printf("%s is a platform independent package", f)
			}
			return true
		}
	}
	if mg.Verbose() {
		log.Printf("%s is NOT a platform independent package", f)
	}
	return false
}

func selectedPackageTypes() string {
	if len(devtools.SelectedPackageTypes) == 0 {
		return ""
	}

	return "PACKAGES=targz,zip"
}

func copyAll(from, to string, suffixes ...[]string) error {
	return filepath.WalkDir(from, func(path string, d fs.DirEntry, err error) error {
		if err != nil {
			return err
		}

		if d.IsDir() {
			return nil
		}

		targetFile := filepath.Join(to, d.Name())

		// overwrites with current build
		return sh.Copy(targetFile, path)
	})
}

func dockerBuild(tag string) error {
	return sh.Run("docker", "build", "-t", tag, ".")
}

func dockerTag() string {
	tagBase := "elastic-agent"

	commit := dockerCommitHash()
	if len(commit) > 0 {
		return fmt.Sprintf("%s-%s", tagBase, commit)
	}

	return tagBase
}

func fixOsEnv(k, v string) string {
	switch k {
	case "KIBANA_HOST":
		// network host works in a weird way here
		if runtime.GOOS == "darwin" || runtime.GOOS == "windows" {
			return strings.Replace(strings.ToLower(v), "localhost", "host.docker.internal", 1)
		}
	}

	return v
}

func buildVars() map[string]string {
	vars := make(map[string]string)

	isSnapshot, _ := os.LookupEnv(snapshotEnv)
	vars["github.com/elastic/elastic-agent/internal/pkg/release.snapshot"] = isSnapshot

	if fipsFlag, fipsFound := os.LookupEnv(fipsEnv); fipsFound {
		if fips, err := strconv.ParseBool(fipsFlag); err == nil && fips {
			vars["github.com/elastic/elastic-agent/internal/pkg/release.fips"] = "true"
		}
	}

	if isDevFlag, devFound := os.LookupEnv(devEnv); devFound {
		if isDev, err := strconv.ParseBool(isDevFlag); err == nil && isDev {
			vars["github.com/elastic/elastic-agent/internal/pkg/release.allowEmptyPgp"] = "true"
			vars["github.com/elastic/elastic-agent/internal/pkg/release.allowUpgrade"] = "true"
		}
	}

	return vars
}

func injectBuildVars(m map[string]string) {
	for k, v := range buildVars() {
		m[k] = v
	}
}

func yamlChecksum(checksums map[string]string) ([]byte, error) {
	filesMap := make(map[string][]checksumFile)
	files := make([]checksumFile, 0, len(checksums))
	for file, checksum := range checksums {
		files = append(files, checksumFile{
			Name:     file,
			Checksum: checksum,
		})
	}

	filesMap["files"] = files
	return yaml.Marshal(filesMap)
}

type checksumFile struct {
	Name     string `yaml:"name"`
	Checksum string `yaml:"sha512"`
}

// Package packages elastic-agent for the IronBank distribution, relying on the
// binaries having already been built.
//
// Use SNAPSHOT=true to build snapshots.
func Ironbank() error {
	if runtime.GOARCH != "amd64" {
		fmt.Printf(">> IronBank images are only supported for amd64 arch (%s is not supported)\n", runtime.GOARCH)
		return nil
	}
	if err := prepareIronbankBuild(); err != nil {
		return fmt.Errorf("failed to prepare the IronBank context: %w", err)
	}
	if err := saveIronbank(); err != nil {
		return fmt.Errorf("failed to save artifacts for IronBank: %w", err)
	}
	return nil
}

func saveIronbank() error {
	fmt.Println(">> saveIronbank: save the IronBank container context.")

	ironbank := getIronbankContextName()
	buildDir := filepath.Join("build", ironbank)
	if _, err := os.Stat(buildDir); os.IsNotExist(err) {
		return fmt.Errorf("cannot find the folder with the ironbank context: %+v", err)
	}

	distributionsDir := "build/distributions"
	if _, err := os.Stat(distributionsDir); os.IsNotExist(err) {
		err := os.MkdirAll(distributionsDir, 0o750)
		if err != nil {
			return fmt.Errorf("cannot create folder for docker artifacts: %+v", err)
		}
	}

	// change dir to the buildDir location where the ironbank folder exists
	// this will generate a tar.gz without some nested folders.
	wd, _ := os.Getwd()
	os.Chdir(buildDir)
	defer os.Chdir(wd)

	// move the folder to the parent folder, there are two parent folder since
	// buildDir contains a two folders dir.
	tarGzFile := filepath.Join("..", "..", distributionsDir, ironbank+".tar.gz")

	// Save the build context as tar.gz artifact
	err := devtools.Tar("./", tarGzFile)
	if err != nil {
		return fmt.Errorf("cannot compress the tar.gz file: %+v", err)
	}

	if err := devtools.CreateSHA512File(tarGzFile); err != nil {
		return fmt.Errorf("failed to create .sha512 file: %w", err)
	}

	return nil
}

func getIronbankContextName() string {
	version, _ := devtools.BeatQualifiedVersion()
	defaultBinaryName := "{{.Name}}-ironbank-{{.Version}}{{if .Snapshot}}-SNAPSHOT{{end}}"
	outputDir, _ := devtools.Expand(defaultBinaryName+"-docker-build-context", map[string]interface{}{
		"Name":    "elastic-agent",
		"Version": version,
	})
	return outputDir
}

func prepareIronbankBuild() error {
	fmt.Println(">> prepareIronbankBuild: prepare the IronBank container context.")
	buildDir := filepath.Join("build", getIronbankContextName())
	templatesDir := filepath.Join("dev-tools", "packaging", "templates", "ironbank")

	data := map[string]interface{}{
		"MajorMinor": majorMinor(),
	}

	err := filepath.WalkDir(templatesDir, func(path string, d fs.DirEntry, _ error) error {
		if !d.IsDir() {
			target := strings.TrimSuffix(
				filepath.Join(buildDir, filepath.Base(path)),
				".tmpl",
			)

			err := devtools.ExpandFile(path, target, data)
			if err != nil {
				return fmt.Errorf("expanding template '%s' to '%s': %w", path, target, err)
			}
		}
		return nil
	})
	if err != nil {
		return fmt.Errorf("cannot create templates for the IronBank: %+v", err)
	}

	// copy files
	sourcePath := filepath.Join("dev-tools", "packaging", "files", "ironbank")
	if err := devtools.Copy(sourcePath, buildDir); err != nil {
		return fmt.Errorf("cannot create files for the IronBank: %+v", err)
	}
	return nil
}

func majorMinor() string {
	if v, _ := devtools.BeatQualifiedVersion(); v != "" {
		parts := strings.SplitN(v, ".", 3)
		return parts[0] + "." + parts[1]
	}
	return ""
}

// Clean cleans up the integration testing leftovers
func (Integration) Clean() error {
	fmt.Println("--- Clean mage artifacts")
	_ = os.RemoveAll(".agent-testing")

	// Clean out .integration-cache/.ogc-cache always
	defer os.RemoveAll(".integration-cache")
	defer os.RemoveAll(".ogc-cache")

	_, err := os.Stat(".integration-cache")
	if err == nil {
		// .integration-cache exists; need to run `Clean` from the runner
		r, err := createTestRunner(false, "", "")
		if err != nil {
			return fmt.Errorf("error creating test runner: %w", err)
		}
		err = r.Clean()
		if err != nil {
			return fmt.Errorf("error running clean: %w", err)
		}
	}

	return nil
}

// Check checks that integration tests are using define.Require
func (Integration) Check() error {
	fmt.Println(">> check: Checking for define.Require in integration tests") // nolint:forbidigo // it's ok to use fmt.println in mage
	return errors.Join(
		define.ValidateDir("testing/integration/ess"),
		define.ValidateDir("testing/integration/serverless"),
		define.ValidateDir("testing/integration/beats/serverless"),
		define.ValidateDir("testing/integration/leak"),
		define.ValidateDir("testing/integration/k8s"),
	)
}

// Local runs only the integration tests that support local mode
// it takes as argument the test name to run or all if we want to run them all.
func (Integration) Local(ctx context.Context, testName string) error {
	if shouldBuildAgent() {
		// need only local package for current platform
		devtools.Platforms = devtools.Platforms.Select(fmt.Sprintf("%s/%s", runtime.GOOS, runtime.GOARCH))
		mg.Deps(Package)
	}
	mg.Deps(Build.TestBinaries)

	// clean the .agent-testing/local so this run will use the latest build
	_ = os.RemoveAll(".agent-testing/local")

	// run the integration tests but only run test that can run locally
	params := devtools.DefaultGoTestIntegrationArgs()
	params.Tags = append(params.Tags, "local")
	params.Packages = []string{"github.com/elastic/elastic-agent/testing/integration"}

	var goTestFlags []string
	rawTestFlags := os.Getenv("GOTEST_FLAGS")
	if rawTestFlags != "" {
		goTestFlags = strings.Split(rawTestFlags, " ")
	}
	params.ExtraFlags = goTestFlags

	if testName == "all" {
		params.RunExpr = ""
	} else {
		params.RunExpr = testName
	}
	return devtools.GoTest(ctx, params)
}

// Auth authenticates users who run it to various IaaS CSPs and ESS
func (Integration) Auth(ctx context.Context) error {
	if err := authGCP(ctx); err != nil {
		return fmt.Errorf("unable to authenticate to GCP: %w", err)
	}
	fmt.Println("✔️  GCP authentication successful")

	// TODO: Authenticate user to AWS

	// TODO: Authenticate user to Azure

	if err := authESS(ctx); err != nil {
		return fmt.Errorf("unable to authenticate to ESS: %w", err)
	}
	fmt.Println("✔️  ESS authentication successful")

	return nil
}

// Test runs integration tests on remote hosts
func (Integration) Test(ctx context.Context) error {
	return integRunner(ctx, "testing/integration/ess", false, "")
}

// Matrix runs integration tests on a matrix of all supported remote hosts
func (Integration) Matrix(ctx context.Context) error {
	return integRunner(ctx, "testing/integration/ess", true, "")
}

// Single runs single integration test on remote host
func (Integration) Single(ctx context.Context, testName string) error {
	return integRunner(ctx, "testing/integration/ess", false, testName)
}

// TestServerless runs the integration tests defined in testing/integration/serverless
func (Integration) TestServerless(ctx context.Context) error {
	err := os.Setenv("STACK_PROVISIONER", "serverless")
	if err != nil {
		return fmt.Errorf("error setting serverless stack env var: %w", err)
	}

	return integRunner(ctx, "testing/integration/serverless", false, "")
}

// TestKubernetes runs kubernetes integration tests
func (Integration) TestKubernetes(ctx context.Context) error {
	mg.Deps(Integration.BuildKubernetesTestData)
	// invoke integration tests
	if err := os.Setenv("TEST_GROUPS", "kubernetes"); err != nil {
		return err
	}

	return integRunner(ctx, "testing/integration/k8s", false, "")
}

// TestKubernetesSingle runs single k8s integration test
func (Integration) TestKubernetesSingle(ctx context.Context, testName string) error {
	mg.Deps(Integration.BuildKubernetesTestData)
	// invoke integration tests
	if err := os.Setenv("TEST_GROUPS", "kubernetes"); err != nil {
		return err
	}

	return integRunner(ctx, "testing/integration/k8s", false, testName)
}

// TestKubernetesMatrix runs a matrix of kubernetes integration tests
func (Integration) TestKubernetesMatrix(ctx context.Context) error {
	mg.Deps(Integration.BuildKubernetesTestData)
	// invoke integration tests
	if err := os.Setenv("TEST_GROUPS", "kubernetes"); err != nil {
		return err
	}

	return integRunner(ctx, "testing/integration/k8s", true, "")
}

// BuildKubernetesTestData builds the test data required to run k8s integration tests
func (Integration) BuildKubernetesTestData(ctx context.Context) error {
	// build the dependencies for the elastic-agent helm chart
	mg.Deps(Helm.BuildDependencies)

	// download opentelemetry-kube-stack helm chart
	kubeStackHelmChartTargetPath := filepath.Join("testing", "integration", "k8s", k8s.KubeStackChartPath)
	if err := os.RemoveAll(kubeStackHelmChartTargetPath); err != nil && !os.IsNotExist(err) {
		return fmt.Errorf("failed to remove %q: %w", kubeStackHelmChartTargetPath, err)
	}

	kubeStackHelmChartTargetDir := filepath.Dir(kubeStackHelmChartTargetPath)
	downloadedKubeStackHelmChartPath, err := devtools.DownloadFile(k8s.KubeStackChartURL, kubeStackHelmChartTargetDir)
	if err != nil {
		return fmt.Errorf("failed to download opentelemetry-kube-stack helm chart %q: %w", k8s.KubeStackChartURL, err)
	}
	if err := devtools.Extract(downloadedKubeStackHelmChartPath, kubeStackHelmChartTargetDir); err != nil {
		return fmt.Errorf("failed to extract opentelemetry-kube-stack helm chart %q: %w", downloadedKubeStackHelmChartPath, err)
	}
	if err := os.Remove(downloadedKubeStackHelmChartPath); err != nil {
		return fmt.Errorf("failed to remove downloaded opentelemetry-kube-stack helm chart %q: %w", downloadedKubeStackHelmChartPath, err)
	}

	// render elastic-agent-standalone kustomize
	kustomizeYaml, err := kubernetes.RenderKustomize(ctx, filepath.Join("deploy", "kubernetes", "elastic-agent-kustomize", "default", "elastic-agent-standalone"))
	if err != nil {
		return fmt.Errorf("failed to render kustomize: %w", err)
	}
	if err := os.WriteFile(filepath.Join("testing", "integration", "k8s", k8s.AgentKustomizePath), kustomizeYaml, 0o644); err != nil {
		return fmt.Errorf("failed to write kustomize.yaml: %w", err)
	}

	return nil
}

// UpdateVersions runs an update on the `.agent-versions.yml` fetching
// the latest version list from the artifact API.
func (Integration) UpdateVersions(ctx context.Context) error {
	maxSnapshots := 3

	branches, err := git.GetReleaseBranches(ctx)
	if err != nil {
		return fmt.Errorf("failed to list release branches: %w", err)
	}

	// -1 because we manually add 7.17 below
	if len(branches) > maxSnapshots-1 {
		branches = branches[:maxSnapshots-1]
	}

	// it's not a part of this repository, cannot be retrieved with `GetReleaseBranches`
	branches = append(branches, "7.17")

	// uncomment if want to have the current version snapshot on the list as well
	// branches = append([]string{"master"}, branches...)

	reqs := upgradetest.VersionRequirements{
		UpgradeToVersion: bversion.Agent,
		CurrentMajors:    1,
		PreviousMinors:   2,
		PreviousMajors:   1,
		SnapshotBranches: branches,
	}
	b, _ := json.MarshalIndent(reqs, "", "  ")
	fmt.Println(string(b))

	pvc := pv.NewProductVersionsClient()
	sc := snapshots.NewSnapshotsClient()
	versions, err := upgradetest.FetchUpgradableVersions(ctx, pvc, sc, reqs)
	if err != nil {
		return fmt.Errorf("failed to fetch upgradable versions: %w", err)
	}
	versionFileData := upgradetest.AgentVersions{
		TestVersions: versions,
	}
	file, err := os.OpenFile(upgradetest.AgentVersionsFilename, os.O_CREATE|os.O_TRUNC|os.O_WRONLY, 0o644)
	if err != nil {
		return fmt.Errorf("failed to open %s for write: %w", upgradetest.AgentVersionsFilename, err)
	}
	defer file.Close()

	// Write header
	header := "# This file is generated automatically. Please do not manually edit it.\n\n" +
		"# The testVersions list in this file specifies Elastic Agent versions to be used as\n" +
		"# the starting (pre-upgrade) or ending (post-upgrade) versions of Elastic Agent in\n" +
		"# upgrade integration tests.\n\n"

	io.WriteString(file, header)

	encoder := yaml.NewEncoder(file)
	encoder.SetIndent(2)
	err = encoder.Encode(versionFileData)
	if err != nil {
		return fmt.Errorf("failed to encode YAML to file %s: %w", upgradetest.AgentVersionsFilename, err)
	}
	return nil
}

// UpdatePackageVersion update the file that contains the latest available snapshot version
func (Integration) UpdatePackageVersion(ctx context.Context) error {
	const packageVersionFilename = ".package-version"

	currentReleaseBranch, err := git.GetCurrentReleaseBranch(ctx)
	if err != nil {
		return fmt.Errorf("failed to identify the current release branch: %w", err)
	}

	sc := snapshots.NewSnapshotsClient()
	versions, err := sc.FindLatestSnapshots(ctx, []string{currentReleaseBranch})
	if err != nil {
		return fmt.Errorf("failed to fetch a manifest for the latest snapshot: %w", err)
	}
	if len(versions) != 1 {
		return fmt.Errorf("expected a single version, got %v", versions)
	}
	packageVersion := versions[0].CoreVersion()
	file, err := os.OpenFile(packageVersionFilename, os.O_CREATE|os.O_TRUNC|os.O_WRONLY, 0o644)
	if err != nil {
		return fmt.Errorf("failed to open %s for write: %w", packageVersionFilename, err)
	}
	defer file.Close()
	_, err = file.WriteString(packageVersion)
	if err != nil {
		return fmt.Errorf("failed to write the package version file %s: %w", packageVersionFilename, err)
	}

	fmt.Println(packageVersion)

	return nil
}

var (
	stateDir  = ".integration-cache"
	stateFile = "state.yml"
)

// readFrameworkState reads the state file from the integration test framework
func readFrameworkState() (runner.State, error) {
	stateFilePath := ".integration-cache/state.yml"
	data, err := os.ReadFile(stateFilePath)
	if err != nil {
		return runner.State{}, fmt.Errorf("could not read state file %q: %w", stateFilePath, err)
	}

	state := runner.State{}
	if err := yaml.Unmarshal(data, &state); err != nil {
		return runner.State{}, fmt.Errorf("failed unmarshal state file %s: %w", stateFilePath, err)
	}

	return state, nil
}

func listInstances() (string, []runner.StateInstance, error) {
	builder := strings.Builder{}
	state, err := readFrameworkState()
	if err != nil {
		return "", []runner.StateInstance{}, fmt.Errorf("could not read state file: %w", err)
	}

	absStateDir, err := filepath.Abs(stateDir)
	if err != nil {
		return "", []runner.StateInstance{}, fmt.Errorf("cannot get absolute path from state directory '%s': %w", stateDir, err)
	}

	for i, vm := range state.Instances {
		isGCP := vm.Provisioner != "multipass"

		t := table.NewWriter()
		t.AppendRows([]table.Row{
			{"#", i},
			{"Provisioner", vm.Provisioner},
			{"Name", vm.Name},
			{"ID", vm.ID},
		})

		if isGCP {
			t.AppendRow(table.Row{"Instance ID", vm.Internal["instance_id"]})
		}

		t.AppendRows([]table.Row{
			{"IP", vm.IP},
			{"Private Key", filepath.Join(absStateDir, "id_rsa")},
			{"Public Key", filepath.Join(absStateDir, "id_rsa.pub")},
			{"SSH connection", fmt.Sprintf(`ssh -i %s %s@%s`, filepath.Join(absStateDir, "id_rsa"), vm.Username, vm.IP)},
		})

		if isGCP {
			t.AppendRow(table.Row{"GCP Link", fmt.Sprintf("https://console.cloud.google.com/compute/instancesDetail/zones/us-central1-a/instances/%s", vm.Internal["instance_id"])})
		}

		builder.WriteString(t.Render())
		builder.WriteString("\n")
	}

	return builder.String(), state.Instances, nil
}

func listStacks() (string, error) {
	builder := strings.Builder{}

	state, err := readFrameworkState()
	if err != nil {
		return "", fmt.Errorf("could not read state file: %w", err)
	}

	for i, stack := range state.Stacks {
		t := table.NewWriter()
		t.AppendRows([]table.Row{
			{"#", i},
			{"Type", stack.Provisioner},
		})

		switch {
		case stack.Provisioner == "serverless":
			t.AppendRow(table.Row{"Project ID", stack.Internal["deployment_id"]})
		case stack.Provisioner == "stateful":
			t.AppendRow(table.Row{"Deployment ID", stack.Internal["deployment_id"]})
		}
		t.AppendRows([]table.Row{
			{"Elasticsearch URL", stack.Elasticsearch},
			{"Kibana", stack.Kibana},
			{"Integrations Server", stack.IntegrationsServer},
			{"Username", stack.Username},
			{"Password", stack.Password},
		})
		builder.WriteString(t.Render())
		builder.WriteString("\n")
	}

	return builder.String(), nil
}

func askForVM() (runner.StateInstance, error) {
	vms, instances, err := listInstances()
	if err != nil {
		fmt.Errorf("cannot list VMs: %w", err)
	}
	fmt.Fprintf(os.Stderr, vms)

	if len(instances) == 1 {
		fmt.Fprintln(os.Stderr, "There is only one VM, auto-selecting it")
		return instances[0], nil
	}

	id := 0
	fmt.Fprint(os.Stderr, "Instance number: ")
	if _, err := fmt.Scanf("%d", &id); err != nil {
		return runner.StateInstance{}, fmt.Errorf("could not read instance number: %w:", err)
	}

	if id >= len(instances) {
		return runner.StateInstance{}, fmt.Errorf("Invalid Stack number, it must be between 0 and %d", len(instances)-1)
	}

	return instances[id], nil
}

func askForStack() (tcommon.Stack, error) {
	mg.Deps(Integration.Stacks)

	state, err := readFrameworkState()
	if err != nil {
		return tcommon.Stack{}, fmt.Errorf("could not read state file: %w", err)
	}

	if len(state.Stacks) == 1 {
		fmt.Println("There is only one Stack, auto-selecting it")
		return state.Stacks[0], nil
	}

	id := 0
	fmt.Print("Stack number: ")
	if _, err := fmt.Scanf("%d", &id); err != nil {
		return tcommon.Stack{}, fmt.Errorf("cannot read Stack number: %w", err)
	}

	if id >= len(state.Stacks) {
		return tcommon.Stack{}, fmt.Errorf("Invalid Stack number, it must be between 0 and %d", len(state.Stacks)-1)
	}

	return state.Stacks[id], nil
}

func generateEnvFile(stack tcommon.Stack) error {
	fileExists := true
	stat, err := os.Stat("./env.sh")
	if err != nil {
		if !errors.Is(err, os.ErrNotExist) {
			return fmt.Errorf("cannot stat 'env.sh': %w", err)
		}
		fileExists = false
	}

	if fileExists {
		bkpName := fmt.Sprintf("./env.sh-%d", rand.Int())
		if err := os.Rename(stat.Name(), bkpName); err != nil {
			return fmt.Errorf("cannot create backup: %w", err)
		}
		fmt.Printf("%q already existed, it was moved to %q\n", stat.Name(), bkpName)
	}

	f, err := os.Create("./env.sh")
	if err != nil {
		return fmt.Errorf("Could not create './env.sh': %w", err)
	}
	defer f.Close()

	fmt.Fprintf(f, "export ELASTICSEARCH_HOST=\"%s\"\n", stack.Elasticsearch)
	fmt.Fprintf(f, "export ELASTICSEARCH_USERNAME=\"%s\"\n", stack.Username)
	fmt.Fprintf(f, "export ELASTICSEARCH_PASSWORD=\"%s\"\n", stack.Password)

	fmt.Fprintf(f, "export KIBANA_HOST=\"%s\"\n", stack.Kibana)
	fmt.Fprintf(f, "export KIBANA_USERNAME=\"%s\"\n", stack.Username)
	fmt.Fprintf(f, "export KIBANA_PASSWORD=\"%s\"\n", stack.Password)

	fmt.Fprintf(f, "export INTEGRATIONS_SERVER_HOST=\"%s\"\n", stack.IntegrationsServer)

	return nil
}

// PrintState prints details about cloud stacks and VMs
func (Integration) PrintState(ctx context.Context) {
	fmt.Println("Virtual Machines")
	mg.Deps(Integration.ListInstances)
	fmt.Print("\n\n")
	fmt.Println("Cloud Stacks")
	mg.Deps(Integration.Stacks)
}

// ListInstances lists all VMs in a human readable form, including connection details
func (Integration) ListInstances() error {
	t, _, err := listInstances()
	if err != nil {
		fmt.Errorf("cannot list VMs: %w", err)
	}

	fmt.Print(t)

	return nil
}

// SSH prints to stdout the SSH command to connect to a VM, a menu is printed to stderr.
func (Integration) SSH() error {
	absStateDir, err := filepath.Abs(stateDir)
	if err != nil {
		return fmt.Errorf("cannot get absolute path from state directory '%s': %w", stateDir, err)
	}

	vm, err := askForVM()
	if err != nil {
		fmt.Errorf("cannot get VM: %w", err)
	}

	fmt.Println(fmt.Sprintf(`ssh -i %s %s@%s`, filepath.Join(absStateDir, "id_rsa"), vm.Username, vm.IP))
	return nil
}

// Stacks lists all stack deployments in a human readable form
func (Integration) Stacks() error {
	stacks, err := listStacks()
	if err != nil {
		return fmt.Errorf("cannot list stacks: %w", err)
	}

	fmt.Print(stacks)
	return nil
}

// GenerateEnvFile generates 'env.sh' containing envvars to connect to a cloud stack
func (Integration) GenerateEnvFile() error {
	stack, err := askForStack()
	if err != nil {
		return fmt.Errorf("cannot get stack: %w", err)
	}

	if err := generateEnvFile(stack); err != nil {
		return fmt.Errorf("cannot generate env file: %w", err)
	}
	fmt.Println("run 'source ./env.sh' to load the environment variables to your shell")

	return nil
}

// DeployEnvFile generates and deploys to a VM 'env.sh' containing envvars to connect to a cloud stack
func (Integration) DeployEnvFile() error {
	stack, err := askForStack()
	if err != nil {
		return fmt.Errorf("cannot get stack: %w", err)
	}

	if err := generateEnvFile(stack); err != nil {
		return fmt.Errorf("cannot generate env file: %w", err)
	}

	fullEnvFilepath, err := filepath.Abs("./env.sh")
	if err != nil {
		return fmt.Errorf("cannot get full filepath for env file: %w", err)
	}

	absStateDir, err := filepath.Abs(stateDir)
	if err != nil {
		return fmt.Errorf("cannot get absolute path from state directory '%s': %w", stateDir, err)
	}
	keyFile := filepath.Join(absStateDir, "id_rsa")

	vm, err := askForVM()
	if err != nil {
		return fmt.Errorf("cannot get VM: %w", err)
	}

	cmd := exec.Command("scp", "-i", keyFile, fullEnvFilepath, fmt.Sprintf("%s@%s:~/env.sh", vm.Username, vm.IP))
	if err := cmd.Run(); err != nil {
		return fmt.Errorf("could not copy env file to VM: %w", err)
	}

	return nil
}

// DeployDebugTools installs all necessary tools to debug tests from a VM
func (Integration) DeployDebugTools() error {
	absStateDir, err := filepath.Abs(stateDir)
	if err != nil {
		return fmt.Errorf("cannot get absolute path from state directory '%s': %w", stateDir, err)
	}
	keyFile := filepath.Join(absStateDir, "id_rsa")

	vm, err := askForVM()
	if err != nil {
		return fmt.Errorf("cannot get VM: %w", err)
	}

	isWindowsVM := strings.Contains(vm.ID, "windows")

	commands := []string{
		fmt.Sprintf("sudo chown -R %s:%s $HOME/go/pkg", vm.Username, vm.Username),
		"go install github.com/go-delve/delve/cmd/dlv@latest",
	}

	if isWindowsVM {
		commands = append(commands,
			"choco install -y git",
			"if exist mage rmdir /s /q mage",
			"if exist elastic-agent rmdir /s /q elastic-agent",
		)
	} else {
		commands = append(commands,
			`echo 'export PATH=$PATH:'"$HOME/go/bin" |sudo tee /root/.bashrc`,
			"rm -rf mage",
			"rm -rf elastic-agent",
			"sudo apt install -y docker.io",
			"sudo systemctl enable --now docker",
			"sudo usermod -aG docker $USER",
		)
	}

	commands = append(commands,
		"git clone https://github.com/magefile/mage",
		"cd mage && go run bootstrap.go",
		"git clone https://github.com/elastic/elastic-agent",
	)

	if isWindowsVM {
		commands = append(commands, "cd elastic-agent && xcopy /s /e /y ..\\agent\\ .\\")
	} else {
		commands = append(commands, "cd elastic-agent && cp -r ~/agent/* ./")
	}

	for _, c := range commands {
		cmd := exec.Command("ssh", "-i", keyFile, fmt.Sprintf("%s@%s", vm.Username, vm.IP), c)
		cmd.Stdin = os.Stdin
		cmd.Stderr = os.Stderr
		cmd.Stdout = os.Stdout

		if err := cmd.Run(); err != nil {
			return err
		}
	}

	fmt.Println("Delve, Mage have been installed and added to the path")
	fmt.Println("~/elastic-agent")
	return nil
}

// PrepareOnRemote shouldn't be called locally (called on remote host to prepare it for testing)
func (Integration) PrepareOnRemote() {
	mg.Deps(mage.InstallGoTestTools)
}

// TestBeatServerless runs beats-oriented serverless tests
func (Integration) TestBeatServerless(ctx context.Context, beatname string) error {
	beatBuildPath := filepath.Join("..", "beats", "x-pack", beatname, "build", "distributions")
	if os.Getenv("AGENT_BUILD_DIR") == "" {
		err := os.Setenv("AGENT_BUILD_DIR", beatBuildPath)
		if err != nil {
			return fmt.Errorf("error setting build dir: %s", err)
		}
	}

	// a bit of bypass logic; run as serverless by default
	if os.Getenv("STACK_PROVISIONER") == "" {
		err := os.Setenv("STACK_PROVISIONER", "serverless")
		if err != nil {
			return fmt.Errorf("error setting serverless stack var: %w", err)
		}
	} else if os.Getenv("STACK_PROVISIONER") == "stateful" {
		fmt.Printf(">>> Warning: running TestBeatServerless as stateful\n")
	}

	err := os.Setenv("TEST_BINARY_NAME", beatname)
	if err != nil {
		return fmt.Errorf("error setting binary name: %w", err)
	}
	return integRunner(ctx, "testing/integration/beats/serverless", false, "TestBeatsServerless")
}

// TestForResourceLeaks runs tests that check for resource leaks
func (Integration) TestForResourceLeaks(ctx context.Context) error {
	return integRunner(ctx, "testing/integration/leak", false, "TestLongRunningAgentForLeaks")
}

// TestOnRemote shouldn't be called locally (called on remote host to perform testing)
func (Integration) TestOnRemote(ctx context.Context) error {
	mg.Deps(Build.TestBinaries)
	version := os.Getenv("AGENT_VERSION")
	if version == "" {
		return errors.New("AGENT_VERSION environment variable must be set")
	}
	prefix := os.Getenv("TEST_DEFINE_PREFIX")
	if prefix == "" {
		return errors.New("TEST_DEFINE_PREFIX environment variable must be set")
	}
	testsStr := os.Getenv("TEST_DEFINE_TESTS")
	if testsStr == "" {
		return errors.New("TEST_DEFINE_TESTS environment variable must be set")
	}

	var goTestFlags []string
	rawTestFlags := os.Getenv("GOTEST_FLAGS")
	if rawTestFlags != "" {
		goTestFlags = strings.Split(rawTestFlags, " ")
	}

	tests := strings.Split(testsStr, ",")
	testsByPackage := make(map[string][]string)
	for _, testStr := range tests {
		testsStrSplit := strings.SplitN(testStr, ":", 2)
		if len(testsStrSplit) != 2 {
			return fmt.Errorf("%s is malformated it should be in the format of ${package}:${test_name}", testStr)
		}
		testsForPackage := testsByPackage[testsStrSplit[0]]
		testsForPackage = append(testsForPackage, testsStrSplit[1])
		testsByPackage[testsStrSplit[0]] = testsForPackage
	}
	smallPackageNames := make(map[string]string)
	for packageName := range testsByPackage {
		smallName := filepath.Base(packageName)
		existingPackage, ok := smallPackageNames[smallName]
		if ok {
			return fmt.Errorf("%s package collides with %s, because the base package name is the same", packageName, existingPackage)
		} else {
			smallPackageNames[smallName] = packageName
		}
	}
	for packageName, packageTests := range testsByPackage {
		testPrefix := fmt.Sprintf("%s.%s", prefix, filepath.Base(packageName))
		testName := fmt.Sprintf("remote-%s", testPrefix)
		fileName := fmt.Sprintf("build/TEST-go-%s", testName)
		extraFlags := make([]string, 0, len(goTestFlags)+6)
		if len(goTestFlags) > 0 {
			extraFlags = append(extraFlags, goTestFlags...)
		}
		extraFlags = append(extraFlags, "-test.shuffle", "on",
			"-test.timeout", goIntegTestTimeout.String(), "-test.run", "^("+strings.Join(packageTests, "|")+")$")
		params := mage.GoTestArgs{
			LogName:         testName,
			OutputFile:      fileName + ".out",
			JUnitReportFile: fileName + ".xml",
			Packages:        []string{packageName},
			Tags:            []string{"integration"},
			ExtraFlags:      extraFlags,
			Env: map[string]string{
				"AGENT_VERSION":      version,
				"TEST_DEFINE_PREFIX": testPrefix,
			},
		}
		err := devtools.GoTest(ctx, params)
		if err != nil {
			return err
		}
	}
	return nil
}

func (Integration) Buildkite() error {
	goTestFlags := os.Getenv("GOTEST_FLAGS")
	batches, err := define.DetermineBatches("testing/integration/ess", goTestFlags, "integration")
	if err != nil {
		return fmt.Errorf("failed to determine batches: %w", err)
	}
	agentVersion, agentStackVersion, err := getTestRunnerVersions()
	if err != nil {
		return fmt.Errorf("failed to get agent versions: %w", err)
	}
	goVersion, err := mage.DefaultBeatBuildVariableSources.GetGoVersion()
	if err != nil {
		return fmt.Errorf("failed to get go versions: %w", err)
	}

	cfg := tcommon.Config{
		AgentVersion: agentVersion,
		StackVersion: agentStackVersion,
		GOVersion:    goVersion,
		Platforms:    testPlatforms(),
		Packages:     testPackages(),
		Groups:       testGroups(),
		Matrix:       false,
		VerboseMode:  mg.Verbose(),
		TestFlags:    goTestFlags,
	}

	steps, err := buildkite.GenerateSteps(cfg, batches...)
	if err != nil {
		return fmt.Errorf("error generating buildkite steps: %w", err)
	}

	// write output to steps.yaml
	cwd, err := os.Getwd()
	if err != nil {
		return fmt.Errorf("error getting current working directory: %w", err)
	}
	ymlFilePath := filepath.Join(cwd, "steps.yml")
	file, err := os.Create(ymlFilePath)
	if err != nil {
		return fmt.Errorf("error creating file: %w", err)
	}
	defer file.Close()
	if _, err := file.WriteString(steps); err != nil {
		return fmt.Errorf("error writing to file: %w", err)
	}

	fmt.Printf(">>> Generated buildkite steps written to: %s\n", ymlFilePath)
	return nil
}

func integRunner(ctx context.Context, testDir string, matrix bool, singleTest string) error {
	if _, ok := ctx.Deadline(); !ok {
		// If the context doesn't have a timeout (usually via the mage -t option), give it one.
		var cancel context.CancelFunc
		ctx, cancel = context.WithTimeout(ctx, goProvisionAndTestTimeout)
		defer cancel()
	}

	for {
		failedCount, err := integRunnerOnce(ctx, matrix, testDir, singleTest)
		if err != nil {
			return err
		}
		if failedCount > 0 {
			if hasCleanOnExit() {
				mg.Deps(Integration.Clean)
			}
			os.Exit(1)
		}
		if !hasRunUntilFailure() {
			if hasCleanOnExit() {
				mg.Deps(Integration.Clean)
			}
			return nil
		}
	}
}

func integRunnerOnce(ctx context.Context, matrix bool, testDir string, singleTest string) (int, error) {
	goTestFlags := os.Getenv("GOTEST_FLAGS")

	batches, err := define.DetermineBatches(testDir, goTestFlags, "integration")
	if err != nil {
		return 0, fmt.Errorf("failed to determine batches: %w", err)
	}
	r, err := createTestRunner(matrix, singleTest, goTestFlags, batches...)
	if err != nil {
		return 0, fmt.Errorf("error creating test runner: %w", err)
	}
	results, err := r.Run(ctx)
	if err != nil {
		return 0, fmt.Errorf("error running test: %w", err)
	}
	_ = os.Remove("build/TEST-go-integration.out")
	_ = os.Remove("build/TEST-go-integration.out.json")
	_ = os.Remove("build/TEST-go-integration.xml")
	err = writeFile("build/TEST-go-integration.out", results.Output, 0o644)
	if err != nil {
		return 0, fmt.Errorf("error writing test out file: %w", err)
	}
	err = writeFile("build/TEST-go-integration.out.json", results.JSONOutput, 0o644)
	if err != nil {
		return 0, fmt.Errorf("error writing test out json file: %w", err)
	}
	err = writeFile("build/TEST-go-integration.xml", results.XMLOutput, 0o644)
	if err != nil {
		return 0, fmt.Errorf("error writing test out xml file: %w", err)
	}
	if results.Failures > 0 {
		r.Logger().Logf("Testing completed (%d failures, %d successful)", results.Failures, results.Tests-results.Failures)
	} else {
		r.Logger().Logf("Testing completed (%d successful)", results.Tests)
	}
	r.Logger().Logf("Console output written here: build/TEST-go-integration.out")
	r.Logger().Logf("Console JSON output written here: build/TEST-go-integration.out.json")
	r.Logger().Logf("JUnit XML written here: build/TEST-go-integration.xml")
	r.Logger().Logf("Diagnostic output (if present) here: build/diagnostics")
	return results.Failures, nil
}

func getTestRunnerVersions() (string, string, error) {
	var err error
	agentStackVersion := os.Getenv("AGENT_STACK_VERSION")
	agentVersion := os.Getenv("AGENT_VERSION")
	if agentVersion == "" {
		agentVersion, err = mage.DefaultBeatBuildVariableSources.GetBeatVersion()
		if err != nil {
			return "", "", err
		}
		if agentStackVersion == "" {
			// always use snapshot for stack version
			agentStackVersion = fmt.Sprintf("%s-SNAPSHOT", agentVersion)
		}
		if hasSnapshotEnv() {
			// in the case that SNAPSHOT=true is set in the environment the
			// default version of the agent is used, but as a snapshot build
			agentVersion = fmt.Sprintf("%s-SNAPSHOT", agentVersion)
		}
	}

	if agentStackVersion == "" {
		agentStackVersion = agentVersion
	}

	return agentVersion, agentStackVersion, nil
}

func createTestRunner(matrix bool, singleTest string, goTestFlags string, batches ...define.Batch) (*runner.Runner, error) {
	goVersion, err := mage.DefaultBeatBuildVariableSources.GetGoVersion()
	if err != nil {
		return nil, err
	}

	agentVersion, agentStackVersion, err := getTestRunnerVersions()
	if err != nil {
		return nil, err
	}

	agentBuildDir := os.Getenv("AGENT_BUILD_DIR")
	if agentBuildDir == "" {
		agentBuildDir = filepath.Join("build", "distributions")
	}
	essToken, ok, err := ess.GetESSAPIKey()
	if err != nil {
		return nil, err
	}
	if !ok {
		return nil, fmt.Errorf("ESS api key missing; run 'mage integration:auth'")
	}

	// Possible to change the region for deployment, default is gcp-us-west2 which is
	// the CFT region.
	essRegion := os.Getenv("TEST_INTEG_AUTH_ESS_REGION")
	if essRegion == "" {
		essRegion = "gcp-us-west2"
	}

	serviceTokenPath, ok, err := getGCEServiceTokenPath()
	if err != nil {
		return nil, err
	}
	if !ok {
		return nil, fmt.Errorf("GCE service token missing; run 'mage integration:auth'")
	}
	datacenter := os.Getenv("TEST_INTEG_AUTH_GCP_DATACENTER")
	if datacenter == "" {
		// us-central1-a is used because T2A instances required for ARM64 testing are only
		// available in the central regions
		datacenter = "us-central1-a"
	}

	ogcCfg := ogc.Config{
		ServiceTokenPath: serviceTokenPath,
		Datacenter:       datacenter,
	}

	var instanceProvisioner tcommon.InstanceProvisioner
	instanceProvisionerMode := os.Getenv("INSTANCE_PROVISIONER")
	switch instanceProvisionerMode {
	case "", ogc.Name:
		instanceProvisionerMode = ogc.Name
		instanceProvisioner, err = ogc.NewProvisioner(ogcCfg)
	case multipass.Name:
		instanceProvisioner = multipass.NewProvisioner()
	case kind.Name:
		instanceProvisioner = kind.NewProvisioner()
	default:
		return nil, fmt.Errorf("INSTANCE_PROVISIONER environment variable must be one of 'ogc' or 'multipass', not %s", instanceProvisionerMode)
	}

	email, err := ogcCfg.ClientEmail()
	if err != nil {
		return nil, err
	}

	provisionCfg := ess.ProvisionerConfig{
		Identifier: fmt.Sprintf("at-%s", strings.Replace(strings.Split(email, "@")[0], ".", "-", -1)),
		APIKey:     essToken,
		Region:     essRegion,
	}

	var stackProvisioner tcommon.StackProvisioner
	stackProvisionerMode := os.Getenv("STACK_PROVISIONER")
	switch stackProvisionerMode {
	case "", ess.ProvisionerStateful:
		stackProvisionerMode = ess.ProvisionerStateful
		stackProvisioner, err = ess.NewProvisioner(provisionCfg)
		if err != nil {
			return nil, err
		}
	case ess.ProvisionerServerless:
		ctx, cancel := context.WithTimeout(context.Background(), 5*time.Minute)
		defer cancel()
		stackProvisioner, err = ess.NewServerlessProvisioner(ctx, provisionCfg)
		if err != nil {
			return nil, err
		}
	default:
		return nil, fmt.Errorf("STACK_PROVISIONER environment variable must be one of %q or %q, not %s",
			ess.ProvisionerStateful,
			ess.ProvisionerServerless,
			stackProvisionerMode)
	}

	timestamp := timestampEnabled()

	extraEnv := map[string]string{}
	if agentCollectDiag := os.Getenv("AGENT_COLLECT_DIAG"); agentCollectDiag != "" {
		extraEnv["AGENT_COLLECT_DIAG"] = agentCollectDiag
	}
	if agentKeepInstalled := os.Getenv("AGENT_KEEP_INSTALLED"); agentKeepInstalled != "" {
		extraEnv["AGENT_KEEP_INSTALLED"] = agentKeepInstalled
	}

	extraEnv["TEST_LONG_RUNNING"] = os.Getenv("TEST_LONG_RUNNING")
	extraEnv["LONG_TEST_RUNTIME"] = os.Getenv("LONG_TEST_RUNTIME")

	// these following two env vars are currently not used by anything, but can be used in the future to test beats or
	// other binaries, see https://github.com/elastic/elastic-agent/pull/3258
	binaryName := os.Getenv("TEST_BINARY_NAME")
	if binaryName == "" {
		binaryName = "elastic-agent"
	}

	repoDir := os.Getenv("TEST_INTEG_REPO_PATH")
	if repoDir == "" {
		repoDir = "."
	}

	diagDir := filepath.Join("build", "diagnostics")
	_ = os.MkdirAll(diagDir, 0o755)

	cfg := tcommon.Config{
		AgentVersion:   agentVersion,
		StackVersion:   agentStackVersion,
		BuildDir:       agentBuildDir,
		GOVersion:      goVersion,
		RepoDir:        repoDir,
		DiagnosticsDir: diagDir,
		StateDir:       ".integration-cache",
		Platforms:      testPlatforms(),
		Packages:       testPackages(),
		Groups:         testGroups(),
		Matrix:         matrix,
		SingleTest:     singleTest,
		VerboseMode:    mg.Verbose(),
		Timestamp:      timestamp,
		TestFlags:      goTestFlags,
		ExtraEnv:       extraEnv,
		BinaryName:     binaryName,
	}

	r, err := runner.NewRunner(cfg, instanceProvisioner, stackProvisioner, batches...)
	if err != nil {
		return nil, fmt.Errorf("failed to create runner: %w", err)
	}
	return r, nil
}

func shouldBuildAgent() bool {
	build := os.Getenv("BUILD_AGENT")
	if build == "" {
		return false
	}
	ret, err := strconv.ParseBool(build)
	if err != nil {
		return false
	}
	return ret
}

func timestampEnabled() bool {
	timestamp := os.Getenv("TEST_INTEG_TIMESTAMP")
	if timestamp == "" {
		return false
	}
	b, _ := strconv.ParseBool(timestamp)
	return b
}

func testPlatforms() []string {
	platformsStr := os.Getenv("TEST_PLATFORMS")
	if platformsStr == "" {
		return nil
	}
	var platforms []string
	for _, p := range strings.Split(platformsStr, " ") {
		if p != "" {
			platforms = append(platforms, p)
		}
	}
	return platforms
}

func testPackages() []string {
	packagesStr, defined := os.LookupEnv("TEST_PACKAGES")
	if !defined {
		return nil
	}

	var packages []string
	for _, p := range strings.Split(packagesStr, ",") {
		if p == "tar.gz" {
			p = "targz"
		}
		packages = append(packages, p)
	}

	return packages
}

func testGroups() []string {
	groupsStr := os.Getenv("TEST_GROUPS")
	if groupsStr == "" {
		return nil
	}
	var groups []string
	for _, g := range strings.Split(groupsStr, " ") {
		if g != "" {
			groups = append(groups, g)
		}
	}
	return groups
}

// Pre-requisite: user must have the gcloud CLI installed
func authGCP(ctx context.Context) error {
	// We only need the service account token to exist.
	tokenPath, ok, err := getGCEServiceTokenPath()
	if err != nil {
		return err
	}
	if ok {
		// exists, so nothing to do
		return nil
	}

	// Use OS-appropriate command to find executables
	execFindCmd := "which"
	cliName := "gcloud"
	if runtime.GOOS == "windows" {
		execFindCmd = "where"
		cliName += ".exe"
	}

	// Check if gcloud CLI is installed
	cmd := exec.CommandContext(ctx, execFindCmd, cliName)
	if err := cmd.Run(); err != nil {
		return fmt.Errorf("%s CLI is not installed: %w", cliName, err)
	}

	// Check if user is already authenticated
	var authList []struct {
		Account string `json:"account"`
	}
	for authSuccess := false; !authSuccess; {
		cmd = exec.CommandContext(ctx, cliName, "auth", "list", "--filter=status:ACTIVE", "--format=json")
		output, err := cmd.Output()
		if err != nil {
			return fmt.Errorf("unable to list authenticated accounts: %w", err)
		}

		if err := json.Unmarshal(output, &authList); err != nil {
			return fmt.Errorf("unable to parse authenticated accounts: %w", err)
		}

		if len(authList) > 0 {
			// We have at least one authenticated, active account. All set!
			authSuccess = true
			continue
		}

		fmt.Fprintln(os.Stderr, "❌  GCP authentication unsuccessful. Retrying...")

		// Try to authenticate user
		cmd = exec.CommandContext(ctx, cliName, "auth", "login")
		if err := cmd.Run(); err != nil {
			return fmt.Errorf("unable to authenticate user: %w", cliName, err)
		}
	}

	// Parse env vars for
	// - expected email domain (default: elastic.co)
	// - expected GCP project (default: elastic-platform-ingest)
	expectedEmailDomain := os.Getenv("TEST_INTEG_AUTH_EMAIL_DOMAIN")
	if expectedEmailDomain == "" {
		expectedEmailDomain = "elastic.co"
	}
	expectedProject := os.Getenv("TEST_INTEG_AUTH_GCP_PROJECT")
	if expectedProject == "" {
		expectedProject = "elastic-platform-ingest"
	}

	// Check that authenticated account's email domain name
	email := authList[0].Account
	parts := strings.Split(email, "@")
	if len(parts) != 2 || parts[1] != expectedEmailDomain {
		return fmt.Errorf("please authenticate with your @%s email address (currently authenticated with %s)", expectedEmailDomain, email)
	}

	// Check the authenticated account's project
	cmd = exec.CommandContext(ctx, cliName, "config", "get", "core/project")
	output, err := cmd.Output()
	if err != nil {
		return fmt.Errorf("unable to get project: %w", err)
	}
	project := strings.TrimSpace(string(output))
	if project != expectedProject {
		// Attempt to select correct GCP project
		fmt.Printf("Attempting to switch GCP project from [%s] to [%s]...\n", project, expectedProject)
		cmd = exec.CommandContext(ctx, cliName, "config", "set", "core/project", expectedProject)
		cmd.Stdout = os.Stdout
		cmd.Stderr = os.Stderr
		cmd.Stdin = os.Stdin
		if err = cmd.Run(); err != nil {
			return fmt.Errorf("unable to switch project from [%s] to [%s]: %w", project, expectedProject, err)
		}
		project = expectedProject
	}

	// Check that the service account exists for the user
	var svcList []struct {
		Email string `json:"email"`
	}
	serviceAcctName := fmt.Sprintf("%s-agent-testing", strings.Replace(parts[0], ".", "-", -1))
	iamAcctName := fmt.Sprintf("%s@%s.iam.gserviceaccount.com", serviceAcctName, project)
	cmd = exec.CommandContext(ctx, cliName, "iam", "service-accounts", "list", "--format=json")
	output, err = cmd.Output()
	if err != nil {
		return fmt.Errorf("unable to list service accounts: %w", err)
	}
	if err := json.Unmarshal(output, &svcList); err != nil {
		return fmt.Errorf("unable to parse service accounts: %w", err)
	}
	found := false
	for _, svc := range svcList {
		if svc.Email == iamAcctName {
			found = true
			break
		}
	}
	if !found {
		cmd = exec.CommandContext(ctx, cliName, "iam", "service-accounts", "create", serviceAcctName)
		if err = cmd.Run(); err != nil {
			return fmt.Errorf("unable to create service account %s: %w", serviceAcctName, err)
		}
	}

	// Check that the service account has the required roles
	cmd = exec.CommandContext(
		ctx, cliName, "projects", "get-iam-policy", project,
		"--flatten=bindings[].members",
		fmt.Sprintf("--filter=bindings.members:serviceAccount:%s", iamAcctName),
		"--format=value(bindings.role)")
	output, err = cmd.Output()
	if err != nil {
		return fmt.Errorf("unable to get roles for service account %s: %w", serviceAcctName, err)
	}
	roles := strings.Split(string(output), ";")
	missingRoles := gceFindMissingRoles(roles, []string{"roles/compute.admin", "roles/iam.serviceAccountUser"})
	for _, role := range missingRoles {
		cmd = exec.CommandContext(ctx, cliName, "projects", "add-iam-policy-binding", project,
			fmt.Sprintf("--member=serviceAccount:%s", iamAcctName),
			fmt.Sprintf("--role=%s", role))
		if err = cmd.Run(); err != nil {
			return fmt.Errorf("failed to add role %s to service account %s: %w", role, serviceAcctName, err)
		}
	}

	// Create the key for the service account
	cmd = exec.CommandContext(ctx, cliName, "iam", "service-accounts", "keys", "create", tokenPath,
		fmt.Sprintf("--iam-account=%s", iamAcctName))
	cmd.Stdout = os.Stdout
	cmd.Stderr = os.Stderr
	if err = cmd.Run(); err != nil {
		return fmt.Errorf("failed to create key %s for service account %s: %w", tokenPath, serviceAcctName, err)
	}

	return nil
}

func gceFindMissingRoles(actual []string, expected []string) []string {
	var missing []string
	for _, e := range expected {
		if !slices.Contains(actual, e) {
			missing = append(missing, e)
		}
	}
	return missing
}

func getGCEServiceTokenPath() (string, bool, error) {
	serviceTokenPath := os.Getenv("TEST_INTEG_AUTH_GCP_SERVICE_TOKEN_FILE")
	if serviceTokenPath == "" {
		homeDir, err := os.UserHomeDir()
		if err != nil {
			return "", false, fmt.Errorf("unable to determine user's home directory: %w", err)
		}
		serviceTokenPath = filepath.Join(homeDir, ".config", "gcloud", "agent-testing-service-token.json")
	}
	_, err := os.Stat(serviceTokenPath)
	if os.IsNotExist(err) {
		return serviceTokenPath, false, nil
	} else if err != nil {
		return serviceTokenPath, false, fmt.Errorf("unable to check for service account key file at %s: %w", serviceTokenPath, err)
	}
	return serviceTokenPath, true, nil
}

func authESS(ctx context.Context) error {
	essAPIKeyFile, err := ess.GetESSAPIKeyFilePath()
	if err != nil {
		return err
	}
	_, err = os.Stat(essAPIKeyFile)
	if os.IsNotExist(err) {
		if err := os.MkdirAll(filepath.Dir(essAPIKeyFile), 0o700); err != nil {
			return fmt.Errorf("unable to create ESS config directory: %w", err)
		}

		if err := os.WriteFile(essAPIKeyFile, nil, 0o600); err != nil {
			return fmt.Errorf("unable to initialize ESS API key file: %w", err)
		}
	} else if err != nil {
		return fmt.Errorf("unable to check if ESS config directory exists: %w", err)
	}

	// Read API key from file
	data, err := os.ReadFile(essAPIKeyFile)
	if err != nil {
		return fmt.Errorf("unable to read ESS API key: %w", err)
	}

	essAPIKey := strings.TrimSpace(string(data))

	// Attempt to use API key to check if it's valid
	for authSuccess := false; !authSuccess; {
		client := ess.NewClient(ess.Config{ApiKey: essAPIKey})
		u, err := client.GetAccount(ctx, ess.GetAccountRequest{})
		if err != nil {
			return fmt.Errorf("unable to successfully connect to ESS API: %w", err)
		}

		if u.ID != "" {
			// We have a user. It indicates that the API key works. All set!
			authSuccess = true
			continue
		}

		fmt.Fprintln(os.Stderr, "❌  ESS authentication unsuccessful. Retrying...")

		prompt := fmt.Sprintf("Please provide a ESS API key for %s. To get your API key, "+
			"visit %s/account/keys:", client.BaseURL(), strings.TrimRight(client.BaseURL(), "/api/v1"))
		essAPIKey, err = stringPrompt(prompt)
		if err != nil {
			return fmt.Errorf("unable to read ESS API key from prompt: %w", err)
		}
	}

	// Write API key to file for future use
	if err := os.WriteFile(essAPIKeyFile, []byte(essAPIKey), 0o600); err != nil {
		return fmt.Errorf("unable to persist ESS API key for future use: %w", err)
	}

	return nil
}

// stringPrompt asks for a string value using the label
func stringPrompt(prompt string) (string, error) {
	r := bufio.NewReader(os.Stdin)
	for {
		fmt.Fprint(os.Stdout, prompt+" ")
		s, err := r.ReadString('\n')
		if err != nil {
			return "", fmt.Errorf("unable to read answer: %w", err)
		}

		s = strings.TrimSpace(s)
		if s != "" {
			return s, nil
		}
	}
}

func writeFile(name string, data []byte, perm os.FileMode) error {
	err := os.WriteFile(name, data, perm)
	if err != nil {
		return fmt.Errorf("failed to write file %s: %w", name, err)
	}
	return nil
}

func hasSnapshotEnv() bool {
	snapshot := os.Getenv(snapshotEnv)
	if snapshot == "" {
		return false
	}
	b, _ := strconv.ParseBool(snapshot)

	return b
}

func hasRunUntilFailure() bool {
	runUntil := os.Getenv("TEST_RUN_UNTIL_FAILURE")
	b, _ := strconv.ParseBool(runUntil)
	return b
}

func hasCleanOnExit() bool {
	clean := os.Getenv("TEST_INTEG_CLEAN_ON_EXIT")
	b, _ := strconv.ParseBool(clean)
	return b
}

func (Otel) Readme() error {
	fmt.Println(">> Building internal/pkg/otel/README.md")

	readmeTmpl := filepath.Join("internal", "pkg", "otel", "templates", "README.md.tmpl")
	readmeOut := filepath.Join("internal", "pkg", "otel", "README.md")

	// read README template
	tmpl, err := template.ParseFiles(readmeTmpl)
	if err != nil {
		return fmt.Errorf("failed to parse README template: %w", err)
	}

	data, err := otel.GetOtelDependencies("go.mod")
	if err != nil {
		return fmt.Errorf("Failed to get OTel dependencies: %w", err)
	}

	// resolve template
	out, err := os.OpenFile(readmeOut, os.O_CREATE|os.O_TRUNC|os.O_WRONLY, 0o644)
	if err != nil {
		return fmt.Errorf("failed to open file %s: %w", readmeOut, err)
	}
	defer out.Close()

	err = tmpl.Execute(out, data)
	if err != nil {
		return fmt.Errorf("failed to execute README template: %w", err)
	}

	// check that links are live
	mg.Deps(devtools.CheckLinksInFileAreLive(readmeOut))
	return nil
}

type Helm mg.Namespace

// RenderExamples runs the equivalent of `helm template` and `helm lint`
// for the examples of the Elastic Helm chart which are located at
// `deploy/helm/elastic-agent/examples` directory.
func (h Helm) RenderExamples() error {
	mg.SerialDeps(h.BuildDependencies)

	settings := cli.New() // Helm CLI settings
	actionConfig := &action.Configuration{}

	err := actionConfig.Init(settings.RESTClientGetter(), "default", "",
		func(format string, v ...interface{}) {})
	if err != nil {
		return fmt.Errorf("failed to init helm action config: %w", err)
	}

	examplesPath := filepath.Join(helmChartPath, "examples")
	dirEntries, err := os.ReadDir(examplesPath)
	if err != nil {
		return fmt.Errorf("failed to read %s dir: %w", examplesPath, err)
	}

	for _, d := range dirEntries {
		if !d.IsDir() {
			continue
		}

		helmChart, err := loader.Load(helmChartPath)
		if err != nil {
			return fmt.Errorf("failed to load helm chart: %w", err)
		}

		exampleFullPath := filepath.Join(examplesPath, d.Name())

		helmValues := make(map[string]any)
		helmValuesFiles, err := filepath.Glob(filepath.Join(exampleFullPath, "*-values.yaml"))
		if err != nil {
			return fmt.Errorf("failed to get helm values files: %w", err)
		}

		for _, helmValuesFile := range helmValuesFiles {
			data, err := loadYamlFile(helmValuesFile)
			if err != nil {
				return fmt.Errorf("failed to load helm values file: %w", err)
			}
			maps.Copy(helmValues, data)
		}

		lintAction := action.NewLint()
		lintResult := lintAction.Run([]string{helmChartPath}, helmValues)
		if len(lintResult.Errors) > 0 {
			return fmt.Errorf("failed to lint helm chart for example %s: %w", exampleFullPath, errors.Join(lintResult.Errors...))
		}

		installAction := action.NewInstall(actionConfig)
		installAction.Namespace = "default"
		installAction.ReleaseName = "example"
		installAction.CreateNamespace = true
		installAction.UseReleaseName = true
		installAction.CreateNamespace = false
		installAction.DryRun = true
		installAction.Replace = true
		installAction.KubeVersion = &chartutil.KubeVersion{Version: "1.27.0"}
		installAction.ClientOnly = true
		release, err := installAction.Run(helmChart, helmValues)
		if err != nil {
			return fmt.Errorf("failed to install helm chart: %w", err)
		}

		renderedFolder := filepath.Join(exampleFullPath, "rendered")
		err = os.Mkdir(renderedFolder, 0o755)
		if err != nil && !errors.Is(err, os.ErrExist) {
			return fmt.Errorf("failed to create rendered directory: %w", err)
		}

		renderedManifestPath := filepath.Join(renderedFolder, "manifest.yaml")
		err = os.WriteFile(renderedManifestPath, []byte(release.Manifest), 0o644)
		if err != nil {
			return fmt.Errorf("failed to write rendered manifest %q: %w", renderedManifestPath, err)
		}

		f, err := os.Open(renderedManifestPath)
		if err != nil {
			return fmt.Errorf("failed to open rendered manifest %q: %w", renderedManifestPath, err)
		}

		objs, err := kubernetes.LoadFromYAML(bufio.NewReader(f))
		_ = f.Close()
		if err != nil {
			return fmt.Errorf("failed to load k8s objects from rendered manifest %q: %w", renderedManifestPath, err)
		}

		if len(objs) == 0 {
			return fmt.Errorf("rendered manifest %q is empty", renderedManifestPath)
		}
	}

	return nil
}

// UpdateAgentVersion updates the agent version in the Elastic-Agent and EDOT-Collector Helm charts.
func (Helm) UpdateAgentVersion() error {
	agentVersion := bversion.GetParsedAgentPackageVersion().CoreVersion()
	agentSnapshotVersion := agentVersion + "-SNAPSHOT"
	// until the Helm chart reaches GA this remains with -beta suffix
	agentChartVersion := agentVersion + "-beta"

	for yamlFile, keyVals := range map[string][]struct {
		key   string
		value string
	}{
		// values file for elastic-agent Helm Chart
		filepath.Join(helmChartPath, "values.yaml"): {
			{"agent.version", agentVersion},
			// always use the SNAPSHOT version for image tag
			// for the chart that resides in the git repo
			{"agent.image.tag", agentSnapshotVersion},
		},
		// Chart.yaml for elastic-agent Helm Chart
		filepath.Join(helmChartPath, "Chart.yaml"): {
			{"appVersion", agentVersion},
			{"version", agentChartVersion},
		},
		// edot-collector values file for kube-stack Helm Chart
		filepath.Join(helmOtelChartPath, "values.yaml"): {
			{"defaultCRConfig.image.tag", agentVersion},
		},
		filepath.Join(helmMOtelChartPath, "values.yaml"): {
			{"defaultCRConfig.image.tag", agentVersion},
		},
	} {
		if err := updateYamlFile(yamlFile, keyVals...); err != nil {
			return fmt.Errorf("failed to update agent version: %w", err)
		}
	}

	return nil
}

// Lint lints the Elastic-Agent Helm chart.
func (h Helm) Lint() error {
	mg.SerialDeps(h.BuildDependencies)

	settings := cli.New() // Helm CLI settings
	actionConfig := &action.Configuration{}

	err := actionConfig.Init(settings.RESTClientGetter(), "default", "",
		func(format string, v ...interface{}) {})
	if err != nil {
		return fmt.Errorf("failed to init helm action config: %w", err)
	}

	lintAction := action.NewLint()
	lintResult := lintAction.Run([]string{helmChartPath}, nil)
	if len(lintResult.Errors) > 0 {
		return fmt.Errorf("failed to lint helm chart: %w", errors.Join(lintResult.Errors...))
	}
	return nil
}

func updateYamlFile(path string, keyVal ...struct {
	key   string
	value string
},
) error {
	data, err := os.ReadFile(path)
	if err != nil {
		return fmt.Errorf("failed to read file: %w", err)
	}

	// Parse YAML into a Node structure because
	// it maintains comments
	var rootNode yaml.Node
	err = yaml.Unmarshal(data, &rootNode)
	if err != nil {
		return fmt.Errorf("failed to unmarshal YAML: %w", err)
	}

	if rootNode.Kind != yaml.DocumentNode {
		return fmt.Errorf("root node is not a document node")
	} else if len(rootNode.Content) == 0 {
		return fmt.Errorf("root node has no content")
	}

	for _, kv := range keyVal {
		if err := updateYamlNodes(rootNode.Content[0], kv.value, strings.Split(kv.key, ".")...); err != nil {
			return fmt.Errorf("failed to update agent version: %w", err)
		}
	}

	// Truncate values file
	file, err := os.Create(path)
	if err != nil {
		return fmt.Errorf("failed to open file for writing: %w", err)
	}
	defer file.Close()

	// Create a YAML encoder with 2-space indentation
	encoder := yaml.NewEncoder(file)
	encoder.SetIndent(2)

	// Encode the updated YAML node back to the file
	err = encoder.Encode(&rootNode)
	if err != nil {
		return fmt.Errorf("failed to encode updated YAML: %w", err)
	}
	return nil
}

func (Helm) ensureRepository(repoName, repoURL string, settings *cli.EnvSettings) error {
	repoFile := settings.RepositoryConfig
	// Load existing repositories
	file, err := repo.LoadFile(repoFile)
	if err != nil {
		if errors.Is(err, os.ErrNotExist) {
			file = repo.NewFile()
		} else {
			return fmt.Errorf("could not load Helm repository config: %w", err)
		}
	}

	// Check if the repository is already added
	for _, entry := range file.Repositories {
		if entry.URL == repoURL {
			// repository already exists
			return nil
		}
	}

	// Add the repository
	entry := &repo.Entry{
		Name: repoName,
		URL:  repoURL,
	}

	chartRepo, err := repo.NewChartRepository(entry, getter.All(settings))
	if err != nil {
		return fmt.Errorf("could not create repo %s: %w", repoURL, err)
	}

	_, err = chartRepo.DownloadIndexFile()
	if err != nil {
		return fmt.Errorf("could not download index file for repo %s: %w", repoURL, err)
	}

	file.Update(entry)
	if err := file.WriteFile(repoFile, 0o644); err != nil {
		return fmt.Errorf("could not write Helm repository config: %w", err)
	}

	return nil
}

// BuildDependencies builds the dependencies for the Elastic-Agent Helm chart.
//
// This is a custom implementation that extends the functionality of `helm dependency update`.
// The standard Helm command assumes that all dependency repositories have been added beforehand
// via `helm repo add`, otherwise it fails. This method improves usability by ensuring all
// required repositories are added automatically before resolving dependencies.
//
// Furthermore, `helm dependency update` downloads dependencies as `.tgz` archives into the `charts/`
// directory but does not untar them. For our integration tests, we require the subcharts to be
// extracted. This method downloads and extracts each `.tgz` archive and removes the archive afterward,
// so that only the extracted subcharts remain in the `charts/` directory.
func (h Helm) BuildDependencies() error {
	settings := cli.New()
	settings.SetNamespace("")
	actionConfig := &action.Configuration{}

	chartFilePath := filepath.Join(helmChartPath, "Chart.yaml")
	chartFile, err := os.ReadFile(chartFilePath)
	if err != nil {
		return fmt.Errorf("could not read %q: %w", chartFilePath, err)
	}

	dependencies := struct {
		Entry []struct {
			Name       string `yaml:"name"`
			Repository string `yaml:"repository"`
		} `yaml:"dependencies"`
	}{}

	if err := os.RemoveAll(filepath.Join(helmChartPath, "charts")); err != nil && !errors.Is(err, os.ErrNotExist) {
		return fmt.Errorf("could not remove %s/charts: %w", helmChartPath, err)
	}

	err = yaml.Unmarshal(chartFile, &dependencies)
	if err != nil {
		return fmt.Errorf("could not unmarshal %s/Chart.yaml: %w", helmChartPath, err)
	}

	for _, dep := range dependencies.Entry {
		err := h.ensureRepository(dep.Name, dep.Repository, settings)
		if err != nil {
			return err
		}
	}

	err = actionConfig.Init(settings.RESTClientGetter(), settings.Namespace(), "",
		func(format string, v ...interface{}) {})
	if err != nil {
		return fmt.Errorf("failed to init helm action config: %w", err)
	}

	client := action.NewDependency()

	registryClient, err := registry.NewClient(
		registry.ClientOptDebug(settings.Debug),
		registry.ClientOptEnableCache(true),
		registry.ClientOptWriter(os.Stderr),
		registry.ClientOptCredentialsFile(settings.RegistryConfig),
	)
	if err != nil {
		return fmt.Errorf("failed to create helm registry client: %w", err)
	}

	buffer := bytes.Buffer{}

	man := &downloader.Manager{
		Out:              bufio.NewWriter(&buffer),
		ChartPath:        helmChartPath,
		Keyring:          client.Keyring,
		SkipUpdate:       true,
		Getters:          getter.All(settings),
		RegistryClient:   registryClient,
		RepositoryConfig: settings.RepositoryConfig,
		RepositoryCache:  settings.RepositoryCache,
		Debug:            settings.Debug,
	}
	if client.Verify {
		man.Verify = downloader.VerifyIfPossible
	}
	err = man.Build()
	if err != nil {
		return fmt.Errorf("failed to build helm dependencies: %w", err)
	}

	subChartDir := filepath.Join(helmChartPath, "charts")

	subChartArchives, err := filepath.Glob(filepath.Join(subChartDir, "*.tgz"))
	if err != nil {
		return fmt.Errorf("failed to get subchart archives: %w", err)
	}

	if len(subChartArchives) != len(dependencies.Entry) {
		return fmt.Errorf("expected %d subchart archives, got %d", len(dependencies.Entry), len(subChartArchives))
	}

	for _, subChartArchive := range subChartArchives {
		err := mage.Extract(subChartArchive, subChartDir)
		if err != nil {
			return fmt.Errorf("failed to extract %q: %w", subChartArchive, err)
		}

		err = os.Remove(subChartArchive)
		if err != nil {
			return fmt.Errorf("failed to remove %q: %w", subChartArchive, err)
		}
	}

	return nil
}

// Package packages the Elastic-Agent Helm chart. Note that you need to set SNAPSHOT="false" to build a production-ready package.
func (h Helm) Package() error {
	mg.SerialDeps(h.BuildDependencies)

	// need to explicitly set SNAPSHOT="false" to produce a production-ready package
	productionPackage := os.Getenv("SNAPSHOT") == "false"

	agentVersion := bversion.GetParsedAgentPackageVersion()
	agentCoreVersion := agentVersion.CoreVersion()
	agentImageTag := agentCoreVersion
	if !productionPackage {
		// always use the SNAPSHOT version for image tag if not a production package
		agentImageTag = agentImageTag + "-SNAPSHOT"
	}

	agentChartVersion := agentCoreVersion + "-beta"
	switch {
	case productionPackage && agentVersion.Major() >= 9:
		// for 9.0.0 and later versions, elastic-agent Helm chart is GA
		agentChartVersion = agentCoreVersion
	case productionPackage && agentVersion.Major() >= 8 && agentVersion.Minor() >= 18:
		// for 8.18.0 and later versions, elastic-agent Helm chart is GA
		agentChartVersion = agentCoreVersion
	}

	for yamlFile, keyVals := range map[string][]struct {
		key   string
		value string
	}{
		// values file for elastic-agent Helm Chart
		filepath.Join(helmChartPath, "values.yaml"): {
			{"agent.version", agentCoreVersion},
			// always use the SNAPSHOT version for image tag
			// for the chart that resides in the git repo
			{"agent.image.tag", agentImageTag},
		},
		// Chart.yaml for elastic-agent Helm Chart
		filepath.Join(helmChartPath, "Chart.yaml"): {
			{"appVersion", agentCoreVersion},
			{"version", agentChartVersion},
		},
	} {
		if err := updateYamlFile(yamlFile, keyVals...); err != nil {
			return fmt.Errorf("failed to update agent version: %w", err)
		}
	}

	// lint before packaging
	if err := h.Lint(); err != nil {
		return err
	}

	settings := cli.New() // Helm CLI settings
	actionConfig := &action.Configuration{}

	err := actionConfig.Init(settings.RESTClientGetter(), "default", "",
		func(format string, v ...interface{}) {})
	if err != nil {
		return fmt.Errorf("failed to init helm action config: %w", err)
	}

	packageAction := action.NewPackage()
	_, err = packageAction.Run(helmChartPath, nil)
	if err != nil {
		return fmt.Errorf("failed to package helm chart: %w", err)
	}
	return nil
}

func updateYamlNodes(rootNode *yaml.Node, value string, keys ...string) error {
	if len(keys) == 0 {
		return fmt.Errorf("no keys provided")
	}

	for i := 0; i < len(rootNode.Content)-1; i += 2 {
		agentKey := rootNode.Content[i]
		agentValue := rootNode.Content[i+1]

		if agentKey.Value == keys[0] {
			if len(keys) == 1 {
				agentValue.Value = value
				return nil
			}

			return updateYamlNodes(agentValue, value, keys[1:]...)
		}
	}

	return fmt.Errorf("key %s not found", keys[0])
}

func loadYamlFile(path string) (map[string]any, error) {
	f, err := os.Open(path)
	if err != nil {
		return nil, err
	}
	defer f.Close()
	decoder := yaml.NewDecoder(f)
	var data map[string]any
	if err := decoder.Decode(&data); err != nil {
		return nil, err
	}
	return data, nil
}<|MERGE_RESOLUTION|>--- conflicted
+++ resolved
@@ -1007,12 +1007,7 @@
 	if err != nil {
 		fipsVal = false
 	}
-<<<<<<< HEAD
-=======
-	if err := os.Setenv(fipsEnv, strconv.FormatBool(fipsVal)); err != nil {
-		return fmt.Errorf("failed to set fips env var: %w", err)
-	}
->>>>>>> 7eff1a96
+
 	devtools.FIPSBuild = fipsVal
 
 	source := "build/distributions/elastic-agent-cloud-" + agentVersion + "-SNAPSHOT-linux-" + runtime.GOARCH + ".docker.tar.gz"
