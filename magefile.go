--- conflicted
+++ resolved
@@ -406,17 +406,7 @@
 	}
 
 	for _, pkg := range testBinaryPkgs {
-<<<<<<< HEAD
 		err := buildTestBinary(pkg)
-=======
-		binary := filepath.Base(pkg)
-		if runtime.GOOS == "windows" {
-			binary += ".exe"
-		}
-
-		outputName := filepath.Join(pkg, binary)
-		err := RunGo("build", "-v", "-o", outputName, filepath.Join(pkg))
->>>>>>> bd11fa95
 		if err != nil {
 			return fmt.Errorf("cannot build test binary: %w", err)
 		}
@@ -445,7 +435,7 @@
 	}
 
 	outputName := filepath.Join(pkg, binary)
-	err := RunGo("build", "-o", outputName, filepath.Join(pkg))
+	err := RunGo("build", "-v", "-o", outputName, filepath.Join(pkg))
 	if err != nil {
 		return err
 	}
