--- conflicted
+++ resolved
@@ -10,12 +10,14 @@
 import (
 	"context"
 	"fmt"
+	"io"
 	"os"
 	"os/exec"
 	"path/filepath"
 	"runtime"
 	"strconv"
 	"strings"
+	"sync"
 	"time"
 
 	"github.com/hashicorp/go-multierror"
@@ -51,7 +53,7 @@
 	externalArtifacts = "EXTERNAL"
 	configFile        = "elastic-agent.yml"
 	agentDropPath     = "AGENT_DROP_PATH"
-	specSuffix        = ".spec.yml" // TODO: change after beat ignores yml config
+	specSuffix        = ".spec.yml"
 	checksumFilename  = "checksum.yml"
 )
 
@@ -953,7 +955,6 @@
 	}
 }
 
-<<<<<<< HEAD
 func yamlChecksum(checksums map[string]string) ([]byte, error) {
 	filesMap := make(map[string][]checksumFile)
 	files := make([]checksumFile, 0, len(checksums))
@@ -973,8 +974,6 @@
 	Checksum string `yaml:"sha512"`
 }
 
-=======
->>>>>>> 33a5f7e1
 // Package packages elastic-agent for the IronBank distribution, relying on the
 // binaries having already been built.
 //
