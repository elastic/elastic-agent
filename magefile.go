--- conflicted
+++ resolved
@@ -1319,17 +1319,8 @@
 }
 
 // runs only the integration tests that support local mode
-<<<<<<< HEAD
-<<<<<<< HEAD
-func (Integration) Local(ctx context.Context) error {
-=======
 // it takes as argument the test name to run or all if we want to run them all.
 func (Integration) Local(ctx context.Context, testName string) error {
->>>>>>> b0b88d69cb (mage integration:local is now accepting all as an argument if you want to run all local test (#3009))
-=======
-// it accepts as an optional argument the test name to run.
-func (Integration) Local(ctx context.Context, testName string) error {
->>>>>>> 032bf9e1
 	if shouldBuildAgent() {
 		// need only local package for current platform
 		devtools.Platforms = devtools.Platforms.Select(fmt.Sprintf("%s/%s", runtime.GOOS, runtime.GOARCH))
@@ -1344,18 +1335,11 @@
 	params := devtools.DefaultGoTestIntegrationArgs()
 	params.Tags = append(params.Tags, "local")
 	params.Packages = []string{"github.com/elastic/elastic-agent/testing/integration"}
-<<<<<<< HEAD
-<<<<<<< HEAD
-=======
 	if testName == "all" {
 		params.TestName = ""
 	} else {
 		params.TestName = testName
 	}
->>>>>>> b0b88d69cb (mage integration:local is now accepting all as an argument if you want to run all local test (#3009))
-=======
-	params.TestName = testName
->>>>>>> 032bf9e1
 	return devtools.GoTest(ctx, params)
 }
 
