--- conflicted
+++ resolved
@@ -1416,26 +1416,17 @@
 	}
 	r, err := createTestRunner(matrix, singleTest, batches...)
 	if err != nil {
-<<<<<<< HEAD
 		return fmt.Errorf("error creating test runner: %w", err)
 	}
 	results, err := r.Run(ctx)
 	if err != nil {
 		return fmt.Errorf("error running test: %w", err)
-=======
-		return err
-	}
-	results, err := r.Run(ctx)
-	if err != nil {
-		return err
->>>>>>> 1afe827c
 	}
 	_ = os.Remove("build/TEST-go-integration.out")
 	_ = os.Remove("build/TEST-go-integration.out.json")
 	_ = os.Remove("build/TEST-go-integration.xml")
 	err = writeFile("build/TEST-go-integration.out", results.Output, 0644)
 	if err != nil {
-<<<<<<< HEAD
 		return fmt.Errorf("error writing test out file: %w", err)
 	}
 	err = writeFile("build/TEST-go-integration.out.json", results.Output, 0644)
@@ -1445,17 +1436,6 @@
 	err = writeFile("build/TEST-go-integration.xml", results.XMLOutput, 0644)
 	if err != nil {
 		return fmt.Errorf("error writing test out xml file: %w", err)
-=======
-		return err
-	}
-	err = writeFile("build/TEST-go-integration.out.json", results.Output, 0644)
-	if err != nil {
-		return err
-	}
-	err = writeFile("build/TEST-go-integration.xml", results.XMLOutput, 0644)
-	if err != nil {
-		return err
->>>>>>> 1afe827c
 	}
 	if results.Failures > 0 {
 		fmt.Printf(">>> Testing completed (%d failures, %d successful)\n", results.Failures, results.Tests-results.Failures)
