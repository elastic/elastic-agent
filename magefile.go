// Copyright Elasticsearch B.V. and/or licensed to Elasticsearch B.V. under one
// or more contributor license agreements. Licensed under the Elastic License 2.0;
// you may not use this file except in compliance with the Elastic License 2.0.

//go:build mage

package main

import (
	"bufio"
	"context"
	"crypto/sha512"
	"encoding/json"
	"errors"
	"fmt"
	"html/template"
	"io"
	"io/fs"
	"log"
	"maps"
	"math/rand/v2"
	"net/http"
	"os"
	"os/exec"
	"path/filepath"
	"regexp"
	"runtime"
	"slices"
	"strconv"
	"strings"
	"sync"
	"sync/atomic"
	"time"

	"github.com/jedib0t/go-pretty/v6/table"
	"github.com/otiai10/copy"

	"github.com/elastic/elastic-agent/dev-tools/mage"
	devtools "github.com/elastic/elastic-agent/dev-tools/mage"
	"github.com/elastic/elastic-agent/dev-tools/mage/downloads"
	"github.com/elastic/elastic-agent/dev-tools/mage/manifest"
	"github.com/elastic/elastic-agent/internal/pkg/agent/application/upgrade/artifact/download"
	"github.com/elastic/elastic-agent/pkg/testing/define"
	"github.com/elastic/elastic-agent/pkg/testing/ess"
	"github.com/elastic/elastic-agent/pkg/testing/kubernetes/kind"
	"github.com/elastic/elastic-agent/pkg/testing/multipass"
	"github.com/elastic/elastic-agent/pkg/testing/ogc"
	"github.com/elastic/elastic-agent/pkg/testing/runner"
	"github.com/elastic/elastic-agent/pkg/testing/tools/git"
	pv "github.com/elastic/elastic-agent/pkg/testing/tools/product_versions"
	"github.com/elastic/elastic-agent/pkg/testing/tools/snapshots"
	"github.com/elastic/elastic-agent/pkg/version"
	"github.com/elastic/elastic-agent/testing/upgradetest"
	bversion "github.com/elastic/elastic-agent/version"

	// mage:import
	"github.com/elastic/elastic-agent/dev-tools/mage/target/common"
	// mage:import
	_ "github.com/elastic/elastic-agent/dev-tools/mage/target/integtest/notests"
	// mage:import
	"github.com/elastic/elastic-agent/dev-tools/mage/target/test"

	"github.com/magefile/mage/mg"
	"github.com/magefile/mage/sh"
	"golang.org/x/sync/errgroup"
	"gopkg.in/yaml.v3"

	"helm.sh/helm/v3/pkg/action"
	"helm.sh/helm/v3/pkg/chart/loader"
	"helm.sh/helm/v3/pkg/chartutil"
	"helm.sh/helm/v3/pkg/cli"
)

const (
	goLicenserRepo    = "github.com/elastic/go-licenser"
	buildDir          = "build"
	metaDir           = "_meta"
	snapshotEnv       = "SNAPSHOT"
	devEnv            = "DEV"
	externalArtifacts = "EXTERNAL"
	platformsEnv      = "PLATFORMS"
	packagesEnv       = "PACKAGES"
	configFile        = "elastic-agent.yml"
	agentDropPath     = "AGENT_DROP_PATH"
	checksumFilename  = "checksum.yml"
	commitLen         = 7

	cloudImageTmpl = "docker.elastic.co/observability-ci/elastic-agent:%s"

	baseURLForStagingDRA = "https://staging.elastic.co/"
	agentCoreProjectName = "elastic-agent-core"

	helmChartPath = "./deploy/helm/elastic-agent"
)

var (
	// Aliases for commands required by master makefile
	Aliases = map[string]interface{}{
		"build": Build.All,
		"demo":  Demo.Enroll,
	}

	errNoManifest         = errors.New(fmt.Sprintf("missing %q environment variable", mage.ManifestUrlEnvVar))
	errNoAgentDropPath    = errors.New("missing AGENT_DROP_PATH environment variable")
	errAtLeastOnePlatform = errors.New("elastic-agent package is expected to build at least one platform package")

	// goIntegTestTimeout is the timeout passed to each instance of 'go test' used in integration tests.
	goIntegTestTimeout = 2 * time.Hour
	// goProvisionAndTestTimeout is the timeout used for both provisioning and running tests.
	goProvisionAndTestTimeout = goIntegTestTimeout + 30*time.Minute
)

func init() {
	common.RegisterCheckDeps(Update, Check.All)
	test.RegisterDeps(UnitTest)
	devtools.BeatLicense = "Elastic License 2.0"
	devtools.BeatDescription = "Elastic Agent - single, unified way to add monitoring for logs, metrics, and other types of data to a host."

	devtools.Platforms = devtools.Platforms.Filter("!linux/386")
	devtools.Platforms = devtools.Platforms.Filter("!windows/386")
}

// Default set to build everything by default.
var Default = Build.All

// Build namespace used to build binaries.
type Build mg.Namespace

// Test namespace contains all the task for testing the projects.
type Test mg.Namespace

// Check namespace contains tasks related check the actual code quality.
type Check mg.Namespace

// Prepare tasks related to bootstrap the environment or get information about the environment.
type Prepare mg.Namespace

// Format automatically format the code.
type Format mg.Namespace

// Demo runs agent out of container.
type Demo mg.Namespace

// Dev runs package and build for dev purposes.
type Dev mg.Namespace

// Cloud produces or pushes cloud image for cloud testing.
type Cloud mg.Namespace

// Integration namespace contains tasks related to operating and running integration tests.
type Integration mg.Namespace

// Otel namespace contains Open Telemetry related tasks.
type Otel mg.Namespace

func CheckNoChanges() error {
	fmt.Println(">> fmt - go run")
	err := sh.RunV("go", "mod", "tidy", "-v")
	if err != nil {
		return fmt.Errorf("failed running go mod tidy, please fix the issues reported: %w", err)
	}
	fmt.Println(">> fmt - git diff")
	err = sh.RunV("git", "diff")
	if err != nil {
		return fmt.Errorf("failed running git diff, please fix the issues reported: %w", err)
	}
	fmt.Println(">> fmt - git update-index")
	err = sh.RunV("git", "update-index", "--refresh")
	if err != nil {
		return fmt.Errorf("failed running git update-index --refresh, please fix the issues reported: %w", err)
	}
	fmt.Println(">> fmt - git diff-index")
	err = sh.RunV("git", "diff-index", "--exit-code", "HEAD", " --")
	if err != nil {
		return fmt.Errorf("failed running go mod tidy, please fix the issues reported: %w", err)
	}
	return nil
}

// Env returns information about the environment.
func (Prepare) Env() {
	mg.Deps(Mkdir("build"), Build.GenerateConfig)
	RunGo("version")
	RunGo("env")
}

// Build builds the agent binary with DEV flag set.
func (Dev) Build() {
	dev := os.Getenv(devEnv)
	defer os.Setenv(devEnv, dev)

	os.Setenv(devEnv, "true")
	devtools.DevBuild = true
	mg.Deps(Build.All)
}

// Package bundles the agent binary with DEV flag set.
func (Dev) Package(ctx context.Context) {
	dev := os.Getenv(devEnv)
	defer os.Setenv(devEnv, dev)

	os.Setenv(devEnv, "true")

	if _, hasExternal := os.LookupEnv(externalArtifacts); !hasExternal {
		devtools.ExternalBuild = true
	}

	devtools.DevBuild = true
	Package(ctx)
}

func mocksPath() (string, error) {
	repositoryRoot, err := findRepositoryRoot()
	if err != nil {
		return "", fmt.Errorf("finding repository root: %w", err)
	}
	return filepath.Join(repositoryRoot, "testing", "mocks"), nil
}

func (Dev) CleanMocks() error {
	mPath, err := mocksPath()
	if err != nil {
		return fmt.Errorf("retrieving mocks path: %w", err)
	}
	err = os.RemoveAll(mPath)
	if err != nil {
		return fmt.Errorf("removing mocks: %w", err)
	}
	return nil
}

func (Dev) RegenerateMocks() error {
	mg.Deps(Dev.CleanMocks)
	err := sh.Run("mockery")
	if err != nil {
		return fmt.Errorf("generating mocks: %w", err)
	}

	// change CWD
	workingDir, err := os.Getwd()
	if err != nil {
		return fmt.Errorf("retrieving CWD: %w", err)
	}
	// restore the working directory when exiting the function
	defer func() {
		err := os.Chdir(workingDir)
		if err != nil {
			panic(fmt.Errorf("failed to restore working dir %q: %w", workingDir, err))
		}
	}()

	mPath, err := mocksPath()
	if err != nil {
		return fmt.Errorf("retrieving mocks path: %w", err)
	}

	err = os.Chdir(mPath)
	if err != nil {
		return fmt.Errorf("changing current directory to %q: %w", mPath, err)
	}

	mg.Deps(devtools.AddLicenseHeaders)
	mg.Deps(devtools.GoImports)
	return nil
}

// InstallGoLicenser install go-licenser to check license of the files.
func (Prepare) InstallGoLicenser() error {
	return GoInstall(goLicenserRepo)
}

// All build all the things for the current projects.
func (Build) All() {
	mg.Deps(Build.Binary)
}

// GenerateConfig generates the configuration from _meta/elastic-agent.yml
func (Build) GenerateConfig() error {
	mg.Deps(Mkdir(buildDir))
	return sh.Copy(filepath.Join(buildDir, configFile), filepath.Join(metaDir, configFile))
}

// GolangCrossBuildOSS build the Beat binary inside of the golang-builder.
// Do not use directly, use crossBuild instead.
func GolangCrossBuildOSS() error {
	params := devtools.DefaultGolangCrossBuildArgs()
	injectBuildVars(params.Vars)
	return devtools.GolangCrossBuild(params)
}

// GolangCrossBuild build the Beat binary inside of the golang-builder.
// Do not use directly, use crossBuild instead.
func GolangCrossBuild() error {
	params := devtools.DefaultGolangCrossBuildArgs()
	params.OutputDir = "build/golang-crossbuild"
	injectBuildVars(params.Vars)

	if err := devtools.GolangCrossBuild(params); err != nil {
		return err
	}

	// TODO: no OSS bits just yet
	// return GolangCrossBuildOSS()

	return nil
}

// BuildGoDaemon builds the go-daemon binary (use crossBuildGoDaemon).
func BuildGoDaemon() error {
	return devtools.BuildGoDaemon()
}

// BinaryOSS build the fleet artifact.
func (Build) BinaryOSS() error {
	mg.Deps(Prepare.Env)
	buildArgs := devtools.DefaultBuildArgs()
	buildArgs.Name = "elastic-agent-oss"
	buildArgs.OutputDir = buildDir
	injectBuildVars(buildArgs.Vars)

	return devtools.Build(buildArgs)
}

// Binary build the fleet artifact.
func (Build) Binary() error {
	mg.Deps(Prepare.Env)

	buildArgs := devtools.DefaultBuildArgs()
	buildArgs.OutputDir = buildDir
	injectBuildVars(buildArgs.Vars)

	return devtools.Build(buildArgs)
}

// Clean up dev environment.
func (Build) Clean() error {
	absBuildDir, err := filepath.Abs(buildDir)
	if err != nil {
		return fmt.Errorf("cannot get absolute path of build dir: %w", err)
	}
	if err := os.RemoveAll(absBuildDir); err != nil {
		return fmt.Errorf("cannot remove build dir '%s': %w", absBuildDir, err)
	}

	testBinariesPath, err := getTestBinariesPath()
	if err != nil {
		return fmt.Errorf("cannot remove test binaries: %w", err)
	}

	if mg.Verbose() {
		fmt.Println("removed", absBuildDir)
		for _, b := range testBinariesPath {
			fmt.Println("removed", b)
		}
	}

	return nil
}

func getTestBinariesPath() ([]string, error) {
	wd, err := os.Getwd()
	if err != nil {
		return nil, fmt.Errorf("could not get working directory: %w", err)
	}

	testBinaryPkgs := []string{
		filepath.Join(wd, "pkg", "component", "fake", "component"),
		filepath.Join(wd, "internal", "pkg", "agent", "install", "testblocking"),
	}
	return testBinaryPkgs, nil
}

// TestBinaries build the required binaries for the test suite.
func (Build) TestBinaries() error {
	testBinaryPkgs, err := getTestBinariesPath()
	if err != nil {
		fmt.Errorf("cannot build test binaries: %w", err)
	}

	for _, pkg := range testBinaryPkgs {
		binary := filepath.Base(pkg)
		if runtime.GOOS == "windows" {
			binary += ".exe"
		}

		outputName := filepath.Join(pkg, binary)
		err := RunGo("build", "-o", outputName, filepath.Join(pkg))
		if err != nil {
			return err
		}
		err = os.Chmod(outputName, 0755)
		if err != nil {
			return err
		}
	}
	return nil
}

// All run all the code checks.
func (Check) All() {
	mg.SerialDeps(Check.License, Integration.Check)
}

// License makes sure that all the Golang files have the appropriate license header.
func (Check) License() error {
	mg.Deps(Prepare.InstallGoLicenser)
	// exclude copied files until we come up with a better option
	return sh.RunV("go-licenser", "-d", "-license", "Elasticv2")
}

// Changes run git status --porcelain and return an error if we have changes or uncommitted files.
func (Check) Changes() error {
	out, err := sh.Output("git", "status", "--porcelain")
	if err != nil {
		return errors.New("cannot retrieve hash")
	}

	if len(out) != 0 {
		fmt.Fprintln(os.Stderr, "Changes:")
		fmt.Fprintln(os.Stderr, out)
		return fmt.Errorf("uncommited changes")
	}
	return nil
}

// All runs all the tests.
func (Test) All() {
	mg.SerialDeps(Test.Unit)
}

// Unit runs all the unit tests.
func (Test) Unit(ctx context.Context) error {
	mg.Deps(Prepare.Env, Build.TestBinaries)
	params := devtools.DefaultGoTestUnitArgs()
	return devtools.GoTest(ctx, params)
}

// Coverage takes the coverages report from running all the tests and display the results in the browser.
func (Test) Coverage() error {
	mg.Deps(Prepare.Env, Build.TestBinaries)
	return RunGo("tool", "cover", "-html="+filepath.Join(buildDir, "coverage.out"))
}

// All format automatically all the codes.
func (Format) All() {
	mg.SerialDeps(Format.License)
}

// License applies the right license header.
func (Format) License() error {
	mg.Deps(Prepare.InstallGoLicenser)
	return sh.RunV("go-licenser", "-license", "Elastic")
}

// AssembleDarwinUniversal merges the darwin/amd64 and darwin/arm64 into a single
// universal binary using `lipo`. It's automatically invoked by CrossBuild whenever
// the darwin/amd64 and darwin/arm64 are present.
func AssembleDarwinUniversal() error {
	cmd := "lipo"

	if _, err := exec.LookPath(cmd); err != nil {
		return fmt.Errorf("%q is required to assemble the universal binary: %w",
			cmd, err)
	}

	var lipoArgs []string
	args := []string{
		"build/golang-crossbuild/%s-darwin-universal",
		"build/golang-crossbuild/%s-darwin-arm64",
		"build/golang-crossbuild/%s-darwin-amd64"}

	for _, arg := range args {
		lipoArgs = append(lipoArgs, fmt.Sprintf(arg, devtools.BeatName))
	}

	lipo := sh.RunCmd(cmd, "-create", "-output")
	return lipo(lipoArgs...)
}

// Package packages the Beat for distribution.
// Use SNAPSHOT=true to build snapshots.
// Use PLATFORMS to control the target platforms.
// Use VERSION_QUALIFIER to control the version qualifier.
func Package(ctx context.Context) error {
	start := time.Now()
	defer func() { fmt.Println("package ran for", time.Since(start)) }()

	platforms := devtools.Platforms.Names()
	if len(platforms) == 0 {
		panic("elastic-agent package is expected to build at least one platform package")
	}

	var err error
	var manifestResponse *manifest.Build
	if devtools.PackagingFromManifest {
		manifestResponse, _, err = downloadManifestAndSetVersion(ctx, devtools.ManifestURL)
		if err != nil {
			return fmt.Errorf("failed downloading manifest: %w", err)
		}
	}

	var dependenciesVersion string
	if beatVersion, found := os.LookupEnv("BEAT_VERSION"); !found {
		dependenciesVersion = bversion.GetDefaultVersion()
	} else {
		dependenciesVersion = beatVersion
	}

	packageAgent(ctx, platforms, dependenciesVersion, manifestResponse, mg.F(devtools.UseElasticAgentPackaging), mg.F(CrossBuild))
	return nil
}

// DownloadManifest downloads the provided manifest file into the predefined folder and downloads all components in the manifest.
func DownloadManifest(ctx context.Context) error {
	fmt.Println("--- Downloading manifest")
	start := time.Now()
	defer func() { fmt.Println("Downloading manifest took", time.Since(start)) }()

	dropPath, found := os.LookupEnv(agentDropPath)

	if !found {
		return errNoAgentDropPath
	}

	if !devtools.PackagingFromManifest {
		return errNoManifest
	}

	platforms := devtools.Platforms.Names()
	if len(platforms) == 0 {
		return errAtLeastOnePlatform
	}

	var requiredPackages []string
	for _, p := range platforms {
		requiredPackages = append(requiredPackages, manifest.PlatformPackages[p])
	}

	if e := manifest.DownloadComponents(ctx, devtools.ManifestURL, platforms, dropPath); e != nil {
		return fmt.Errorf("failed to download the manifest file, %w", e)
	}
	log.Printf(">> Completed downloading packages from manifest into drop-in %s", dropPath)

	return nil
}

// FixDRADockerArtifacts is a workaround for the DRA artifacts produced by the package target. We had to do
// because the initial unified release manager DSL code required specific names that the package does not produce,
// we wanted to keep backwards compatibility with the artifacts of the unified release and the DRA.
// this follows the same logic as https://github.com/elastic/beats/blob/2fdefcfbc783eb4710acef07d0ff63863fa00974/.ci/scripts/prepare-release-manager.sh
func FixDRADockerArtifacts() error {
	fmt.Println("--- Fixing Docker DRA artifacts")
	distributionsPath := filepath.Join("build", "distributions")
	// Find all the files with the given name
	matches, err := filepath.Glob(filepath.Join(distributionsPath, "*docker.tar.gz*"))
	if err != nil {
		return err
	}
	if mg.Verbose() {
		log.Printf("--- Found artifacts to rename %s %d", distributionsPath, len(matches))
	}
	// Match the artifact name and break down into groups so that we can reconstruct the names as its expected by the DRA DSL
	// As SNAPSHOT keyword or BUILDID are optional, capturing the separator - or + with the value.
	artifactRegexp, err := regexp.Compile(`([\w+-]+)-(([0-9]+)\.([0-9]+)\.([0-9]+))([-|\+][\w]+)?-([\w]+)-([\w]+)\.([\w]+)\.([\w.]+)`)
	if err != nil {
		return err
	}
	for _, m := range matches {
		artifactFile, err := os.Stat(m)
		if err != nil {
			return fmt.Errorf("failed stating file: %w", err)
		}
		if artifactFile.IsDir() {
			continue
		}
		match := artifactRegexp.FindAllStringSubmatch(artifactFile.Name(), -1)
		// The groups here is tightly coupled with the regexp above.
		// match[0][6] already contains the separator so no need to add before the variable
		targetName := fmt.Sprintf("%s-%s%s-%s-image-%s-%s.%s", match[0][1], match[0][2], match[0][6], match[0][9], match[0][7], match[0][8], match[0][10])
		if mg.Verbose() {
			fmt.Printf("%#v\n", match)
			fmt.Printf("Artifact: %s \n", artifactFile.Name())
			fmt.Printf("Renamed:  %s \n", targetName)
		}
		renameErr := os.Rename(filepath.Join(distributionsPath, artifactFile.Name()), filepath.Join(distributionsPath, targetName))
		if renameErr != nil {
			return renameErr
		}
		if mg.Verbose() {
			fmt.Println("Renamed artifact")
		}
	}
	return nil
}

func getPackageName(beat, version, pkg string) (string, string) {
	if hasSnapshotEnv() {
		version += "-SNAPSHOT"
	}
	return version, fmt.Sprintf("%s-%s-%s", beat, version, pkg)
}

func requiredPackagesPresent(basePath, beat, version string, requiredPackages []string) bool {
	for _, pkg := range requiredPackages {
		_, packageName := getPackageName(beat, version, pkg)
		path := filepath.Join(basePath, "build", "distributions", packageName)

		if _, err := os.Stat(path); err != nil {
			fmt.Printf("Package %q does not exist on path: %s\n", packageName, path)
			return false
		}
	}
	return true
}

// TestPackages tests the generated packages (i.e. file modes, owners, groups).
func TestPackages() error {
	fmt.Println("--- TestPackages, the generated packages (i.e. file modes, owners, groups).")
	return devtools.TestPackages()
}

// RunGo runs go command and output the feedback to the stdout and the stderr.
func RunGo(args ...string) error {
	return sh.RunV(mg.GoCmd(), args...)
}

// GoInstall installs a tool by calling `go install <link>
func GoInstall(link string) error {
	_, err := sh.Exec(map[string]string{}, os.Stdout, os.Stderr, "go", "install", link)
	return err
}

// Mkdir returns a function that create a directory.
func Mkdir(dir string) func() error {
	return func() error {
		if err := os.MkdirAll(dir, 0700); err != nil {
			return fmt.Errorf("failed to create directory: %v, error: %+v", dir, err)
		}
		return nil
	}
}

func commitID() string {
	commitID, err := sh.Output("git", "rev-parse", "--short", "HEAD")
	if err != nil {
		return "cannot retrieve hash"
	}
	return commitID
}

// Update is an alias for executing control protocol, configs, and specs.
func Update() {
	mg.SerialDeps(Config, BuildPGP, BuildFleetCfg, Otel.Readme)
}

func EnsureCrossBuildOutputDir() error {
	repositoryRoot, err := findRepositoryRoot()
	if err != nil {
		return fmt.Errorf("finding repository root: %w", err)
	}
	return os.MkdirAll(filepath.Join(repositoryRoot, "build", "golang-crossbuild"), 0o770)
}

// CrossBuild cross-builds the beat for all target platforms.
func CrossBuild() error {
	mg.Deps(EnsureCrossBuildOutputDir)
	return devtools.CrossBuild()
}

// CrossBuildGoDaemon cross-builds the go-daemon binary using Docker.
func CrossBuildGoDaemon() error {
	mg.Deps(EnsureCrossBuildOutputDir)
	return devtools.CrossBuildGoDaemon()
}

// PackageAgentCore cross-builds and packages distribution artifacts containing
// only elastic-agent binaries with no extra files or dependencies.
func PackageAgentCore() {
	start := time.Now()
	defer func() { fmt.Println("packageAgentCore ran for", time.Since(start)) }()

	mg.Deps(CrossBuild, CrossBuildGoDaemon)

	devtools.UseElasticAgentCorePackaging()

	mg.Deps(devtools.Package)
}

// Config generates both the short/reference/docker.
func Config() {
	mg.Deps(configYML)
}

// ControlProto generates pkg/agent/control/proto module.
func ControlProto() error {
	if err := sh.RunV(
		"protoc",
		"--go_out=pkg/control/v2/cproto", "--go_opt=paths=source_relative",
		"--go-grpc_out=pkg/control/v2/cproto", "--go-grpc_opt=paths=source_relative",
		"control_v2.proto"); err != nil {
		return err
	}

	return sh.RunV(
		"protoc",
		"--go_out=pkg/control/v1/proto", "--go_opt=paths=source_relative",
		"--go-grpc_out=pkg/control/v1/proto", "--go-grpc_opt=paths=source_relative",
		"control_v1.proto")
}

func BuildPGP() error {
	// go run elastic-agent/dev-tools/cmd/buildpgp/build_pgp.go --in agent/spec/GPG-KEY-elasticsearch --out elastic-agent/pkg/release/pgp.go
	goF := filepath.Join("dev-tools", "cmd", "buildpgp", "build_pgp.go")
	in := "GPG-KEY-elasticsearch"
	out := filepath.Join("internal", "pkg", "release", "pgp.go")

	fmt.Printf(">> BuildPGP from %s to %s\n", in, out)
	return RunGo("run", goF, "--in", in, "--output", out)
}

func configYML() error {
	return devtools.Config(devtools.AllConfigTypes, ConfigFileParams(), ".")
}

// ConfigFileParams returns the parameters for generating OSS config.
func ConfigFileParams() devtools.ConfigFileParams {
	p := devtools.ConfigFileParams{
		Templates: []string{"_meta/config/*.tmpl"},
		Short: devtools.ConfigParams{
			Template: "_meta/config/elastic-agent.yml.tmpl",
		},
		Reference: devtools.ConfigParams{
			Template: "_meta/config/elastic-agent.reference.yml.tmpl",
		},
		Docker: devtools.ConfigParams{
			Template: "_meta/config/elastic-agent.docker.yml.tmpl",
		},
	}
	return p
}

// UnitTest performs unit test on agent.
func UnitTest() {
	mg.Deps(Test.All)
}

// BuildFleetCfg embed the default fleet configuration as part of the binary.
func BuildFleetCfg() error {
	goF := filepath.Join("dev-tools", "cmd", "buildfleetcfg", "buildfleetcfg.go")
	in := filepath.Join("_meta", "elastic-agent.fleet.yml")
	out := filepath.Join("internal", "pkg", "agent", "application", "configuration_embed.go")

	fmt.Printf(">> BuildFleetCfg %s to %s\n", in, out)
	return RunGo("run", goF, "--in", in, "--out", out)
}

// Enroll runs agent which enrolls before running.
func (Demo) Enroll(ctx context.Context) error {
	env := map[string]string{
		"FLEET_ENROLL": "1",
	}
	return runAgent(ctx, env)
}

// NoEnroll runs agent which does not enroll before running.
func (Demo) NoEnroll(ctx context.Context) error {
	env := map[string]string{
		"FLEET_ENROLL": "0",
	}
	return runAgent(ctx, env)
}

// Image builds a cloud image
func (Cloud) Image(ctx context.Context) {
	platforms := os.Getenv(platformsEnv)
	defer os.Setenv(platformsEnv, platforms)

	packages := os.Getenv(packagesEnv)
	defer os.Setenv(packagesEnv, packages)

	snapshot := os.Getenv(snapshotEnv)
	defer os.Setenv(snapshotEnv, snapshot)

	dev := os.Getenv(devEnv)
	defer os.Setenv(devEnv, dev)

	os.Setenv(platformsEnv, "linux/amd64")
	os.Setenv(packagesEnv, "docker")
	os.Setenv(devEnv, "true")

	if s, err := strconv.ParseBool(snapshot); err == nil && !s {
		// only disable SNAPSHOT build when explicitely defined
		os.Setenv(snapshotEnv, "false")
		devtools.Snapshot = false
	} else {
		os.Setenv(snapshotEnv, "true")
		devtools.Snapshot = true
	}

	devtools.DevBuild = true
	devtools.Platforms = devtools.Platforms.Filter("linux/amd64")
	devtools.SelectedPackageTypes = []devtools.PackageType{devtools.Docker}

	if _, hasExternal := os.LookupEnv(externalArtifacts); !hasExternal {
		devtools.ExternalBuild = true
	}

	Package(ctx)
}

// Push builds a cloud image tags it correctly and pushes to remote image repo.
// Previous login to elastic registry is required!
func (Cloud) Push() error {
	snapshot := os.Getenv(snapshotEnv)
	defer os.Setenv(snapshotEnv, snapshot)

	os.Setenv(snapshotEnv, "true")

	version := getVersion()
	var tag string
	if envTag, isPresent := os.LookupEnv("CUSTOM_IMAGE_TAG"); isPresent && len(envTag) > 0 {
		tag = envTag
	} else {
		commit := dockerCommitHash()
		time := time.Now().Unix()

		tag = fmt.Sprintf("%s-%s-%d", version, commit, time)
	}

	sourceCloudImageName := fmt.Sprintf("docker.elastic.co/beats-ci/elastic-agent-cloud:%s", version)
	var targetCloudImageName string
	if customImage, isPresent := os.LookupEnv("CI_ELASTIC_AGENT_DOCKER_IMAGE"); isPresent && len(customImage) > 0 {
		targetCloudImageName = fmt.Sprintf("%s:%s", customImage, tag)
	} else {
		targetCloudImageName = fmt.Sprintf(cloudImageTmpl, tag)
	}

	fmt.Printf(">> Setting a docker image tag to %s\n", targetCloudImageName)
	err := sh.RunV("docker", "tag", sourceCloudImageName, targetCloudImageName)
	if err != nil {
		return fmt.Errorf("Failed setting a docker image tag: %w", err)
	}
	fmt.Println(">> Docker image tag updated successfully")

	fmt.Println(">> Pushing a docker image to remote registry")
	err = sh.RunV("docker", "image", "push", targetCloudImageName)
	if err != nil {
		return fmt.Errorf("Failed pushing docker image: %w", err)
	}
	fmt.Printf(">> Docker image pushed to remote registry successfully: %s\n", targetCloudImageName)

	return nil
}

func Clean() {
	mg.Deps(devtools.Clean, Build.Clean)
}

func dockerCommitHash() string {
	commit, err := devtools.CommitHash()
	if err == nil && len(commit) > commitLen {
		return commit[:commitLen]
	}

	return ""
}

func getVersion() string {
	version, found := os.LookupEnv("BEAT_VERSION")
	if !found {
		version = bversion.GetDefaultVersion()
	}
	if !strings.Contains(version, "SNAPSHOT") {
		if _, ok := os.LookupEnv(snapshotEnv); ok {
			version += "-SNAPSHOT"
		}
	}

	return version
}

func runAgent(ctx context.Context, env map[string]string) error {
	prevPlatforms := os.Getenv("PLATFORMS")
	defer os.Setenv("PLATFORMS", prevPlatforms)

	// setting this improves build time
	os.Setenv("PLATFORMS", "+all linux/amd64")
	devtools.Platforms = devtools.NewPlatformList("+all linux/amd64")

	supportedEnvs := map[string]int{"FLEET_ENROLLMENT_TOKEN": 0, "FLEET_ENROLL": 0, "FLEET_SETUP": 0, "FLEET_TOKEN_NAME": 0, "KIBANA_HOST": 0, "KIBANA_PASSWORD": 0, "KIBANA_USERNAME": 0}

	tag := dockerTag()
	dockerImageOut, err := sh.Output("docker", "image", "ls")
	if err != nil {
		return err
	}

	// docker does not exists for this commit, build it
	if !strings.Contains(dockerImageOut, tag) {
		var dependenciesVersion string
		if beatVersion, found := os.LookupEnv("BEAT_VERSION"); !found {
			dependenciesVersion = bversion.GetDefaultVersion()
		} else {
			dependenciesVersion = beatVersion
		}

		// produce docker package
		packageAgent(ctx, []string{
			"linux/amd64",
		}, dependenciesVersion, nil, mg.F(devtools.UseElasticAgentDemoPackaging), mg.F(CrossBuild))

		dockerPackagePath := filepath.Join("build", "package", "elastic-agent", "elastic-agent-linux-amd64.docker", "docker-build")
		if err := os.Chdir(dockerPackagePath); err != nil {
			return err
		}

		// build docker image
		if err := dockerBuild(tag); err != nil {
			fmt.Println(">> Building docker images again (after 10 seconds)")
			// This sleep is to avoid hitting the docker build issues when resources are not available.
			time.Sleep(10)
			if err := dockerBuild(tag); err != nil {
				return err
			}
		}
	}

	// prepare env variables
	envs := []string{
		// providing default kibana to be fixed for os-es if not provided
		"KIBANA_HOST=http://localhost:5601",
	}

	envs = append(envs, os.Environ()...)
	for k, v := range env {
		envs = append(envs, fmt.Sprintf("%s=%s", k, v))
	}

	// run docker cmd
	dockerCmdArgs := []string{"run", "--network", "host"}
	for _, e := range envs {
		parts := strings.SplitN(e, "=", 2)
		if _, isSupported := supportedEnvs[parts[0]]; !isSupported {
			continue
		}

		// fix value
		e = fmt.Sprintf("%s=%s", parts[0], fixOsEnv(parts[0], parts[1]))

		dockerCmdArgs = append(dockerCmdArgs, "-e", e)
	}

	dockerCmdArgs = append(dockerCmdArgs, tag)
	return sh.Run("docker", dockerCmdArgs...)
}

func packageAgent(ctx context.Context, platforms []string, dependenciesVersion string, manifestResponse *manifest.Build, agentPackaging, agentBinaryTarget mg.Fn) error {
	fmt.Println("--- Package Elastic-Agent")

	requiredPackages := []string{}
	for _, p := range platforms {
		requiredPackages = append(requiredPackages, manifest.PlatformPackages[p])
	}
	if mg.Verbose() {
		log.Printf("--- Packaging dependenciesVersion[%s], %+v \n", dependenciesVersion, requiredPackages)
	}

	// download/copy all the necessary dependencies for packaging elastic-agent
	archivePath, dropPath := collectPackageDependencies(platforms, dependenciesVersion, requiredPackages)

	// cleanup after build
	defer os.RemoveAll(archivePath)
	defer os.RemoveAll(dropPath)
	defer os.Unsetenv(agentDropPath)

	// create flat dir
	flatPath := filepath.Join(dropPath, ".elastic-agent_flat")
	if mg.Verbose() {
		log.Printf("--- creating flat dir in .elastic-agent_flat")
	}
	os.MkdirAll(flatPath, 0755)
	defer os.RemoveAll(flatPath)

	// extract all dependencies from their archives into flat dir
	flattenDependencies(requiredPackages, dependenciesVersion, archivePath, dropPath, flatPath, manifestResponse)

	// package agent
	log.Println("--- Running packaging function")
	mg.Deps(agentPackaging)

	log.Println("--- Running post packaging ")
	mg.Deps(Update)
	mg.Deps(agentBinaryTarget, CrossBuildGoDaemon)
	mg.SerialDeps(devtools.Package, TestPackages)
	return nil
}

// collectPackageDependencies performs the download (if it's an external dep), unpacking and move all the elastic-agent
// dependencies in the archivePath and dropPath
// NOTE: after the build is done the caller must:
// - delete archivePath and dropPath contents
// - unset AGENT_DROP_PATH environment variable
func collectPackageDependencies(platforms []string, packageVersion string, requiredPackages []string) (archivePath string, dropPath string) {

	dropPath, found := os.LookupEnv(agentDropPath)

	// try not to shadow too many variables
	var err error

	// build deps only when drop is not provided
	if !found || len(dropPath) == 0 {
		// prepare new drop
		dropPath = filepath.Join("build", "distributions", "elastic-agent-drop")
		dropPath, err = filepath.Abs(dropPath)
		if err != nil {
			panic(err)
		}

		if mg.Verbose() {
			log.Printf(">> Creating drop-in folder %+v \n", dropPath)
		}
		archivePath = movePackagesToArchive(dropPath, requiredPackages)

		os.Setenv(agentDropPath, dropPath)

		if devtools.ExternalBuild == true {

			// Only log fatal logs for logs produced. This is the global logger
			// used by github.com/elastic/elastic-agent/dev-tools/mage/downloads which can only be configured globally like this.
			//
			// Using FatalLevel avoids filling the build log with scary looking errors when we attempt to
			// download artifacts on unsupported platforms and choose to ignore the errors.
			//
			// Change this to InfoLevel to see exactly what the downloader is doing.
			downloads.LogLevel.Set(downloads.FatalLevel)

			errGroup, ctx := errgroup.WithContext(context.Background())
			completedDownloads := &atomic.Int32{}
			for binary, project := range manifest.ExpectedBinaries {
				for _, platform := range platforms {
					if !project.SupportsPlatform(platform) {
						fmt.Printf("--- Binary %s does not support %s, download skipped\n", binary, platform)
						continue
					}
					reqPackage := manifest.PlatformPackages[platform]
					targetPath := filepath.Join(archivePath, reqPackage)
					os.MkdirAll(targetPath, 0755)
					newVersion, packageName := getPackageName(binary, packageVersion, reqPackage)
					errGroup.Go(downloadBinary(ctx, project.Name, packageName, binary, platform, newVersion, targetPath, completedDownloads))
				}
			}

			err = errGroup.Wait()
			if err != nil {
				panic(err)
			}
			if completedDownloads.Load() == 0 {
				panic(fmt.Sprintf("No packages were successfully downloaded. You may be building against an invalid or unreleased version. version=%s. If this is an unreleased version, try SNAPSHOT=true or EXTERNAL=false", packageVersion))
			}
		} else {
			packedBeats := []string{"agentbeat"}
			// build from local repo, will assume beats repo is located on the same root level
			for _, b := range packedBeats {
				pwd, err := filepath.Abs(filepath.Join("../beats/x-pack", b))
				if err != nil {
					panic(err)
				}

				packagesCopied := 0

				if !requiredPackagesPresent(pwd, b, packageVersion, requiredPackages) {
					fmt.Printf("--- Package %s\n", pwd)
					cmd := exec.Command("mage", "package")
					cmd.Dir = pwd
					cmd.Stdout = os.Stdout
					cmd.Stderr = os.Stderr
					cmd.Env = append(os.Environ(), fmt.Sprintf("PWD=%s", pwd), "AGENT_PACKAGING=on")
					if envVar := selectedPackageTypes(); envVar != "" {
						cmd.Env = append(cmd.Env, envVar)
					}

					if err := cmd.Run(); err != nil {
						panic(err)
					}
				}

				// copy to new drop
				sourcePath := filepath.Join(pwd, "build", "distributions")
				for _, rp := range requiredPackages {
					files, err := filepath.Glob(filepath.Join(sourcePath, "*"+rp+"*"))
					if err != nil {
						panic(err)
					}

					targetPath := filepath.Join(archivePath, rp)
					os.MkdirAll(targetPath, 0755)
					for _, f := range files {
						// safety check; if the user has an older version of the beats repo,
						// for example right after a release where you've `git pulled` from on repo and not the other,
						// they might end up with a mishmash of packages from different versions.
						// check to see if we have mismatched versions.
						if !strings.Contains(f, packageVersion) {
							// if this panic hits weird edge cases where we don't want actual failures, revert to a printf statement.
							panic(fmt.Sprintf("the file %s doesn't match agent version %s, beats repo might be out of date", f, packageVersion))
						}

						targetFile := filepath.Join(targetPath, filepath.Base(f))
						packagesCopied += 1
						if err := sh.Copy(targetFile, f); err != nil {
							panic(err)
						}
					}
				}
				// a very basic footcannon protector; if packages are missing and we need to rebuild them, check to see if those files were copied
				// if we needed to repackage beats but still somehow copied nothing, could indicate an issue. Usually due to beats and agent being at different versions.
				if packagesCopied == 0 {
					fmt.Println(">>> WARNING: no packages were copied, but we repackaged beats anyway. Check binary to see if intended beats are there.")
				}
			}
		}
	} else {
		archivePath = movePackagesToArchive(dropPath, requiredPackages)
	}
	return archivePath, dropPath
}

// flattenDependencies will extract all the required packages collected in archivePath and dropPath in flatPath and
// regenerate checksums
func flattenDependencies(requiredPackages []string, packageVersion, archivePath, dropPath, flatPath string, manifestResponse *manifest.Build) {

	for _, rp := range requiredPackages {
		targetPath := filepath.Join(archivePath, rp)
		versionedFlatPath := filepath.Join(flatPath, rp)
		versionedDropPath := filepath.Join(dropPath, rp)
		os.MkdirAll(targetPath, 0755)
		os.MkdirAll(versionedFlatPath, 0755)
		os.MkdirAll(versionedDropPath, 0755)

		// untar all
		matches, err := filepath.Glob(filepath.Join(targetPath, "*tar.gz"))
		if err != nil {
			panic(err)
		}
		zipMatches, err := filepath.Glob(filepath.Join(targetPath, "*zip"))
		if err != nil {
			panic(err)
		}
		matches = append(matches, zipMatches...)

		if mg.Verbose() {
			log.Printf("--- Extracting into the flat dir: %v", matches)
		}

		for _, m := range matches {
			stat, err := os.Stat(m)
			if os.IsNotExist(err) {
				log.Printf("--- File %s not found: %v", m, err)
				continue
			} else if err != nil {
				panic(fmt.Errorf("failed stating file: %w", err))
			}

			if stat.IsDir() {
				continue
			}
			if mg.Verbose() {
				log.Printf(">>> Extracting %s to %s", m, versionedFlatPath)
			}

			if err := devtools.Extract(m, versionedFlatPath); err != nil {
				panic(err)
			}
		}

		checksums := make(map[string]string)
		// Operate on the files depending on if we're packaging from a manifest or not
		if manifestResponse != nil {
			checksums = devtools.ChecksumsWithManifest(rp, versionedFlatPath, versionedDropPath, manifestResponse)
		} else {
			checksums = devtools.ChecksumsWithoutManifest(versionedFlatPath, versionedDropPath, packageVersion)
		}

		if err := appendComponentChecksums(versionedDropPath, checksums); err != nil {
			panic(err)
		}
	}
}

// simple struct to deserialize branch information.
// When we remove snapshot API dependency this can go in the artifact api client code
type branchInfo struct {
	Version     string `json:"version"`
	BuildID     string `json:"build_id"`
	ManifestURL string `json:"manifest_url"`
	SummaryURL  string `json:"summary_url"`
}

// FetchLatestAgentCoreStagingDRA is a mage target that will retrieve the elastic-agent-core DRA artifacts and
// place them under build/dra/buildID. It accepts one argument that has to be a release branch present in staging DRA
func FetchLatestAgentCoreStagingDRA(ctx context.Context, branch string) error {

	branchInfo, err := findLatestBuildForBranch(ctx, baseURLForStagingDRA, branch)

	// Create a dir with the buildID at <root>/build/dra/<buildID>
	repositoryRoot, err := findRepositoryRoot()
	if err != nil {
		return fmt.Errorf("finding repository root: %w", err)
	}
	draDownloadDir := filepath.Join(repositoryRoot, "build", "dra")
	err = os.MkdirAll(draDownloadDir, 0o770)
	if err != nil {
		return fmt.Errorf("creating %q directory: %w", err)
	}

	artifacts, err := downloadDRAArtifacts(ctx, branchInfo.ManifestURL, draDownloadDir, agentCoreProjectName)
	if err != nil {
		return fmt.Errorf("downloading DRA artifacts from %q: %w", branchInfo.ManifestURL, err)
	}

	fmt.Println("Downloaded agent core DRAs:")
	for k, _ := range artifacts {
		fmt.Println(k)
	}
	return nil
}

// PackageUsingDRA packages elastic-agent for distribution using Daily Released Artifacts specified in manifest.
func PackageUsingDRA(ctx context.Context) error {

	start := time.Now()
	defer func() { fmt.Println("package ran for", time.Since(start)) }()

	platforms := devtools.Platforms.Names()
	if len(platforms) == 0 {
		return fmt.Errorf("elastic-agent package is expected to build at least one platform package")
	}

	if !devtools.PackagingFromManifest {
		return fmt.Errorf("elastic-agent PackageUsingDRA is expected to build from a manifest. Check that %s is set to a manifest URL", devtools.ManifestUrlEnvVar)
	}

	manifestResponse, parsedVersion, err := downloadManifestAndSetVersion(ctx, devtools.ManifestURL)
	if err != nil {
		return fmt.Errorf("failed downloading manifest: %w", err)
	}

	// fix the commit hash independently of the current commit hash on the branch
	agentCoreProject, ok := manifestResponse.Projects[agentCoreProjectName]
	if !ok {
		return fmt.Errorf("%q project not found in manifest %q", agentCoreProjectName, devtools.ManifestURL)
	}
	err = os.Setenv(mage.AgentCommitHashEnvVar, agentCoreProject.CommitHash)
	if err != nil {
		return fmt.Errorf("setting agent commit hash %q: %w", agentCoreProject.CommitHash, err)
	}

	return packageAgent(ctx, platforms, parsedVersion.VersionWithPrerelease(), manifestResponse, mg.F(devtools.UseElasticAgentPackaging), mg.F(useDRAAgentBinaryForPackage, devtools.ManifestURL))
}

func downloadManifestAndSetVersion(ctx context.Context, url string) (*manifest.Build, *version.ParsedSemVer, error) {
	resp, err := manifest.DownloadManifest(ctx, url)
	if err != nil {
		return nil, nil, fmt.Errorf("downloading manifest: %w", err)
	}

	parsedVersion, err := version.ParseVersion(resp.Version)
	if err != nil {
		return nil, nil, fmt.Errorf("parsing manifest version %s: %w", resp.Version, err)
	}

	// When getting the packageVersion from snapshot we should also update the env of SNAPSHOT=true which is
	// something that we use as an implicit parameter to various functions
	if parsedVersion.IsSnapshot() {
		os.Setenv(snapshotEnv, "true")
		mage.Snapshot = true
	}
	os.Setenv("BEAT_VERSION", parsedVersion.CoreVersion())

	return &resp, parsedVersion, nil
}

func findRepositoryRoot() (string, error) {
	return sh.Output(mg.GoCmd(), "list", "-f", "{{.Root}}")
}

func findLatestBuildForBranch(ctx context.Context, baseURL string, branch string) (*branchInfo, error) {
	// latest build info for a branch is at "<base url>/latest/<branch>.json"
	branchLatestBuildUrl := strings.TrimSuffix(baseURL, "/") + fmt.Sprintf("/latest/%s.json", branch)
	request, err := http.NewRequestWithContext(ctx, http.MethodGet, branchLatestBuildUrl, nil)
	if err != nil {
		return nil, fmt.Errorf("error composing request for finding latest build using %q: %w", branchLatestBuildUrl, err)
	}

	c := new(http.Client)
	resp, err := c.Do(request)
	if err != nil {
		return nil, fmt.Errorf("error fetching latest build using %q: %w", branchLatestBuildUrl, err)
	}
	if mg.Verbose() {
		log.Printf("Received response for %q : %+v", branchLatestBuildUrl, resp)
	}
	defer resp.Body.Close()
	if resp.StatusCode < http.StatusOK || resp.StatusCode >= http.StatusMultipleChoices {
		return nil, fmt.Errorf("bad HTTP status for GET %q: %d - %q", branchLatestBuildUrl, resp.StatusCode, resp.Status)
	}

	bi := new(branchInfo)
	// consume body
	err = json.NewDecoder(resp.Body).Decode(bi)
	if err != nil {
		return nil, fmt.Errorf("decoding json branch information: %w", err)
	}

	if mg.Verbose() {
		log.Printf("Received branch information for %q: %+v", branch, bi)
	}

	return bi, nil
}

func mapManifestPlatformToAgentPlatform(manifestPltf string) (string, bool) {
	mappings := map[string]string{
		"linux-x86_64":   "linux-amd64",
		"windows-x86_64": "windows-amd64",
		"darwin-x86_64":  "darwin-amd64",
		"darwin-aarch64": "darwin-arm64",
		"linux/x86_64":   "linux/amd64",
		"windows/x86_64": "windows/amd64",
		"darwin/x86_64":  "darwin/amd64",
		"darwin/aarch64": "darwin/arm64",
	}

	mappedPltf, found := mappings[manifestPltf]
	if !found {
		// default to the manifest platform if no mapping is found
		mappedPltf = manifestPltf
	}

	return mappedPltf, found
}

func filterPackagesByPlatform(pkgs map[string]manifest.Package) map[string]manifest.Package {
	if mg.Verbose() {
		log.Printf("unfiltered packages: %v", pkgs)
	}
	platforms := devtools.Platforms.Names()
	filteredPackages := map[string]manifest.Package{}
	for pkgName, pkgDesc := range pkgs {
		if mg.Verbose() {
			log.Printf("checking if %s:%v should be included", pkgName, pkgDesc)
		}
		for _, pkgOS := range pkgDesc.Os {
			platformString, _ := mapManifestPlatformToAgentPlatform(fmt.Sprintf("%s/%s", pkgOS, pkgDesc.Architecture))
			if slices.Contains(platforms, platformString) {
				if mg.Verbose() {
					log.Printf("platforms include %s", platformString)
				}
				filteredPackages[pkgName] = pkgDesc
				break
			}
		}
	}
	if mg.Verbose() {
		log.Printf("filtered packages: %v", filteredPackages)
	}
	return filteredPackages
}

func downloadDRAArtifacts(ctx context.Context, manifestUrl string, downloadDir string, projects ...string) (map[string]manifest.Package, error) {
	build, err := manifest.DownloadManifest(ctx, manifestUrl)
	if err != nil {
		return nil, fmt.Errorf("downloading manifest from %q: %w", manifestUrl, err)
	}

	// Create a dir with the buildID at <downloadDir>/<buildID>
	draDownloadDir := filepath.Join(downloadDir, build.BuildID)
	err = os.MkdirAll(draDownloadDir, 0o770)
	if err != nil {
		return nil, fmt.Errorf("creating %q directory: %w", err)
	}

	// sync access to the downloadedArtifacts map
	mx := new(sync.Mutex)
	downloadedArtifacts := map[string]manifest.Package{}
	errGrp, errCtx := errgroup.WithContext(ctx)

	for _, projectName := range projects {
		project, ok := build.Projects[projectName]
		if !ok {
			return nil, fmt.Errorf("project %q not found in manifest at %q", projectName, manifestUrl)
		}

		if mg.Verbose() {
			log.Printf("build %q project %s packages: %+v", build.BuildID, projectName, project)
		}
		// filter down the packages to the platforms we are building/support
		filteredPackages := filterPackagesByPlatform(project.Packages)
		if mg.Verbose() {
			log.Printf("packages to download: %v", filteredPackages)
		}
		for pkgName, pkgDesc := range filteredPackages {
			downloadFunc := func(pkgName string, pkgDesc manifest.Package) func() error {
				return func() error {
					artifactDownloadPath := filepath.Join(draDownloadDir, pkgName)
					err := manifest.DownloadPackage(errCtx, pkgDesc.URL, artifactDownloadPath)
					if err != nil {
						return fmt.Errorf("downloading %q: %w", pkgName, err)
					}

					// download the SHA to check integrity
					artifactSHADownloadPath := filepath.Join(draDownloadDir, pkgName+".sha512")
					err = manifest.DownloadPackage(errCtx, pkgDesc.ShaURL, artifactSHADownloadPath)
					if err != nil {
						return fmt.Errorf("downloading SHA for %q: %w", pkgName, err)
					}

					err = download.VerifyChecksum(sha512.New(), artifactDownloadPath, artifactSHADownloadPath)
					if err != nil {
						return fmt.Errorf("validating checksum for %q: %w", pkgName, err)
					}

					// we should probably validate the signature, it can be done later as we return the package metadata
					// see https://github.com/elastic/elastic-agent/issues/4445

					mx.Lock()
					defer mx.Unlock()
					downloadedArtifacts[artifactDownloadPath] = pkgDesc

					return nil
				}
			}(pkgName, pkgDesc)

			errGrp.Go(downloadFunc)
		}
	}

	return downloadedArtifacts, errGrp.Wait()
}

func useDRAAgentBinaryForPackage(ctx context.Context, manifestUrl string) error {

	repositoryRoot, err := findRepositoryRoot()
	if err != nil {
		return fmt.Errorf("looking up for repository root: %w", err)
	}

	downloadDir := filepath.Join(repositoryRoot, "build", "dra")

	// fetch the agent-core DRA artifacts for the current branch
	artifacts, err := downloadDRAArtifacts(ctx, manifestUrl, downloadDir, agentCoreProjectName)
	if err != nil {
		return fmt.Errorf("downloading elastic-agent-core artifacts: %w", err)
	}

	mg.Deps(EnsureCrossBuildOutputDir)

	// place the artifacts where the package.yml expects them (in build/golang-crossbuild/{{.BeatName}}-{{.GOOS}}-{{.Platform.Arch}}{{.BinaryExt}})
	for artifactFile, artifactMeta := range artifacts {
		// uncompress the archive first
		const extractionSubdir = "extracted"
		extractDir := filepath.Join(filepath.Dir(artifactFile), extractionSubdir)
		err = devtools.Extract(artifactFile, extractDir)
		if err != nil {
			return fmt.Errorf("extracting %q: %w", artifactFile, err)
		}

		// we can take a shortcut as the archive contains a subdirectory with the same name of the file minus the extension
		// and we have to rename the binary file while moving using the same name
		artifactBaseFileName := filepath.Base(artifactFile)
		artifactBaseFileExt := filepath.Ext(artifactBaseFileName)
		if artifactBaseFileExt == ".gz" {
			// get the next extension to get .tar.gz if it's there
			artifactBaseFileExt = filepath.Ext(strings.TrimSuffix(artifactBaseFileName, artifactBaseFileExt)) + artifactBaseFileExt
		}

		// this is the directory name where we can find the agent executable
		targetArtifactName := strings.TrimSuffix(artifactBaseFileName, artifactBaseFileExt)
		const agentBinaryName = "elastic-agent"
		binaryExt := ""
		if slices.Contains(artifactMeta.Os, "windows") {
			binaryExt += ".exe"
		}
		srcBinaryPath := filepath.Join(extractDir, targetArtifactName, agentBinaryName+binaryExt)
		srcStat, err := os.Stat(srcBinaryPath)
		if err != nil {
			return fmt.Errorf("stat source binary name %q: %w", srcBinaryPath, err)
		}
		log.Printf("Source binary %q stat: %+v", srcBinaryPath, srcStat)

		dstPlatform, _ := mapManifestPlatformToAgentPlatform(fmt.Sprintf("%s-%s", artifactMeta.Os[0], artifactMeta.Architecture))
		dstFileName := fmt.Sprintf("elastic-agent-%s", dstPlatform) + binaryExt
		dstBinaryPath := filepath.Join(repositoryRoot, "build", "golang-crossbuild", dstFileName)

		log.Printf("copying %q to %q", srcBinaryPath, dstBinaryPath)

		err = copy.Copy(srcBinaryPath, dstBinaryPath, copy.Options{
			PermissionControl: copy.PerservePermission,
		})
		if err != nil {
			return fmt.Errorf("copying %q to %q: %w", srcBinaryPath, dstBinaryPath, err)
		}
	}
	return nil
}

// Helper that wraps the fetchBinaryFromArtifactsApi in a way that is compatible with the errgroup.Go() function.
// Ensures the arguments are captured by value before starting the goroutine.
func downloadBinary(ctx context.Context, project string, packageName string, binary string, platform string, version string, targetPath string, compl *atomic.Int32) func() error {
	return func() error {
		_, err := downloads.FetchProjectBinary(ctx, project, packageName, binary, version, 3, false, targetPath, true)
		if err != nil {
			return fmt.Errorf("FetchProjectBinary failed for %s on %s: %v", binary, platform, err)
		}

		compl.Add(1)
		fmt.Printf("Done downloading %s\n", packageName)
		return nil
	}
}

func appendComponentChecksums(versionedDropPath string, checksums map[string]string) error {
	// for each spec file checksum calculate binary checksum as well
	for file := range checksums {
		if !strings.HasSuffix(file, devtools.ComponentSpecFileSuffix) {
			continue
		}

		componentFile := strings.TrimSuffix(file, devtools.ComponentSpecFileSuffix)
		hash, err := devtools.GetSHA512Hash(filepath.Join(versionedDropPath, componentFile))
		if errors.Is(err, os.ErrNotExist) {
			fmt.Printf(">>> Computing hash for %q failed: file not present %w \n", componentFile, err)
			continue
		} else if err != nil {
			return err
		}

		checksums[componentFile] = hash
	}

	content, err := yamlChecksum(checksums)
	if err != nil {
		return err
	}

	return os.WriteFile(filepath.Join(versionedDropPath, checksumFilename), content, 0644)
}

// movePackagesToArchive Create archive folder and move any pre-existing artifacts into it.
func movePackagesToArchive(dropPath string, requiredPackages []string) string {
	archivePath := filepath.Join(dropPath, "archives")
	os.MkdirAll(archivePath, 0755)

	// move archives to archive path
	matches, err := filepath.Glob(filepath.Join(dropPath, "*tar.gz*"))
	if err != nil {
		panic(err)
	}
	zipMatches, err := filepath.Glob(filepath.Join(dropPath, "*zip*"))
	if err != nil {
		panic(err)
	}
	matches = append(matches, zipMatches...)

	for _, f := range matches {
		for _, rp := range requiredPackages {
			if !strings.Contains(f, rp) {
				continue
			}

			stat, err := os.Stat(f)
			if os.IsNotExist(err) {
				continue
			} else if err != nil {
				panic(fmt.Errorf("failed stating file: %w", err))
			}

			if stat.IsDir() {
				continue
			}

			targetPath := filepath.Join(archivePath, rp, filepath.Base(f))
			targetDir := filepath.Dir(targetPath)
			if err := os.MkdirAll(targetDir, 0750); err != nil {
				fmt.Printf("warning: failed to create directory %s: %s", targetDir, err)
			}
			if err := os.Rename(f, targetPath); err != nil {
				panic(fmt.Errorf("failed renaming file: %w", err))
			}
		}
	}

	return archivePath
}

func selectedPackageTypes() string {
	if len(devtools.SelectedPackageTypes) == 0 {
		return ""
	}

	return "PACKAGES=targz,zip"
}

func copyAll(from, to string, suffixes ...[]string) error {
	return filepath.WalkDir(from, func(path string, d fs.DirEntry, err error) error {
		if err != nil {
			return err
		}

		if d.IsDir() {
			return nil
		}

		targetFile := filepath.Join(to, d.Name())

		// overwrites with current build
		return sh.Copy(targetFile, path)
	})
}

func dockerBuild(tag string) error {
	return sh.Run("docker", "build", "-t", tag, ".")
}

func dockerTag() string {
	tagBase := "elastic-agent"

	commit := dockerCommitHash()
	if len(commit) > 0 {
		return fmt.Sprintf("%s-%s", tagBase, commit)
	}

	return tagBase
}

func fixOsEnv(k, v string) string {
	switch k {
	case "KIBANA_HOST":
		// network host works in a weird way here
		if runtime.GOOS == "darwin" || runtime.GOOS == "windows" {
			return strings.Replace(strings.ToLower(v), "localhost", "host.docker.internal", 1)
		}
	}

	return v
}

func buildVars() map[string]string {
	vars := make(map[string]string)

	isSnapshot, _ := os.LookupEnv(snapshotEnv)
	vars["github.com/elastic/elastic-agent/internal/pkg/release.snapshot"] = isSnapshot

	if isDevFlag, devFound := os.LookupEnv(devEnv); devFound {
		if isDev, err := strconv.ParseBool(isDevFlag); err == nil && isDev {
			vars["github.com/elastic/elastic-agent/internal/pkg/release.allowEmptyPgp"] = "true"
			vars["github.com/elastic/elastic-agent/internal/pkg/release.allowUpgrade"] = "true"
		}
	}

	return vars
}

func injectBuildVars(m map[string]string) {
	for k, v := range buildVars() {
		m[k] = v
	}
}

func yamlChecksum(checksums map[string]string) ([]byte, error) {
	filesMap := make(map[string][]checksumFile)
	files := make([]checksumFile, 0, len(checksums))
	for file, checksum := range checksums {
		files = append(files, checksumFile{
			Name:     file,
			Checksum: checksum,
		})
	}

	filesMap["files"] = files
	return yaml.Marshal(filesMap)
}

type checksumFile struct {
	Name     string `yaml:"name"`
	Checksum string `yaml:"sha512"`
}

// Package packages elastic-agent for the IronBank distribution, relying on the
// binaries having already been built.
//
// Use SNAPSHOT=true to build snapshots.
func Ironbank() error {
	if runtime.GOARCH != "amd64" {
		fmt.Printf(">> IronBank images are only supported for amd64 arch (%s is not supported)\n", runtime.GOARCH)
		return nil
	}
	if err := prepareIronbankBuild(); err != nil {
		return fmt.Errorf("failed to prepare the IronBank context: %w", err)
	}
	if err := saveIronbank(); err != nil {
		return fmt.Errorf("failed to save artifacts for IronBank: %w", err)
	}
	return nil
}

func saveIronbank() error {
	fmt.Println(">> saveIronbank: save the IronBank container context.")

	ironbank := getIronbankContextName()
	buildDir := filepath.Join("build", ironbank)
	if _, err := os.Stat(buildDir); os.IsNotExist(err) {
		return fmt.Errorf("cannot find the folder with the ironbank context: %+v", err)
	}

	distributionsDir := "build/distributions"
	if _, err := os.Stat(distributionsDir); os.IsNotExist(err) {
		err := os.MkdirAll(distributionsDir, 0750)
		if err != nil {
			return fmt.Errorf("cannot create folder for docker artifacts: %+v", err)
		}
	}

	// change dir to the buildDir location where the ironbank folder exists
	// this will generate a tar.gz without some nested folders.
	wd, _ := os.Getwd()
	os.Chdir(buildDir)
	defer os.Chdir(wd)

	// move the folder to the parent folder, there are two parent folder since
	// buildDir contains a two folders dir.
	tarGzFile := filepath.Join("..", "..", distributionsDir, ironbank+".tar.gz")

	// Save the build context as tar.gz artifact
	err := devtools.Tar("./", tarGzFile)
	if err != nil {
		return fmt.Errorf("cannot compress the tar.gz file: %+v", err)
	}

	if err := devtools.CreateSHA512File(tarGzFile); err != nil {
		return fmt.Errorf("failed to create .sha512 file: %w", err)
	}

	return nil
}

func getIronbankContextName() string {
	version, _ := devtools.BeatQualifiedVersion()
	defaultBinaryName := "{{.Name}}-ironbank-{{.Version}}{{if .Snapshot}}-SNAPSHOT{{end}}"
	outputDir, _ := devtools.Expand(defaultBinaryName+"-docker-build-context", map[string]interface{}{
		"Name":    "elastic-agent",
		"Version": version,
	})
	return outputDir
}

func prepareIronbankBuild() error {
	fmt.Println(">> prepareIronbankBuild: prepare the IronBank container context.")
	buildDir := filepath.Join("build", getIronbankContextName())
	templatesDir := filepath.Join("dev-tools", "packaging", "templates", "ironbank")

	data := map[string]interface{}{
		"MajorMinor": majorMinor(),
	}

	err := filepath.WalkDir(templatesDir, func(path string, d fs.DirEntry, _ error) error {
		if !d.IsDir() {
			target := strings.TrimSuffix(
				filepath.Join(buildDir, filepath.Base(path)),
				".tmpl",
			)

			err := devtools.ExpandFile(path, target, data)
			if err != nil {
				return fmt.Errorf("expanding template '%s' to '%s': %w", path, target, err)
			}
		}
		return nil
	})

	if err != nil {
		return fmt.Errorf("cannot create templates for the IronBank: %+v", err)
	}

	// copy files
	sourcePath := filepath.Join("dev-tools", "packaging", "files", "ironbank")
	if err := devtools.Copy(sourcePath, buildDir); err != nil {
		return fmt.Errorf("cannot create files for the IronBank: %+v", err)
	}
	return nil
}

func majorMinor() string {
	if v, _ := devtools.BeatQualifiedVersion(); v != "" {
		parts := strings.SplitN(v, ".", 3)
		return parts[0] + "." + parts[1]
	}
	return ""
}

// Clean cleans up the integration testing leftovers
func (Integration) Clean() error {
	fmt.Println("--- Clean mage artifacts")
	_ = os.RemoveAll(".agent-testing")

	// Clean out .integration-cache/.ogc-cache always
	defer os.RemoveAll(".integration-cache")
	defer os.RemoveAll(".ogc-cache")

	_, err := os.Stat(".integration-cache")
	if err == nil {
		// .integration-cache exists; need to run `Clean` from the runner
		r, err := createTestRunner(false, "", "")
		if err != nil {
			return fmt.Errorf("error creating test runner: %w", err)
		}
		err = r.Clean()
		if err != nil {
			return fmt.Errorf("error running clean: %w", err)
		}
	}

	return nil
}

// Check checks that integration tests are using define.Require
func (Integration) Check() error {
	fmt.Println(">> check: Checking for define.Require in integration tests") // nolint:forbidigo // it's ok to use fmt.println in mage
	return define.ValidateDir("testing/integration")
}

// Local runs only the integration tests that support local mode
// it takes as argument the test name to run or all if we want to run them all.
func (Integration) Local(ctx context.Context, testName string) error {
	if shouldBuildAgent() {
		// need only local package for current platform
		devtools.Platforms = devtools.Platforms.Select(fmt.Sprintf("%s/%s", runtime.GOOS, runtime.GOARCH))
		mg.Deps(Package)
	}
	mg.Deps(Build.TestBinaries)

	// clean the .agent-testing/local so this run will use the latest build
	_ = os.RemoveAll(".agent-testing/local")

	// run the integration tests but only run test that can run locally
	params := devtools.DefaultGoTestIntegrationArgs()
	params.Tags = append(params.Tags, "local")
	params.Packages = []string{"github.com/elastic/elastic-agent/testing/integration"}

	var goTestFlags []string
	rawTestFlags := os.Getenv("GOTEST_FLAGS")
	if rawTestFlags != "" {
		goTestFlags = strings.Split(rawTestFlags, " ")
	}
	params.ExtraFlags = goTestFlags

	if testName == "all" {
		params.RunExpr = ""
	} else {
		params.RunExpr = testName
	}
	return devtools.GoTest(ctx, params)
}

// Auth authenticates users who run it to various IaaS CSPs and ESS
func (Integration) Auth(ctx context.Context) error {
	if err := authGCP(ctx); err != nil {
		return fmt.Errorf("unable to authenticate to GCP: %w", err)
	}
	fmt.Println("✔️  GCP authentication successful")

	// TODO: Authenticate user to AWS

	// TODO: Authenticate user to Azure

	if err := authESS(ctx); err != nil {
		return fmt.Errorf("unable to authenticate to ESS: %w", err)
	}
	fmt.Println("✔️  ESS authentication successful")

	return nil
}

// Test runs integration tests on remote hosts
func (Integration) Test(ctx context.Context) error {
	return integRunner(ctx, false, "")
}

// Matrix runs integration tests on a matrix of all supported remote hosts
func (Integration) Matrix(ctx context.Context) error {
	return integRunner(ctx, true, "")
}

// Single runs single integration test on remote host
func (Integration) Single(ctx context.Context, testName string) error {
	return integRunner(ctx, false, testName)
}

// Kubernetes runs kubernetes integration tests
func (Integration) Kubernetes(ctx context.Context) error {
	// invoke integration tests
	if err := os.Setenv("TEST_GROUPS", "kubernetes"); err != nil {
		return err
	}

	return integRunner(ctx, false, "")
}

<<<<<<< HEAD
// KubernetesMatrix runs a matrix of kubernetes integration tests
func (Integration) KubernetesMatrix(ctx context.Context) error {
	// invoke integration tests
	if err := os.Setenv("TEST_GROUPS", "kubernetes"); err != nil {
		return err
	}

	return integRunner(ctx, true, "")
}

// UpdateVersions runs an update on the `.agent-versions.json` fetching
=======
// UpdateVersions runs an update on the `.agent-versions.yml` fetching
>>>>>>> fc6ed902
// the latest version list from the artifact API.
func (Integration) UpdateVersions(ctx context.Context) error {
	maxSnapshots := 3

	branches, err := git.GetReleaseBranches(ctx)
	if err != nil {
		return fmt.Errorf("failed to list release branches: %w", err)
	}

	// -1 because we manually add 7.17 below
	if len(branches) > maxSnapshots-1 {
		branches = branches[:maxSnapshots-1]
	}

	// it's not a part of this repository, cannot be retrieved with `GetReleaseBranches`
	branches = append(branches, "7.17")

	// uncomment if want to have the current version snapshot on the list as well
	// branches = append([]string{"master"}, branches...)

	reqs := upgradetest.VersionRequirements{
		UpgradeToVersion: bversion.Agent,
		CurrentMajors:    1,
		PreviousMinors:   2,
		PreviousMajors:   1,
		SnapshotBranches: branches,
	}
	b, _ := json.MarshalIndent(reqs, "", "  ")
	fmt.Println(string(b))

	pvc := pv.NewProductVersionsClient()
	sc := snapshots.NewSnapshotsClient()
	versions, err := upgradetest.FetchUpgradableVersions(ctx, pvc, sc, reqs)
	if err != nil {
		return fmt.Errorf("failed to fetch upgradable versions: %w", err)
	}
	versionFileData := upgradetest.AgentVersions{
		TestVersions: versions,
	}
	file, err := os.OpenFile(upgradetest.AgentVersionsFilename, os.O_CREATE|os.O_TRUNC|os.O_WRONLY, 0644)
	if err != nil {
		return fmt.Errorf("failed to open %s for write: %w", upgradetest.AgentVersionsFilename, err)
	}
	defer file.Close()

	// Write header
	header := "# This file is generated automatically. Please do not manually edit it.\n\n" +
		"# The testVersions list in this file specifies Elastic Agent versions to be used as\n" +
		"# the starting (pre-upgrade) or ending (post-upgrade) versions of Elastic Agent in\n" +
		"# upgrade integration tests.\n\n"

	io.WriteString(file, header)

	encoder := yaml.NewEncoder(file)
	encoder.SetIndent(2)
	err = encoder.Encode(versionFileData)
	if err != nil {
		return fmt.Errorf("failed to encode YAML to file %s: %w", upgradetest.AgentVersionsFilename, err)
	}
	return nil
}

// UpdatePackageVersion update the file that contains the latest available snapshot version
func (Integration) UpdatePackageVersion(ctx context.Context) error {
	const packageVersionFilename = ".package-version"

	currentReleaseBranch, err := git.GetCurrentReleaseBranch(ctx)
	if err != nil {
		return fmt.Errorf("failed to identify the current release branch: %w", err)
	}

	sc := snapshots.NewSnapshotsClient()
	versions, err := sc.FindLatestSnapshots(ctx, []string{currentReleaseBranch})
	if err != nil {
		return fmt.Errorf("failed to fetch a manifest for the latest snapshot: %w", err)
	}
	if len(versions) != 1 {
		return fmt.Errorf("expected a single version, got %v", versions)
	}
	packageVersion := versions[0].CoreVersion()
	file, err := os.OpenFile(packageVersionFilename, os.O_CREATE|os.O_TRUNC|os.O_WRONLY, 0644)
	if err != nil {
		return fmt.Errorf("failed to open %s for write: %w", packageVersionFilename, err)
	}
	defer file.Close()
	_, err = file.WriteString(packageVersion)
	if err != nil {
		return fmt.Errorf("failed to write the package version file %s: %w", packageVersionFilename, err)
	}

	fmt.Println(packageVersion)

	return nil
}

var stateDir = ".integration-cache"
var stateFile = "state.yml"

// readFrameworkState reads the state file from the integration test framework
func readFrameworkState() (runner.State, error) {
	stateFilePath := ".integration-cache/state.yml"
	data, err := os.ReadFile(stateFilePath)
	if err != nil {
		return runner.State{}, fmt.Errorf("could not read state file %q: %w", stateFilePath, err)
	}

	state := runner.State{}
	if err := yaml.Unmarshal(data, &state); err != nil {
		return runner.State{}, fmt.Errorf("failed unmarshal state file %s: %w", stateFilePath, err)
	}

	return state, nil
}

func listInstances() (string, []runner.StateInstance, error) {
	builder := strings.Builder{}
	state, err := readFrameworkState()
	if err != nil {
		return "", []runner.StateInstance{}, fmt.Errorf("could not read state file: %w", err)
	}

	absStateDir, err := filepath.Abs(stateDir)
	if err != nil {
		return "", []runner.StateInstance{}, fmt.Errorf("cannot get absolute path from state directory '%s': %w", stateDir, err)
	}

	for i, vm := range state.Instances {
		isGCP := vm.Provisioner != "multipass"

		t := table.NewWriter()
		t.AppendRows([]table.Row{
			{"#", i},
			{"Provisioner", vm.Provisioner},
			{"Name", vm.Name},
			{"ID", vm.ID},
		})

		if isGCP {
			t.AppendRow(table.Row{"Instance ID", vm.Internal["instance_id"]})
		}

		t.AppendRows([]table.Row{
			{"IP", vm.IP},
			{"Private Key", filepath.Join(absStateDir, "id_rsa")},
			{"Public Key", filepath.Join(absStateDir, "id_rsa.pub")},
			{"SSH connection", fmt.Sprintf(`ssh -i %s %s@%s`, filepath.Join(absStateDir, "id_rsa"), vm.Username, vm.IP)},
		})

		if isGCP {
			t.AppendRow(table.Row{"GCP Link", fmt.Sprintf("https://console.cloud.google.com/compute/instancesDetail/zones/us-central1-a/instances/%s", vm.Internal["instance_id"])})
		}

		builder.WriteString(t.Render())
		builder.WriteString("\n")
	}

	return builder.String(), state.Instances, nil
}

func listStacks() (string, error) {
	builder := strings.Builder{}

	state, err := readFrameworkState()
	if err != nil {
		return "", fmt.Errorf("could not read state file: %w", err)
	}

	for i, stack := range state.Stacks {
		t := table.NewWriter()
		t.AppendRows([]table.Row{
			table.Row{"#", i},
			table.Row{"Type", stack.Provisioner},
		})

		switch {
		case stack.Provisioner == "serverless":
			t.AppendRow(table.Row{"Project ID", stack.Internal["deployment_id"]})
		case stack.Provisioner == "stateful":
			t.AppendRow(table.Row{"Deployment ID", stack.Internal["deployment_id"]})
		}
		t.AppendRows([]table.Row{
			{"Elasticsearch URL", stack.Elasticsearch},
			{"Kibana", stack.Kibana},
			{"Username", stack.Username},
			{"Password", stack.Password},
		})
		builder.WriteString(t.Render())
		builder.WriteString("\n")
	}

	return builder.String(), nil
}

func askForVM() (runner.StateInstance, error) {
	vms, instances, err := listInstances()
	if err != nil {
		fmt.Errorf("cannot list VMs: %w", err)
	}
	fmt.Fprintf(os.Stderr, vms)

	if len(instances) == 1 {
		fmt.Fprintln(os.Stderr, "There is only one VM, auto-selecting it")
		return instances[0], nil
	}

	id := 0
	fmt.Fprint(os.Stderr, "Instance number: ")
	if _, err := fmt.Scanf("%d", &id); err != nil {
		return runner.StateInstance{}, fmt.Errorf("could not read instance number: %w:", err)
	}

	if id >= len(instances) {
		return runner.StateInstance{}, fmt.Errorf("Invalid Stack number, it must be between 0 and %d", len(instances)-1)
	}

	return instances[id], nil
}

func askForStack() (runner.Stack, error) {
	mg.Deps(Integration.Stacks)

	state, err := readFrameworkState()
	if err != nil {
		return runner.Stack{}, fmt.Errorf("could not read state file: %w", err)
	}

	if len(state.Stacks) == 1 {
		fmt.Println("There is only one Stack, auto-selecting it")
		return state.Stacks[0], nil
	}

	id := 0
	fmt.Print("Stack number: ")
	if _, err := fmt.Scanf("%d", &id); err != nil {
		return runner.Stack{}, fmt.Errorf("cannot read Stack number: %w", err)
	}

	if id >= len(state.Stacks) {
		return runner.Stack{}, fmt.Errorf("Invalid Stack number, it must be between 0 and %d", len(state.Stacks)-1)
	}

	return state.Stacks[id], nil
}

func generateEnvFile(stack runner.Stack) error {
	fileExists := true
	stat, err := os.Stat("./env.sh")
	if err != nil {
		if !errors.Is(err, os.ErrNotExist) {
			return fmt.Errorf("cannot stat 'env.sh': %w", err)
		}
		fileExists = false
	}

	if fileExists {
		bkpName := fmt.Sprintf("./env.sh-%d", rand.Int())
		if err := os.Rename(stat.Name(), bkpName); err != nil {
			return fmt.Errorf("cannot create backup: %w", err)
		}
		fmt.Printf("%q already existed, it was moved to %q\n", stat.Name(), bkpName)
	}

	f, err := os.Create("./env.sh")
	if err != nil {
		return fmt.Errorf("Could not create './env.sh': %w", err)
	}
	defer f.Close()

	fmt.Fprintf(f, "export ELASTICSEARCH_HOST=\"%s\"\n", stack.Elasticsearch)
	fmt.Fprintf(f, "export ELASTICSEARCH_USERNAME=\"%s\"\n", stack.Username)
	fmt.Fprintf(f, "export ELASTICSEARCH_PASSWORD=\"%s\"\n", stack.Password)

	fmt.Fprintf(f, "export KIBANA_HOST=\"%s\"\n", stack.Kibana)
	fmt.Fprintf(f, "export KIBANA_USERNAME=\"%s\"\n", stack.Username)
	fmt.Fprintf(f, "export KIBANA_PASSWORD=\"%s\"\n", stack.Password)

	return nil
}

// PrintState prints details about cloud stacks and VMs
func (Integration) PrintState(ctx context.Context) {
	fmt.Println("Virtual Machines")
	mg.Deps(Integration.ListInstances)
	fmt.Print("\n\n")
	fmt.Println("Cloud Stacks")
	mg.Deps(Integration.Stacks)
}

// ListInstances lists all VMs in a human readable form, including connection details
func (Integration) ListInstances() error {
	t, _, err := listInstances()
	if err != nil {
		fmt.Errorf("cannot list VMs: %w", err)
	}

	fmt.Print(t)

	return nil
}

// SSH prints to stdout the SSH command to connect to a VM, a menu is printed to stderr.
func (Integration) SSH() error {
	absStateDir, err := filepath.Abs(stateDir)
	if err != nil {
		return fmt.Errorf("cannot get absolute path from state directory '%s': %w", stateDir, err)
	}

	vm, err := askForVM()
	if err != nil {
		fmt.Errorf("cannot get VM: %w", err)
	}

	fmt.Println(fmt.Sprintf(`ssh -i %s %s@%s`, filepath.Join(absStateDir, "id_rsa"), vm.Username, vm.IP))
	return nil
}

// Stacks lists all stack deployments in a human readable form
func (Integration) Stacks() error {
	stacks, err := listStacks()
	if err != nil {
		return fmt.Errorf("cannot list stacks: %w", err)
	}

	fmt.Print(stacks)
	return nil
}

// GenerateEnvFile generates 'env.sh' containing envvars to connect to a cloud stack
func (Integration) GenerateEnvFile() error {
	stack, err := askForStack()
	if err != nil {
		return fmt.Errorf("cannot get stack: %w", err)
	}

	if err := generateEnvFile(stack); err != nil {
		return fmt.Errorf("cannot generate env file: %w", err)
	}
	fmt.Println("run 'source ./env.sh' to load the environment variables to your shell")

	return nil
}

// DeployEnvFile generates and deploys to a VM 'env.sh' containing envvars to connect to a cloud stack
func (Integration) DeployEnvFile() error {
	stack, err := askForStack()
	if err != nil {
		return fmt.Errorf("cannot get stack: %w", err)
	}

	if err := generateEnvFile(stack); err != nil {
		return fmt.Errorf("cannot generate env file: %w", err)
	}

	fullEnvFilepath, err := filepath.Abs("./env.sh")
	if err != nil {
		return fmt.Errorf("cannot get full filepath for env file: %w", err)
	}

	absStateDir, err := filepath.Abs(stateDir)
	if err != nil {
		return fmt.Errorf("cannot get absolute path from state directory '%s': %w", stateDir, err)
	}
	keyFile := filepath.Join(absStateDir, "id_rsa")

	vm, err := askForVM()
	if err != nil {
		return fmt.Errorf("cannot get VM: %w", err)
	}

	cmd := exec.Command("scp", "-i", keyFile, fullEnvFilepath, fmt.Sprintf("%s@%s:~/env.sh", vm.Username, vm.IP))
	if err := cmd.Run(); err != nil {
		return fmt.Errorf("could not copy env file to VM: %w", err)
	}

	return nil
}

// DeployDebugTools installs all necessary tools to debug tests from a VM
func (Integration) DeployDebugTools() error {
	absStateDir, err := filepath.Abs(stateDir)
	if err != nil {
		return fmt.Errorf("cannot get absolute path from state directory '%s': %w", stateDir, err)
	}
	keyFile := filepath.Join(absStateDir, "id_rsa")

	vm, err := askForVM()
	if err != nil {
		return fmt.Errorf("cannot get VM: %w", err)
	}

	isWindowsVM := strings.Contains(vm.ID, "windows")

	commands := []string{
		fmt.Sprintf("sudo chown -R %s:%s $HOME/go/pkg", vm.Username, vm.Username),
		"go install github.com/go-delve/delve/cmd/dlv@latest",
	}

	if isWindowsVM {
		commands = append(commands,
			"choco install -y git",
			"if exist mage rmdir /s /q mage",
			"if exist elastic-agent rmdir /s /q elastic-agent",
		)
	} else {
		commands = append(commands,
			`echo 'export PATH=$PATH:'"$HOME/go/bin" |sudo tee /root/.bashrc`,
			"rm -rf mage",
			"rm -rf elastic-agent",
			"sudo apt install -y docker.io",
			"sudo systemctl enable --now docker",
			"sudo usermod -aG docker $USER",
		)
	}

	commands = append(commands,
		"git clone https://github.com/magefile/mage",
		"cd mage && go run bootstrap.go",
		"git clone https://github.com/elastic/elastic-agent",
	)

	if isWindowsVM {
		commands = append(commands, "cd elastic-agent && xcopy /s /e /y ..\\agent\\ .\\")
	} else {
		commands = append(commands, "cd elastic-agent && cp -r ~/agent/* ./")
	}

	for _, c := range commands {
		cmd := exec.Command("ssh", "-i", keyFile, fmt.Sprintf("%s@%s", vm.Username, vm.IP), c)
		cmd.Stdin = os.Stdin
		cmd.Stderr = os.Stderr
		cmd.Stdout = os.Stdout

		if err := cmd.Run(); err != nil {
			return err
		}
	}

	fmt.Println("Delve, Mage have been installed and added to the path")
	fmt.Println("~/elastic-agent")
	return nil
}

// PrepareOnRemote shouldn't be called locally (called on remote host to prepare it for testing)
func (Integration) PrepareOnRemote() {
	mg.Deps(mage.InstallGoTestTools)
}

// Run beat serverless tests
func (Integration) TestBeatServerless(ctx context.Context, beatname string) error {
	beatBuildPath := filepath.Join("..", "beats", "x-pack", beatname, "build", "distributions")
	if os.Getenv("AGENT_BUILD_DIR") == "" {
		err := os.Setenv("AGENT_BUILD_DIR", beatBuildPath)
		if err != nil {
			return fmt.Errorf("error setting build dir: %s", err)
		}
	}

	// a bit of bypass logic; run as serverless by default
	if os.Getenv("STACK_PROVISIONER") == "" {
		err := os.Setenv("STACK_PROVISIONER", "serverless")
		if err != nil {
			return fmt.Errorf("error setting serverless stack var: %w", err)
		}
	} else if os.Getenv("STACK_PROVISIONER") == "stateful" {
		fmt.Printf(">>> Warning: running TestBeatServerless as stateful\n")
	}

	err := os.Setenv("TEST_BINARY_NAME", beatname)
	if err != nil {
		return fmt.Errorf("error setting binary name: %w", err)
	}
	return integRunner(ctx, false, "TestBeatsServerless")
}

func (Integration) TestForResourceLeaks(ctx context.Context) error {
	err := os.Setenv("TEST_LONG_RUNNING", "true")
	if err != nil {
		return fmt.Errorf("error setting TEST_LONG_RUNNING: %w", err)
	}
	return integRunner(ctx, false, "TestLongRunningAgentForLeaks")
}

// TestOnRemote shouldn't be called locally (called on remote host to perform testing)
func (Integration) TestOnRemote(ctx context.Context) error {
	mg.Deps(Build.TestBinaries)
	version := os.Getenv("AGENT_VERSION")
	if version == "" {
		return errors.New("AGENT_VERSION environment variable must be set")
	}
	prefix := os.Getenv("TEST_DEFINE_PREFIX")
	if prefix == "" {
		return errors.New("TEST_DEFINE_PREFIX environment variable must be set")
	}
	testsStr := os.Getenv("TEST_DEFINE_TESTS")
	if testsStr == "" {
		return errors.New("TEST_DEFINE_TESTS environment variable must be set")
	}

	var goTestFlags []string
	rawTestFlags := os.Getenv("GOTEST_FLAGS")
	if rawTestFlags != "" {
		goTestFlags = strings.Split(rawTestFlags, " ")
	}

	tests := strings.Split(testsStr, ",")
	testsByPackage := make(map[string][]string)
	for _, testStr := range tests {
		testsStrSplit := strings.SplitN(testStr, ":", 2)
		if len(testsStrSplit) != 2 {
			return fmt.Errorf("%s is malformated it should be in the format of ${package}:${test_name}", testStr)
		}
		testsForPackage := testsByPackage[testsStrSplit[0]]
		testsForPackage = append(testsForPackage, testsStrSplit[1])
		testsByPackage[testsStrSplit[0]] = testsForPackage
	}
	smallPackageNames := make(map[string]string)
	for packageName := range testsByPackage {
		smallName := filepath.Base(packageName)
		existingPackage, ok := smallPackageNames[smallName]
		if ok {
			return fmt.Errorf("%s package collides with %s, because the base package name is the same", packageName, existingPackage)
		} else {
			smallPackageNames[smallName] = packageName
		}
	}
	for packageName, packageTests := range testsByPackage {
		testPrefix := fmt.Sprintf("%s.%s", prefix, filepath.Base(packageName))
		testName := fmt.Sprintf("remote-%s", testPrefix)
		fileName := fmt.Sprintf("build/TEST-go-%s", testName)
		extraFlags := make([]string, 0, len(goTestFlags)+6)
		if len(goTestFlags) > 0 {
			extraFlags = append(extraFlags, goTestFlags...)
		}
		extraFlags = append(extraFlags, "-test.shuffle", "on",
			"-test.timeout", goIntegTestTimeout.String(), "-test.run", "^("+strings.Join(packageTests, "|")+")$")
		params := mage.GoTestArgs{
			LogName:         testName,
			OutputFile:      fileName + ".out",
			JUnitReportFile: fileName + ".xml",
			Packages:        []string{packageName},
			Tags:            []string{"integration"},
			ExtraFlags:      extraFlags,
			Env: map[string]string{
				"AGENT_VERSION":      version,
				"TEST_DEFINE_PREFIX": testPrefix,
			},
		}
		err := devtools.GoTest(ctx, params)
		if err != nil {
			return err
		}
	}
	return nil
}

func integRunner(ctx context.Context, matrix bool, singleTest string) error {
	if _, ok := ctx.Deadline(); !ok {
		// If the context doesn't have a timeout (usually via the mage -t option), give it one.
		var cancel context.CancelFunc
		ctx, cancel = context.WithTimeout(ctx, goProvisionAndTestTimeout)
		defer cancel()
	}

	for {
		failedCount, err := integRunnerOnce(ctx, matrix, singleTest)
		if err != nil {
			return err
		}
		if failedCount > 0 {
			if hasCleanOnExit() {
				mg.Deps(Integration.Clean)
			}
			os.Exit(1)
		}
		if !hasRunUntilFailure() {
			if hasCleanOnExit() {
				mg.Deps(Integration.Clean)
			}
			return nil
		}
	}
}

func integRunnerOnce(ctx context.Context, matrix bool, singleTest string) (int, error) {
	goTestFlags := os.Getenv("GOTEST_FLAGS")

	batches, err := define.DetermineBatches("testing/integration", goTestFlags, "integration")
	if err != nil {
		return 0, fmt.Errorf("failed to determine batches: %w", err)
	}
	r, err := createTestRunner(matrix, singleTest, goTestFlags, batches...)
	if err != nil {
		return 0, fmt.Errorf("error creating test runner: %w", err)
	}
	results, err := r.Run(ctx)
	if err != nil {
		return 0, fmt.Errorf("error running test: %w", err)
	}
	_ = os.Remove("build/TEST-go-integration.out")
	_ = os.Remove("build/TEST-go-integration.out.json")
	_ = os.Remove("build/TEST-go-integration.xml")
	err = writeFile("build/TEST-go-integration.out", results.Output, 0644)
	if err != nil {
		return 0, fmt.Errorf("error writing test out file: %w", err)
	}
	err = writeFile("build/TEST-go-integration.out.json", results.JSONOutput, 0644)
	if err != nil {
		return 0, fmt.Errorf("error writing test out json file: %w", err)
	}
	err = writeFile("build/TEST-go-integration.xml", results.XMLOutput, 0644)
	if err != nil {
		return 0, fmt.Errorf("error writing test out xml file: %w", err)
	}
	if results.Failures > 0 {
		r.Logger().Logf("Testing completed (%d failures, %d successful)", results.Failures, results.Tests-results.Failures)
	} else {
		r.Logger().Logf("Testing completed (%d successful)", results.Tests)
	}
	r.Logger().Logf("Console output written here: build/TEST-go-integration.out")
	r.Logger().Logf("Console JSON output written here: build/TEST-go-integration.out.json")
	r.Logger().Logf("JUnit XML written here: build/TEST-go-integration.xml")
	r.Logger().Logf("Diagnostic output (if present) here: build/diagnostics")
	return results.Failures, nil
}

func createTestRunner(matrix bool, singleTest string, goTestFlags string, batches ...define.Batch) (*runner.Runner, error) {
	goVersion, err := mage.DefaultBeatBuildVariableSources.GetGoVersion()
	if err != nil {
		return nil, err
	}

	agentStackVersion := os.Getenv("AGENT_STACK_VERSION")
	agentVersion := os.Getenv("AGENT_VERSION")
	if agentVersion == "" {
		agentVersion, err = mage.DefaultBeatBuildVariableSources.GetBeatVersion()
		if err != nil {
			return nil, err
		}
		if agentStackVersion == "" {
			// always use snapshot for stack version
			agentStackVersion = fmt.Sprintf("%s-SNAPSHOT", agentVersion)
		}
		if hasSnapshotEnv() {
			// in the case that SNAPSHOT=true is set in the environment the
			// default version of the agent is used, but as a snapshot build
			agentVersion = fmt.Sprintf("%s-SNAPSHOT", agentVersion)
		}
	}

	if agentStackVersion == "" {
		agentStackVersion = agentVersion
	}
	agentBuildDir := os.Getenv("AGENT_BUILD_DIR")
	if agentBuildDir == "" {
		agentBuildDir = filepath.Join("build", "distributions")
	}
	essToken, ok, err := ess.GetESSAPIKey()
	if err != nil {
		return nil, err
	}
	if !ok {
		return nil, fmt.Errorf("ESS api key missing; run 'mage integration:auth'")
	}

	// Possible to change the region for deployment, default is gcp-us-west2 which is
	// the CFT region.
	essRegion := os.Getenv("TEST_INTEG_AUTH_ESS_REGION")
	if essRegion == "" {
		essRegion = "gcp-us-west2"
	}

	serviceTokenPath, ok, err := getGCEServiceTokenPath()
	if err != nil {
		return nil, err
	}
	if !ok {
		return nil, fmt.Errorf("GCE service token missing; run 'mage integration:auth'")
	}
	datacenter := os.Getenv("TEST_INTEG_AUTH_GCP_DATACENTER")
	if datacenter == "" {
		// us-central1-a is used because T2A instances required for ARM64 testing are only
		// available in the central regions
		datacenter = "us-central1-a"
	}

	ogcCfg := ogc.Config{
		ServiceTokenPath: serviceTokenPath,
		Datacenter:       datacenter,
	}

	var instanceProvisioner runner.InstanceProvisioner
	instanceProvisionerMode := os.Getenv("INSTANCE_PROVISIONER")
	switch instanceProvisionerMode {
	case "", ogc.Name:
		instanceProvisionerMode = ogc.Name
		instanceProvisioner, err = ogc.NewProvisioner(ogcCfg)
	case multipass.Name:
		instanceProvisioner = multipass.NewProvisioner()
	case kind.Name:
		instanceProvisioner = kind.NewProvisioner()
	default:
		return nil, fmt.Errorf("INSTANCE_PROVISIONER environment variable must be one of 'ogc' or 'multipass', not %s", instanceProvisionerMode)
	}
	fmt.Printf(">>>> Using %s instance provisioner\n", instanceProvisionerMode)

	email, err := ogcCfg.ClientEmail()
	if err != nil {
		return nil, err
	}

	provisionCfg := ess.ProvisionerConfig{
		Identifier: fmt.Sprintf("at-%s", strings.Replace(strings.Split(email, "@")[0], ".", "-", -1)),
		APIKey:     essToken,
		Region:     essRegion,
	}

	var stackProvisioner runner.StackProvisioner
	stackProvisionerMode := os.Getenv("STACK_PROVISIONER")
	switch stackProvisionerMode {
	case "", ess.ProvisionerStateful:
		stackProvisionerMode = ess.ProvisionerStateful
		stackProvisioner, err = ess.NewProvisioner(provisionCfg)
		if err != nil {
			return nil, err
		}
	case ess.ProvisionerServerless:
		ctx, cancel := context.WithTimeout(context.Background(), 5*time.Minute)
		defer cancel()
		stackProvisioner, err = ess.NewServerlessProvisioner(ctx, provisionCfg)
		if err != nil {
			return nil, err
		}
	default:
		return nil, fmt.Errorf("STACK_PROVISIONER environment variable must be one of %q or %q, not %s",
			ess.ProvisionerStateful,
			ess.ProvisionerServerless,
			stackProvisionerMode)
	}
	fmt.Printf(">>>> Using %s stack provisioner\n", stackProvisionerMode)

	timestamp := timestampEnabled()

	extraEnv := map[string]string{}
	if agentCollectDiag := os.Getenv("AGENT_COLLECT_DIAG"); agentCollectDiag != "" {
		extraEnv["AGENT_COLLECT_DIAG"] = agentCollectDiag
	}
	if agentKeepInstalled := os.Getenv("AGENT_KEEP_INSTALLED"); agentKeepInstalled != "" {
		extraEnv["AGENT_KEEP_INSTALLED"] = agentKeepInstalled
	}

	extraEnv["TEST_LONG_RUNNING"] = os.Getenv("TEST_LONG_RUNNING")
	extraEnv["LONG_TEST_RUNTIME"] = os.Getenv("LONG_TEST_RUNTIME")

	// these following two env vars are currently not used by anything, but can be used in the future to test beats or
	// other binaries, see https://github.com/elastic/elastic-agent/pull/3258
	binaryName := os.Getenv("TEST_BINARY_NAME")
	if binaryName == "" {
		binaryName = "elastic-agent"
	}

	repoDir := os.Getenv("TEST_INTEG_REPO_PATH")
	if repoDir == "" {
		repoDir = "."
	}

	diagDir := filepath.Join("build", "diagnostics")
	_ = os.MkdirAll(diagDir, 0755)

	cfg := runner.Config{
		AgentVersion:   agentVersion,
		StackVersion:   agentStackVersion,
		BuildDir:       agentBuildDir,
		GOVersion:      goVersion,
		RepoDir:        repoDir,
		DiagnosticsDir: diagDir,
		StateDir:       ".integration-cache",
		Platforms:      testPlatforms(),
		Packages:       testPackages(),
		Groups:         testGroups(),
		Matrix:         matrix,
		SingleTest:     singleTest,
		VerboseMode:    mg.Verbose(),
		Timestamp:      timestamp,
		TestFlags:      goTestFlags,
		ExtraEnv:       extraEnv,
		BinaryName:     binaryName,
	}

	r, err := runner.NewRunner(cfg, instanceProvisioner, stackProvisioner, batches...)
	if err != nil {
		return nil, fmt.Errorf("failed to create runner: %w", err)
	}
	return r, nil
}

func shouldBuildAgent() bool {
	build := os.Getenv("BUILD_AGENT")
	if build == "" {
		return false
	}
	ret, err := strconv.ParseBool(build)
	if err != nil {
		return false
	}
	return ret
}

func timestampEnabled() bool {
	timestamp := os.Getenv("TEST_INTEG_TIMESTAMP")
	if timestamp == "" {
		return false
	}
	b, _ := strconv.ParseBool(timestamp)
	return b
}

func testPlatforms() []string {
	platformsStr := os.Getenv("TEST_PLATFORMS")
	if platformsStr == "" {
		return nil
	}
	var platforms []string
	for _, p := range strings.Split(platformsStr, " ") {
		if p != "" {
			platforms = append(platforms, p)
		}
	}
	return platforms
}

func testPackages() []string {
	packagesStr, defined := os.LookupEnv("TEST_PACKAGES")
	if !defined {
		return nil
	}

	var packages []string
	for _, p := range strings.Split(packagesStr, ",") {
		if p == "tar.gz" {
			p = "targz"
		}
		packages = append(packages, p)
	}

	return packages
}

func testGroups() []string {
	groupsStr := os.Getenv("TEST_GROUPS")
	if groupsStr == "" {
		return nil
	}
	var groups []string
	for _, g := range strings.Split(groupsStr, " ") {
		if g != "" {
			groups = append(groups, g)
		}
	}
	return groups
}

// Pre-requisite: user must have the gcloud CLI installed
func authGCP(ctx context.Context) error {
	// We only need the service account token to exist.
	tokenPath, ok, err := getGCEServiceTokenPath()
	if err != nil {
		return err
	}
	if ok {
		// exists, so nothing to do
		return nil
	}

	// Use OS-appropriate command to find executables
	execFindCmd := "which"
	cliName := "gcloud"
	if runtime.GOOS == "windows" {
		execFindCmd = "where"
		cliName += ".exe"
	}

	// Check if gcloud CLI is installed
	cmd := exec.CommandContext(ctx, execFindCmd, cliName)
	if err := cmd.Run(); err != nil {
		return fmt.Errorf("%s CLI is not installed: %w", cliName, err)
	}

	// Check if user is already authenticated
	var authList []struct {
		Account string `json:"account"`
	}
	for authSuccess := false; !authSuccess; {
		cmd = exec.CommandContext(ctx, cliName, "auth", "list", "--filter=status:ACTIVE", "--format=json")
		output, err := cmd.Output()
		if err != nil {
			return fmt.Errorf("unable to list authenticated accounts: %w", err)
		}

		if err := json.Unmarshal(output, &authList); err != nil {
			return fmt.Errorf("unable to parse authenticated accounts: %w", err)
		}

		if len(authList) > 0 {
			// We have at least one authenticated, active account. All set!
			authSuccess = true
			continue
		}

		fmt.Fprintln(os.Stderr, "❌  GCP authentication unsuccessful. Retrying...")

		// Try to authenticate user
		cmd = exec.CommandContext(ctx, cliName, "auth", "login")
		if err := cmd.Run(); err != nil {
			return fmt.Errorf("unable to authenticate user: %w", cliName, err)
		}
	}

	// Parse env vars for
	// - expected email domain (default: elastic.co)
	// - expected GCP project (default: elastic-platform-ingest)
	expectedEmailDomain := os.Getenv("TEST_INTEG_AUTH_EMAIL_DOMAIN")
	if expectedEmailDomain == "" {
		expectedEmailDomain = "elastic.co"
	}
	expectedProject := os.Getenv("TEST_INTEG_AUTH_GCP_PROJECT")
	if expectedProject == "" {
		expectedProject = "elastic-platform-ingest"
	}

	// Check that authenticated account's email domain name
	email := authList[0].Account
	parts := strings.Split(email, "@")
	if len(parts) != 2 || parts[1] != expectedEmailDomain {
		return fmt.Errorf("please authenticate with your @%s email address (currently authenticated with %s)", expectedEmailDomain, email)
	}

	// Check the authenticated account's project
	cmd = exec.CommandContext(ctx, cliName, "config", "get", "core/project")
	output, err := cmd.Output()
	if err != nil {
		return fmt.Errorf("unable to get project: %w", err)
	}
	project := strings.TrimSpace(string(output))
	if project != expectedProject {
		// Attempt to select correct GCP project
		fmt.Printf("Attempting to switch GCP project from [%s] to [%s]...\n", project, expectedProject)
		cmd = exec.CommandContext(ctx, cliName, "config", "set", "core/project", expectedProject)
		cmd.Stdout = os.Stdout
		cmd.Stderr = os.Stderr
		cmd.Stdin = os.Stdin
		if err = cmd.Run(); err != nil {
			return fmt.Errorf("unable to switch project from [%s] to [%s]: %w", project, expectedProject, err)
		}
		project = expectedProject
	}

	// Check that the service account exists for the user
	var svcList []struct {
		Email string `json:"email"`
	}
	serviceAcctName := fmt.Sprintf("%s-agent-testing", strings.Replace(parts[0], ".", "-", -1))
	iamAcctName := fmt.Sprintf("%s@%s.iam.gserviceaccount.com", serviceAcctName, project)
	cmd = exec.CommandContext(ctx, cliName, "iam", "service-accounts", "list", "--format=json")
	output, err = cmd.Output()
	if err != nil {
		return fmt.Errorf("unable to list service accounts: %w", err)
	}
	if err := json.Unmarshal(output, &svcList); err != nil {
		return fmt.Errorf("unable to parse service accounts: %w", err)
	}
	var found = false
	for _, svc := range svcList {
		if svc.Email == iamAcctName {
			found = true
			break
		}
	}
	if !found {
		cmd = exec.CommandContext(ctx, cliName, "iam", "service-accounts", "create", serviceAcctName)
		if err = cmd.Run(); err != nil {
			return fmt.Errorf("unable to create service account %s: %w", serviceAcctName, err)
		}
	}

	// Check that the service account has the required roles
	cmd = exec.CommandContext(
		ctx, cliName, "projects", "get-iam-policy", project,
		"--flatten=bindings[].members",
		fmt.Sprintf("--filter=bindings.members:serviceAccount:%s", iamAcctName),
		"--format=value(bindings.role)")
	output, err = cmd.Output()
	if err != nil {
		return fmt.Errorf("unable to get roles for service account %s: %w", serviceAcctName, err)
	}
	roles := strings.Split(string(output), ";")
	missingRoles := gceFindMissingRoles(roles, []string{"roles/compute.admin", "roles/iam.serviceAccountUser"})
	for _, role := range missingRoles {
		cmd = exec.CommandContext(ctx, cliName, "projects", "add-iam-policy-binding", project,
			fmt.Sprintf("--member=serviceAccount:%s", iamAcctName),
			fmt.Sprintf("--role=%s", role))
		if err = cmd.Run(); err != nil {
			return fmt.Errorf("failed to add role %s to service account %s: %w", role, serviceAcctName, err)
		}
	}

	// Create the key for the service account
	cmd = exec.CommandContext(ctx, cliName, "iam", "service-accounts", "keys", "create", tokenPath,
		fmt.Sprintf("--iam-account=%s", iamAcctName))
	cmd.Stdout = os.Stdout
	cmd.Stderr = os.Stderr
	if err = cmd.Run(); err != nil {
		return fmt.Errorf("failed to create key %s for service account %s: %w", tokenPath, serviceAcctName, err)
	}

	return nil
}

func gceFindMissingRoles(actual []string, expected []string) []string {
	var missing []string
	for _, e := range expected {
		if !slices.Contains(actual, e) {
			missing = append(missing, e)
		}
	}
	return missing
}

func getGCEServiceTokenPath() (string, bool, error) {
	serviceTokenPath := os.Getenv("TEST_INTEG_AUTH_GCP_SERVICE_TOKEN_FILE")
	if serviceTokenPath == "" {
		homeDir, err := os.UserHomeDir()
		if err != nil {
			return "", false, fmt.Errorf("unable to determine user's home directory: %w", err)
		}
		serviceTokenPath = filepath.Join(homeDir, ".config", "gcloud", "agent-testing-service-token.json")
	}
	_, err := os.Stat(serviceTokenPath)
	if os.IsNotExist(err) {
		return serviceTokenPath, false, nil
	} else if err != nil {
		return serviceTokenPath, false, fmt.Errorf("unable to check for service account key file at %s: %w", serviceTokenPath, err)
	}
	return serviceTokenPath, true, nil
}

func authESS(ctx context.Context) error {
	essAPIKeyFile, err := ess.GetESSAPIKeyFilePath()
	if err != nil {
		return err
	}
	_, err = os.Stat(essAPIKeyFile)
	if os.IsNotExist(err) {
		if err := os.MkdirAll(filepath.Dir(essAPIKeyFile), 0700); err != nil {
			return fmt.Errorf("unable to create ESS config directory: %w", err)
		}

		if err := os.WriteFile(essAPIKeyFile, nil, 0600); err != nil {
			return fmt.Errorf("unable to initialize ESS API key file: %w", err)
		}
	} else if err != nil {
		return fmt.Errorf("unable to check if ESS config directory exists: %w", err)
	}

	// Read API key from file
	data, err := os.ReadFile(essAPIKeyFile)
	if err != nil {
		return fmt.Errorf("unable to read ESS API key: %w", err)
	}

	essAPIKey := strings.TrimSpace(string(data))

	// Attempt to use API key to check if it's valid
	for authSuccess := false; !authSuccess; {
		client := ess.NewClient(ess.Config{ApiKey: essAPIKey})
		u, err := client.GetAccount(ctx, ess.GetAccountRequest{})
		if err != nil {
			return fmt.Errorf("unable to successfully connect to ESS API: %w", err)
		}

		if u.ID != "" {
			// We have a user. It indicates that the API key works. All set!
			authSuccess = true
			continue
		}

		fmt.Fprintln(os.Stderr, "❌  ESS authentication unsuccessful. Retrying...")

		prompt := fmt.Sprintf("Please provide a ESS API key for %s. To get your API key, "+
			"visit %s/account/keys:", client.BaseURL(), strings.TrimRight(client.BaseURL(), "/api/v1"))
		essAPIKey, err = stringPrompt(prompt)
		if err != nil {
			return fmt.Errorf("unable to read ESS API key from prompt: %w", err)
		}
	}

	// Write API key to file for future use
	if err := os.WriteFile(essAPIKeyFile, []byte(essAPIKey), 0600); err != nil {
		return fmt.Errorf("unable to persist ESS API key for future use: %w", err)
	}

	return nil
}

// stringPrompt asks for a string value using the label
func stringPrompt(prompt string) (string, error) {
	r := bufio.NewReader(os.Stdin)
	for {
		fmt.Fprint(os.Stdout, prompt+" ")
		s, err := r.ReadString('\n')
		if err != nil {
			return "", fmt.Errorf("unable to read answer: %w", err)
		}

		s = strings.TrimSpace(s)
		if s != "" {
			return s, nil
		}
	}
}

func writeFile(name string, data []byte, perm os.FileMode) error {
	err := os.WriteFile(name, data, perm)
	if err != nil {
		return fmt.Errorf("failed to write file %s: %w", name, err)
	}
	return nil
}

func hasSnapshotEnv() bool {
	snapshot := os.Getenv(snapshotEnv)
	if snapshot == "" {
		return false
	}
	b, _ := strconv.ParseBool(snapshot)

	return b
}

func hasRunUntilFailure() bool {
	runUntil := os.Getenv("TEST_RUN_UNTIL_FAILURE")
	b, _ := strconv.ParseBool(runUntil)
	return b
}

func hasCleanOnExit() bool {
	clean := os.Getenv("TEST_INTEG_CLEAN_ON_EXIT")
	b, _ := strconv.ParseBool(clean)
	return b
}

func (Otel) Readme() error {
	fmt.Println(">> Building internal/pkg/otel/README.md")

	readmeTmpl := filepath.Join("internal", "pkg", "otel", "templates", "README.md.tmpl")
	readmeOut := filepath.Join("internal", "pkg", "otel", "README.md")

	// read README template
	tmpl, err := template.ParseFiles(readmeTmpl)
	if err != nil {
		return fmt.Errorf("failed to parse README template: %w", err)
	}

	data, err := getOtelDependencies()
	if err != nil {
		return fmt.Errorf("Failed to get OTel dependencies: %w", err)
	}

	// resolve template
	out, err := os.OpenFile(readmeOut, os.O_CREATE|os.O_TRUNC|os.O_WRONLY, 0644)
	if err != nil {
		return fmt.Errorf("failed to open file %s: %w", readmeOut, err)
	}
	defer out.Close()

	return tmpl.Execute(out, data)
}

func getOtelDependencies() (*otelDependencies, error) {
	// read go.mod
	readFile, err := os.Open("go.mod")
	if err != nil {
		return nil, err
	}
	defer readFile.Close()

	scanner := bufio.NewScanner(readFile)

	scanner.Split(bufio.ScanLines)
	var receivers, extensions, exporters, processors, connectors []*otelDependency
	// process imports
	for scanner.Scan() {
		l := strings.TrimSpace(scanner.Text())
		dependency := newOtelDependency(l)
		if dependency == nil {
			continue
		}

		if dependency.ComponentType == "connector" {
			connectors = append(connectors, dependency)
		} else if dependency.ComponentType == "exporter" {
			exporters = append(exporters, dependency)
		} else if dependency.ComponentType == "extension" {
			extensions = append(extensions, dependency)
		} else if dependency.ComponentType == "processor" {
			processors = append(processors, dependency)
		} else if dependency.ComponentType == "receiver" {
			receivers = append(receivers, dependency)
		}
	}

	return &otelDependencies{
		Connectors: connectors,
		Exporters:  exporters,
		Extensions: extensions,
		Processors: processors,
		Receivers:  receivers,
	}, nil
}

type otelDependency struct {
	ComponentType string
	Name          string
	Version       string
	Link          string
}

func newOtelDependency(l string) *otelDependency {
	if !strings.Contains(l, "go.opentelemetry.io/") &&
		!strings.Contains(l, "github.com/open-telemetry/") &&
		!strings.Contains(l, "github.com/elastic/opentelemetry-collector-components/") {
		return nil
	}

	if strings.Contains(l, "// indirect") {
		return nil
	}

	chunks := strings.SplitN(l, " ", 2)
	if len(chunks) != 2 {
		return nil
	}
	dependencyURI := chunks[0]
	version := chunks[1]

	componentName := getOtelComponentName(dependencyURI)
	componentType := getOtelComponentType(dependencyURI)
	link := getOtelDependencyLink(dependencyURI, version)

	return &otelDependency{
		ComponentType: componentType,
		Name:          componentName,
		Version:       version,
		Link:          link,
	}
}

func getOtelComponentName(dependencyName string) string {
	parts := strings.Split(dependencyName, "/")
	return parts[len(parts)-1]
}

func getOtelComponentType(dependencyName string) string {
	if strings.Contains(dependencyName, "/connector/") {
		return "connector"
	} else if strings.Contains(dependencyName, "/exporter/") {
		return "exporter"
	} else if strings.Contains(dependencyName, "/extension/") {
		return "extension"
	} else if strings.Contains(dependencyName, "/processor/") {
		return "processor"
	} else if strings.Contains(dependencyName, "/receiver/") {
		return "receiver"
	}
	return ""
}

func getOtelDependencyLink(dependencyURI string, version string) string {
	dependencyRepository := getDependencyRepository(dependencyURI)
	dependencyPath := strings.TrimPrefix(dependencyURI, dependencyRepository+"/")
	repositoryURL := getOtelRepositoryURL(dependencyURI)
	return fmt.Sprintf("https://%s/blob/%s/%s/%s/README.md", repositoryURL, dependencyPath, version, dependencyPath)
}

func getDependencyRepository(dependencyURI string) string {
	dependencyURIChunks := strings.Split(dependencyURI, "/")
	if len(dependencyURIChunks) < 2 {
		return ""
	}
	var dependencyRepository string
	if dependencyURIChunks[0] == "go.opentelemetry.io" {
		dependencyRepository = dependencyURIChunks[0] + "/" + dependencyURIChunks[1]
	} else {
		dependencyRepository = dependencyURIChunks[0] + "/" + dependencyURIChunks[1] + "/" + dependencyURIChunks[2]
	}
	return dependencyRepository
}

func getOtelRepositoryURL(dependencyURI string) string {
	if strings.HasPrefix(dependencyURI, "go.opentelemetry.io/") {
		return "github.com/open-telemetry/opentelemetry-collector"
	} else if strings.HasPrefix(dependencyURI, "github.com/") {
		parts := strings.SplitN(dependencyURI, "/", 4)
		hostPart := parts[0]
		orgPart := parts[1]
		repoPart := parts[2]
		return fmt.Sprintf("%s/%s/%s", hostPart, orgPart, repoPart)
	}
	return ""
}

type otelDependencies struct {
	Connectors []*otelDependency
	Exporters  []*otelDependency
	Extensions []*otelDependency
	Processors []*otelDependency
	Receivers  []*otelDependency
}

type Helm mg.Namespace

func (Helm) RenderExamples() error {
	settings := cli.New() // Helm CLI settings
	actionConfig := &action.Configuration{}

	helmChart, err := loader.Load(helmChartPath)
	if err != nil {
		return fmt.Errorf("failed to load helm chart: %w", err)
	}

	err = actionConfig.Init(settings.RESTClientGetter(), "default", "",
		func(format string, v ...interface{}) {})
	if err != nil {
		return fmt.Errorf("failed to init helm action config: %w", err)
	}

	examplesPath := filepath.Join(helmChartPath, "examples")
	dirEntries, err := os.ReadDir(examplesPath)
	if err != nil {
		return fmt.Errorf("failed to read %s dir: %w", examplesPath, err)
	}

	for _, d := range dirEntries {
		if !d.IsDir() {
			continue
		}

		exampleFullPath := filepath.Join(examplesPath, d.Name())

		helmValues := make(map[string]any)
		helmValuesFiles, err := filepath.Glob(filepath.Join(exampleFullPath, "*-values.yaml"))
		if err != nil {
			return fmt.Errorf("failed to get helm values files: %w", err)
		}

		for _, helmValuesFile := range helmValuesFiles {
			data, err := loadYamlFile(helmValuesFile)
			if err != nil {
				return fmt.Errorf("failed to load helm values file: %w", err)
			}
			maps.Copy(helmValues, data)
		}

		installAction := action.NewInstall(actionConfig)
		installAction.Namespace = "default"
		installAction.ReleaseName = "example"
		installAction.CreateNamespace = true
		installAction.UseReleaseName = true
		installAction.CreateNamespace = false
		installAction.DryRun = true
		installAction.Replace = true
		installAction.KubeVersion = &chartutil.KubeVersion{Version: "1.27.0"}
		installAction.ClientOnly = true
		release, err := installAction.Run(helmChart, helmValues)
		if err != nil {
			return fmt.Errorf("failed to install helm chart: %w", err)
		}

		renderedFolder := filepath.Join(exampleFullPath, "rendered")
		err = os.Mkdir(renderedFolder, 0o755)
		if err != nil && !errors.Is(err, os.ErrExist) {
			return fmt.Errorf("failed to create rendered directory: %w", err)
		}

		renderedManifestPath := filepath.Join(renderedFolder, "manifest.yaml")

		err = os.WriteFile(renderedManifestPath, []byte(release.Manifest), 0o644)
		if err != nil {
			return fmt.Errorf("failed to write rendered manifest: %w", err)
		}
	}

	return nil
}

func (Helm) UpdateAgentVersion() error {
	valuesFile := filepath.Join(helmChartPath, "values.yaml")

	data, err := os.ReadFile(valuesFile)
	if err != nil {
		return fmt.Errorf("failed to read file: %w", err)
	}

	isTagged, err := devtools.TagContainsCommit()
	if err != nil {
		return fmt.Errorf("failed to check if tag contains commit: %w", err)
	}

	if !isTagged {
		isTagged = os.Getenv(snapshotEnv) != ""
	}

	agentVersion := getVersion()

	// Parse YAML into a Node structure because
	// it maintains comments
	var rootNode yaml.Node
	err = yaml.Unmarshal(data, &rootNode)
	if err != nil {
		return fmt.Errorf("failed to unmarshal YAML: %w", err)
	}

	if rootNode.Kind != yaml.DocumentNode {
		return fmt.Errorf("root node is not a document node")
	} else if len(rootNode.Content) == 0 {
		return fmt.Errorf("root node has no content")
	}

	if err := updateYamlNodes(rootNode.Content[0], agentVersion, "agent", "version"); err != nil {
		return fmt.Errorf("failed to update agent version: %w", err)
	}

	if !isTagged {
		if err := updateYamlNodes(rootNode.Content[0], fmt.Sprintf("%s-SNAPSHOT", agentVersion), "agent", "image", "tag"); err != nil {
			return fmt.Errorf("failed to update agent image tag: %w", err)
		}
	}

	// Truncate values file
	file, err := os.Create(valuesFile)
	if err != nil {
		return fmt.Errorf("failed to open file for writing: %w", err)
	}
	defer file.Close()

	// Create a YAML encoder with 2-space indentation
	encoder := yaml.NewEncoder(file)
	encoder.SetIndent(2)

	// Encode the updated YAML node back to the file
	err = encoder.Encode(&rootNode)
	if err != nil {
		return fmt.Errorf("failed to encode updated YAML: %w", err)
	}

	return nil
}

func (Helm) Lint() error {
	settings := cli.New() // Helm CLI settings
	actionConfig := &action.Configuration{}

	err := actionConfig.Init(settings.RESTClientGetter(), "default", "",
		func(format string, v ...interface{}) {})
	if err != nil {
		return fmt.Errorf("failed to init helm action config: %w", err)
	}

	lintAction := action.NewLint()
	lintResult := lintAction.Run([]string{helmChartPath}, nil)
	if len(lintResult.Errors) > 0 {
		return fmt.Errorf("failed to lint helm chart: %w", errors.Join(lintResult.Errors...))
	}
	return nil
}

func updateYamlNodes(rootNode *yaml.Node, value string, keys ...string) error {
	if len(keys) == 0 {
		return fmt.Errorf("no keys provided")
	}

	for i := 0; i < len(rootNode.Content)-1; i += 2 {
		agentKey := rootNode.Content[i]
		agentValue := rootNode.Content[i+1]

		if agentKey.Value == keys[0] {
			if len(keys) == 1 {
				agentValue.Value = value
				return nil
			}

			return updateYamlNodes(agentValue, value, keys[1:]...)
		}
	}

	return fmt.Errorf("key %s not found", keys[0])
}

func loadYamlFile(path string) (map[string]any, error) {
	f, err := os.Open(path)
	if err != nil {
		return nil, err
	}
	defer f.Close()
	decoder := yaml.NewDecoder(f)
	var data map[string]any
	if err := decoder.Decode(&data); err != nil {
		return nil, err
	}
	return data, nil
}<|MERGE_RESOLUTION|>--- conflicted
+++ resolved
@@ -1905,7 +1905,6 @@
 	return integRunner(ctx, false, "")
 }
 
-<<<<<<< HEAD
 // KubernetesMatrix runs a matrix of kubernetes integration tests
 func (Integration) KubernetesMatrix(ctx context.Context) error {
 	// invoke integration tests
@@ -1916,10 +1915,7 @@
 	return integRunner(ctx, true, "")
 }
 
-// UpdateVersions runs an update on the `.agent-versions.json` fetching
-=======
 // UpdateVersions runs an update on the `.agent-versions.yml` fetching
->>>>>>> fc6ed902
 // the latest version list from the artifact API.
 func (Integration) UpdateVersions(ctx context.Context) error {
 	maxSnapshots := 3
