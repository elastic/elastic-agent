--- conflicted
+++ resolved
@@ -1443,13 +1443,8 @@
 
 	_, err := os.Stat(".integration-cache")
 	if err == nil {
-<<<<<<< HEAD
 		// .integration-cache exists; need to run `Clean` from the runner
-		r, err := createTestRunner(false, "")
-=======
-		// .ogc-cache exists; need to run `Clean` from the runner
 		r, err := createTestRunner(false, "", "")
->>>>>>> 56403908
 		if err != nil {
 			return fmt.Errorf("error creating test runner: %w", err)
 		}
@@ -1712,11 +1707,11 @@
 		BuildDir:          agentBuildDir,
 		GOVersion:         goVersion,
 		RepoDir:           ".",
-<<<<<<< HEAD
 		Matrix:            matrix,
 		SingleTest:        singleTest,
 		VerboseMode:       mg.Verbose(),
 		Timestamp:         timestamp,
+		TestFlags:         goTestFlags,
 	}
 	ogcCfg := ogc.Config{
 		ServiceTokenPath: serviceTokenPath,
@@ -1740,22 +1735,6 @@
 	}
 
 	r, err := runner.NewRunner(cfg, ogcProvisioner, essProvisioner, batches...)
-=======
-		ESS: &runner.ESSConfig{
-			APIKey: essToken,
-			Region: essRegion,
-		},
-		GCE: &runner.GCEConfig{
-			ServiceTokenPath: serviceTokenPath,
-			Datacenter:       datacenter,
-		},
-		Matrix:      matrix,
-		SingleTest:  singleTest,
-		VerboseMode: mg.Verbose(),
-		Timestamp:   timestamp,
-		TestFlags:   goTestFlags,
-	}, batches...)
->>>>>>> 56403908
 	if err != nil {
 		return nil, fmt.Errorf("failed to create runner: %w", err)
 	}
